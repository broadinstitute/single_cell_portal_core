--- conflicted
+++ resolved
@@ -70,22 +70,8 @@
 environment variable when deploying your instance (see [Running the Container](#running-the-container) and
 [DOCKER RUN COMMAND ENVIRONMENT VARIABLES](#docker-run-command-environment-variables) for more detail).
 
-<<<<<<< HEAD
 Note - while the Sentry DSN is stored with secrets and may appear as one, it is not a secret and Sentry's
 official stance is that [the Sentry DSN does not need to be kept private](https://github.com/getsentry/sentry-docs/pull/3123/files).
-
-#### [TCell Web Application Firewall](https://tcell.io)
-
-The Single Cell Portal employs the TCell web application firewall as part of its security configuration.  This is not
-required for the portal to function (this feature is opt-in and only functions when certain parameters are set at runtime).
-Developers deploying their own instance will need to register for an account with TCell, and then set the <code>TCELL_AGENT_APP_ID</code>,
-<code>TCELL_AGENT_API_KEY</code> and <code>T_CELL_SERVER_AGENT_API_KEY</code>environment variables when deploying your
-instance (see [Running the Container](#running-the-container) and [DOCKER RUN COMMAND ENVIRONMENT VARIABLES](#docker-run-command-environment-variables)
-for more detail).
-=======
-Note - while the Sentry DSN is stored with secrets and may appear as one, it is not a secret and Sentry's 
-official stance is that [the Sentry DSN does not need to be kept private](https://github.com/getsentry/sentry-docs/pull/3123/files).
->>>>>>> ee7e111c
 
 #### [Google Analytics](https://analytics.google.com)
 
@@ -241,14 +227,6 @@
 integration.
 1. **GA_TRACKING_ID** (passed with -e): Sets the GA_TRACKING_ID environment variable for tracking usage via
 [Google Analytics](https://analytics.google.com) if you have created an app ID.
-<<<<<<< HEAD
-1. **TCELL_AGENT_APP_ID** (passed with -e): Sets the TCELL_AGENT_APP_ID environment variable to enable the TCell web application firewall (if enabled)
-1. **TCELL_AGENT_API_KEY** (passed with -e): Sets the TCELL_AGENT_API_KEY environment variable to enable the TCell web application firewall client-side (if enabled)
-1. **T_CELL_SERVER_AGENT_API_KEY** (passed with -e): Sets the T_CELL_SERVER_AGENT_API_KEY environment variable to enable
-   the TCell web application firewall server-side (if enabled). Note - this variable does not follow the normal "TCELL_*"
-   pattern to avoid issues with the client throwing warning messages to `STDOUT`
-=======
->>>>>>> ee7e111c
 1. **PROD_DATABASE_PASSWORD** (passed with -e, for production deployments only): Sets the prod database password for accessing
 the production database instance.  Only needed when deploying the portal in production mode.  See <code>config/mongoid.yml</code>
 for more configuration information regarding the production database.
