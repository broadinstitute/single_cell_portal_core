import React from 'react'
import ReactDOM from 'react-dom'
import morpheus from 'morpheus-app'
import { Spinner } from 'spin.js'

import '~/styles/application.scss'
import HomePageContent from '~/components/HomePageContent'
import ExploreView from '~/components/explore/ExploreView'
import { AuthorEmailPopup } from '~/lib/InfoPopup'
import UploadWizard from '~/components/upload/UploadWizard'
import MyStudiesPage from '~/components/my-studies/MyStudiesPage'
import StudyUsageInfo from '~/components/my-studies/StudyUsageInfo'
import ValidationMessage from '~/components/validation/ValidationMessage'
import ClusterAssociationSelect from '~/components/upload/ClusterAssociationSelect'
import RawAssociationSelect from '~/components/upload/RawAssociationSelect'
import { getFeatureFlagsWithDefaults } from '~/providers/UserProvider'
import ValidateFile from '~/lib/validation/validate-file'
import { setupSentry } from '~/lib/sentry-logging'
import { adjustGlobalHeader } from '~/lib/layout-utils'
import { clearOldServiceWorkerCaches } from '~/lib/service-worker-cache'

const { validateRemoteFile } = ValidateFile

import {
  logPageView, logClick, logMenuChange, setupPageTransitionLog, log, logCopy, logContextMenu, logError
} from '~/lib/metrics-api'
import * as ScpApi from '~/lib/scp-api'

window.SCP = window.SCP ? window.SCP : {}

// Set up the context for Sentry to log front-end errors
setupSentry()

// On each page load, check for old SCP caches, delete any found
clearOldServiceWorkerCaches()

document.addEventListener('DOMContentLoaded', () => {
  // For Study Overview page,
  // Set global header end width, and mitigate long study titles on narrow screens
  adjustGlobalHeader()

  // Logs only page views for faceted search UI
  logPageView()

  $(document).on('click', 'body', logClick)
  $(document).on('change', 'select', logMenuChange)
  $(document).on('copy', 'body', logCopy)
  // contextmenu event is to handle when users use context menu "copy email address" instead of cmd+C copy event as
  // this does not emit the copy event
  $(document).on('contextmenu', 'body', logContextMenu)

  setupPageTransitionLog()

  if (window.SCP.readOnlyToken && window.SCP.studyAccession) {
    ScpApi.setupRenewalForReadOnlyToken(window.SCP.studyAccession)
  }

  const path = window.location.pathname
  const onTosPage = path.includes('terra_tos') || path.includes('accept_tos')
  if (!onTosPage && window.SCP.userSignedIn) {
    ScpApi.checkTerraTosAcceptance().then(mustAcceptTerraTos => {
      if (mustAcceptTerraTos) {
        window.location = '/single_cell/terra_tos'
      }
    })
  }

<<<<<<< HEAD
  setTimeout(checkMissingAuthToken, 1000)
=======
  if (window.SCP.userSignedIn) {
    if (window.SCP.userAccessToken === '') {
      logError('User access token is empty string')
    }
    ScpApi.setUpRenewalForUserAccessToken()
  }
>>>>>>> 187931b0
})

const componentsToExport = {
  HomePageContent, ExploreView, UploadWizard, ValidationMessage, ClusterAssociationSelect,
  RawAssociationSelect, AuthorEmailPopup, MyStudiesPage, StudyUsageInfo
}

/** helper to render React components from non-react portions of the app
 * @param {String|Element} target - the html element to render on, can be either an element or an id
 * @param {String} componentName - the component to render -- must be included in the `componentsToExport` above
 * @param {Object} props - the props to pass to the component
*/
function renderComponent(target, componentName, props) {
  let targetEl = target
  if (typeof target === 'string' || target instanceof String) {
    targetEl = document.getElementById(target)
  }
  ReactDOM.unmountComponentAtNode(targetEl)
  ReactDOM.render(React.createElement(componentsToExport[componentName], props),
    targetEl)
}

// SCP expects these variables to be global.
//
// If adding a new variable here, also add it to .eslintrc.js

/** put the function globally accessible, replacing the pre-registration 'renderComponent'
 * setup in assets/application.js */
window.SCP.renderComponent = renderComponent
/** render any components that were registered to render prior to this script loading */
window.SCP.componentsToRender.forEach(componentToRender => {
  renderComponent(componentToRender.target, componentToRender.componentName, componentToRender.props)
})

/** assing the global log function, and log any events that were queued */
window.SCP.log = log
window.SCP.eventsToLog.forEach(eventToLog => {
  log(eventToLog.name, eventToLog.props)
})

window.SCP.getFeatureFlagsWithDefaults = getFeatureFlagsWithDefaults
window.SCP.validateRemoteFile = validateRemoteFile
window.SCP.API = ScpApi

window.Spinner = Spinner
window.morpheus = morpheus<|MERGE_RESOLUTION|>--- conflicted
+++ resolved
@@ -65,16 +65,12 @@
     })
   }
 
-<<<<<<< HEAD
-  setTimeout(checkMissingAuthToken, 1000)
-=======
   if (window.SCP.userSignedIn) {
     if (window.SCP.userAccessToken === '') {
       logError('User access token is empty string')
     }
     ScpApi.setUpRenewalForUserAccessToken()
   }
->>>>>>> 187931b0
 })
 
 const componentsToExport = {
