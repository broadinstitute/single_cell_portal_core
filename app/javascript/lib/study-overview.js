/**
* @fileoverview Study Overview user interface
*
* The Explore tab in Study Overview has three main views:
*   - Default: Shows "Clusters" and sometimes "Genomes", etc.
*   - Single-gene: Shows distribution (violin or box) plot and others
*   - Multiple-gene: Shows dot plot and heatmap
*/

/**
 * TODO (SCP-2884): Move code for default Explore view into separate module
 */
import $ from 'jquery'
import Plotly from 'plotly.js-dist'
import { labelFont, getColorBrewerColor } from 'lib/plot'
import { fetchExplore, fetchCluster } from 'lib/scp-api'

/** Get Plotly layout object for scatter plot */
export function getBaseLayout(height, width) {
  const font = labelFont

  const layout = {
    hovermode: 'closest',
    margin: {
      t: 25,
      r: 0,
      b: 20,
      l: 0
    },
    height,
    width,
    font
  }
  return layout
}

/** Gets Plotly layout scene props for 3D scatter plot */
export function get3DScatterProps(camera, cluster) {
  const { domainRanges, axes } = cluster
  const { titles, ranges, aspects } = axes

  const scene = {
    camera,
    aspectmode: 'cube',
    xaxis: { title: titles.x, autorange: true, showticklabels: false },
    yaxis: { title: titles.y, autorange: true, showticklabels: false },
    zaxis: { title: titles.z, autorange: true, showticklabels: false }
  }

  if (domainRanges) {
    scene.xaxis.autorange = false
    scene.xaxis.range = ranges.x
    scene.yaxis.autorange = false
    scene.yaxis.range = ranges.y
    scene.zaxis.autorange = false
    scene.zaxis.range = ranges.x
    scene.aspectmode = aspects.mode,
    scene.aspectratio = {
      x: aspects.x,
      y: aspects.y,
      z: aspects.z
    }
  }

  return scene
}

/** Gets Plotly layout props for 2D scatter plot */
export function get2DScatterProps(cluster) {
  const {
    axes, domainRanges, hasCoordinateLabels, coordinateLabels
  } = cluster
  const { titles } = axes

  const layout = {
    xaxis: { title: titles.x, showticklabels: false },
    yaxis: { title: titles.y, showticklabels: false, scaleanchor: 'x' }
  }

  // if user has supplied a range, set that, otherwise let Plotly autorange
  if (domainRanges) {
    layout.xaxis.range = domainRanges.x
    layout.yaxis.range = domainRanges.y
  } else {
    layout.xaxis.autorange = true
    layout.yaxis.autorange = true
  }

  if (hasCoordinateLabels) {
    layout.annotations = coordinateLabels
  }

  return layout
}

/** Get height and width for a to-be-rendered cluster plot */
function calculatePlotRect() {
  const numPlots = window.SCP.numPlots

  const height = $(window).height() - 250

  // Accounts for expanding "View options" after page load
  const baseWidth = $('#plots-tab').actual('width')

  const gutterPad = 80 // Accounts for horizontal padding
  const width = (baseWidth - gutterPad) / numPlots

  return { height, width }
}


/** Resize Plotly scatter plots -- done on window resize  */
function resizePlots() {
  const numPlots = window.SCP.numPlots

  for (let i = 0; i < numPlots; i++) {
    const rawPlot = window.SCP.plots[i]
    const layout = getScatterPlotLayout(rawPlot)
    const target = `cluster-plot-${i}`

    Plotly.relayout(target, layout)
  }
}

/** Change Plotly scatter plot color scales */
function setColorScales(theme) {
  const numPlots = window.SCP.numPlots

  for (let i = 0; i < numPlots; i++) {
    const target = `cluster-plot-${i}`
    const dataUpdate = { 'marker.colorscale': theme }
    Plotly.update(target, dataUpdate)
  }
}
/** Set colors for group-based annotations */
export function setMarkerColors(data) {
  return data.map((trace, i) => {
    trace.marker.color = getColorBrewerColor(i)
    return trace
  })
}


/** Renders a Plotly scatter plot for "Clusters" tab */
function renderScatterPlot(rawPlot, plotId, legendId) {
  let { data } = rawPlot

  const layout = getScatterPlotLayout(rawPlot)

  if (rawPlot.annotParams.type === 'group') {
    data = setMarkerColors(data)
  }

  Plotly.newPlot(plotId, data, layout)

  $(`#${legendId}`).html(
    `<p class="text-center help-block">${rawPlot.description}</p>`
  )

  // access actual target div, not jQuery object wrapper for relayout event
  const clusterPlotDiv = document.getElementById(plotId)
  clusterPlotDiv.on('plotly_relayout', cameraData => {
    if (typeof cameraData['scene.camera'] !== 'undefined') {
      const newCamera = cameraData['scene.camera']
      $(`#${plotId}`).data('camera', newCamera)
    }
  })
}

/** draws scatter plot */
async function drawScatterPlot(accession, cluster, plotIndex) {
  // Consider avoiding parallel indexes like this in React refactor
  const plotId = `cluster-plot-${plotIndex}`
  const legendId = `cluster-legend-${plotIndex}`

  $('#plots .panel-body').append(`
    <div class="row dual-plot">
      <div id="${plotId}"></div>
      <div id="${legendId}"></div>
    </div>`)

  const $plotElement = $(`#${plotId}`)
  const spinnerTarget = $plotElement[0]
  const spinner = new Spinner(window.opts).spin(spinnerTarget)
  $plotElement.data('spinner', spinner)

  const annotation = $('#annotation').val()
  const subsample = $('#subsample').val()

  $('#search_annotation').val(annotation)
  $('#gene_set_annotation').val(annotation)

  const rawPlot = await fetchCluster(
    accession, cluster, annotation, subsample
  )

  window.SCP.cluster = rawPlot

  // Consider putting into a dictionary instead of a list
  window.SCP.plots.push(rawPlot)

  // render annotation toggler picker if needed
  if (rawPlot.annotParams.type == 'numeric') {
    $('#toggle-plots').html('')
  } else {
    // Consider restoring this; it was missing on production before refactor
    // $('#toggle-plots').html(
    //   '<a href="#" class="btn btn-default btn-sm" id="toggle-traces" ' +
    //     'data-toggle="tooltip" data-placement="left" data-trigger="hover" ' +
    //     'title="Click to toggle all annotations, or toggle individual ' +
    //       'annotations by clicking the legend entry"' +
    //   '>Toggle Annotations <i class="fas fa-toggle-on"></i></a>'
    // )
    // $('#toggle-traces').tooltip({
    //   container: 'body', placement: 'left', trigger: 'hover'
    // })
  }

  // Duplicate calls are merely for proof-of-concept, showing we can
  // render plots side-by-side
  renderScatterPlot(rawPlot, plotId, legendId)

  $plotElement.data('spinner').stop()
  $plotElement.find('.spinner').remove()
}

/** Fetch and draw scatter plot for default Explore tab view */
async function drawScatterPlots(study) {
  let cluster

  window.SCP.numPlots = (study.spatialGroupNames.length > 0) ? 2 : 1

  for (let plotIndex = 0; plotIndex < window.SCP.numPlots; plotIndex++) {
    if (plotIndex === 0) {
      cluster = $('#cluster').val()
    } else {
      cluster = $('#spatial-group').val()
    }

    drawScatterPlot(study.accession, cluster, plotIndex)
  }
}

/** Get layout object with various Plotly scatter plot display parameters */
function getScatterPlotLayout(rawPlot) {
  const { height, width } = calculatePlotRect()
  let layout = getBaseLayout(height, width)

  let dimensionProps
  if (rawPlot.is3D) {
    const camera = $('#cluster-plot').data('camera')
    dimensionProps = get3DScatterProps(camera, rawPlot)
    layout.scene = dimensionProps
  } else {
    dimensionProps = get2DScatterProps(rawPlot)
    layout = Object.assign(layout, dimensionProps)
  }

  return layout
}

/**
 * End default Explore view code
 */

/** Listen for events, and update view accordingly */
function attachEventHandlers(study) {
  // For inferCNV ideogram
  $('#ideogram_annotation').on('change', function() {
    const ideogramFiles = window.SCP.study.inferCNVIdeogramFiles
    const fileId = $(this).val() // eslint-disable-line
    if (fileId !== '') {
      const ideogramAnnot = ideogramFiles[fileId]
      window.ideogramInferCnvSettings = ideogramAnnot.ideogram_settings
      window.initializeIdeogram(ideogramAnnot.ideogram_settings.annotationsPath)
    } else {
      $('#tracks-to-display, #_ideogramOuterWrap').html('')
      $('#ideogramTitle').remove()
    }
  })

  // resize listener
  $(window).on('resizeEnd', () => {resizePlots()})

  // listener for cluster nav, specific to study page
  $('#annotation').change(function() {
    $('#cluster-plot').data('rendered', false)
    const an = $(this).val() // eslint-disable-line
    // keep track for search purposes
    $('#search_annotation').val(an)
    $('#gene_set_annotation').val(an)
    drawScatterPlots(study)
  })

  $('#subsample').change(function() {
    $('#cluster-plot').data('rendered', false)
    const subsample = $(this).val() // eslint-disable-line
    $('#search_subsample').val(subsample)
    $('#gene_set_subsample').val(subsample)
    drawScatterPlots(study)
  })

  $('#cluster').change(function() {
    $('#cluster-plot').data('rendered', false)
    const newCluster = $(this).val() // eslint-disable-line
    const subsample = $('#subsample').val()
    // keep track for search purposes
    $('#search_cluster').val(newCluster)
    $('#gene_set_cluster').val(newCluster)
<<<<<<< HEAD
    drawScatterPlots(study)
  })

  $(document).on('change', '#spatial-group', function() {
    $('#cluster-plot').data('rendered', false)
    const newSpatial = $(this).val() // eslint-disable-line
    // keep track for search purposes
    $('#search_spatial-group').val(newSpatial)
    $('#gene_set_spatial-group').val(newSpatial)
    drawScatterPlots(study)
  })

  // listener to redraw expression scatter with new color profile
  $('#colorscale').change(function() {
    const theme = $(this).val() // eslint-disable-line
    // $('#search_colorscale').val(theme)
    setColorScales(theme)
=======
    const url =
    `${window.location.pathname}/get_new_annotations` +
    `?cluster=${encodeURIComponent(newCluster)}&` +
    `subsample=${encodeURIComponent(subsample)}`
    $.ajax({
      url,
      dataType: 'script',
      complete(jqXHR, textStatus) {
        window.renderWithNewCluster(textStatus, drawScatterPlot)
      }
    })
>>>>>>> c5497db1
  })
}

/** Get HTML for dropdown menu for spatial files */
function getSpatialDropdown(study) {
  const options = study.spatialGroupNames.map(name => {
    return `<option value="${name}">${name}</option>`
  })
  const domId = 'spatial-group'
  const select =
    `<select name="${domId}" id="${domId}" class="form-control">${
      options
    }</select>`
  return (
    `<div class="form-group col-sm-4">` +
    `<label for=${domId}>Spatial group</label><br/>${select}` +
    `</div>`
  )
}

/** Add dropdown menu for spatial files */
function addSpatialDropdown(study) {
  if (study.spatialGroupNames.length > 0) {
    const dropdown = getSpatialDropdown(study)
    $('#view-options #precomputed-panel #precomputed .row').append(dropdown)
  }
}

/** Initialize the "Explore" tab in Study Overview */
export default async function initializeExplore() {
  window.SCP.study = {}
  window.SCP.plots = []
  window.SCP.plotRects = []

  window.SCP.startPendingEvent('user-action:page:view:site-study',
    { speciesList: window.SCP.taxons },
    'plot:',
    true)

  $('#cluster-plot').data('rendered', false)

  // TODO (SCP-2884): Declare this outside the function, if reasonable
  const baseCamera = {
    'up': { 'x': 0, 'y': 0, 'z': 1 },
    'center': { 'x': 0, 'y': 0, 'z': 0 },
    'eye': { 'x': 1.25, 'y': 1.25, 'z': 1.25 }
  }

  // if tab position was specified in url, show the current tab
  if (window.location.href.split('#')[1] !== '') {
    const tab = window.location.href.split('#')[1]
    $(`#study-tabs a[href="#${tab}"]`).tab('show')
  }
  $('#cluster-plot').data('camera', baseCamera)

  const accession = window.SCP.studyAccession
  const study = await fetchExplore(accession)

  window.SCP.study = study
  window.SCP.study.accession = accession
  window.SCP.taxons = window.SCP.study.taxonNames

  attachEventHandlers(study)

  if (study.cluster) {
    // set default subsample option of 10K (if subsampled) or all cells
    if (study.cluster.numPoints > 10000 && study.cluster.isSubsampled) {
      $('#subsample').val(10000)
      $('#search_subsample').val(10000)
    }

    addSpatialDropdown(study)

    drawScatterPlots(study)
  }

  if (study.inferCNVIdeogramFiles) {
    // user has no clusters, but does have ideogram annotations

    const ideogramSelect = $('#ideogram_annotation')
    const firstIdeogram = $('#ideogram_annotation option')[1].value

    // manually trigger change to cause ideogram to render
    ideogramSelect.val(firstIdeogram).trigger('change')
  }
}<|MERGE_RESOLUTION|>--- conflicted
+++ resolved
@@ -307,25 +307,6 @@
     // keep track for search purposes
     $('#search_cluster').val(newCluster)
     $('#gene_set_cluster').val(newCluster)
-<<<<<<< HEAD
-    drawScatterPlots(study)
-  })
-
-  $(document).on('change', '#spatial-group', function() {
-    $('#cluster-plot').data('rendered', false)
-    const newSpatial = $(this).val() // eslint-disable-line
-    // keep track for search purposes
-    $('#search_spatial-group').val(newSpatial)
-    $('#gene_set_spatial-group').val(newSpatial)
-    drawScatterPlots(study)
-  })
-
-  // listener to redraw expression scatter with new color profile
-  $('#colorscale').change(function() {
-    const theme = $(this).val() // eslint-disable-line
-    // $('#search_colorscale').val(theme)
-    setColorScales(theme)
-=======
     const url =
     `${window.location.pathname}/get_new_annotations` +
     `?cluster=${encodeURIComponent(newCluster)}&` +
@@ -337,7 +318,22 @@
         window.renderWithNewCluster(textStatus, drawScatterPlot)
       }
     })
->>>>>>> c5497db1
+  })
+
+  $(document).on('change', '#spatial-group', function() {
+    $('#cluster-plot').data('rendered', false)
+    const newSpatial = $(this).val() // eslint-disable-line
+    // keep track for search purposes
+    $('#search_spatial-group').val(newSpatial)
+    $('#gene_set_spatial-group').val(newSpatial)
+    drawScatterPlots(study)
+  })
+
+  // listener to redraw expression scatter with new color profile
+  $('#colorscale').change(function() {
+    const theme = $(this).val() // eslint-disable-line
+    // $('#search_colorscale').val(theme)
+    setColorScales(theme)
   })
 }
 
