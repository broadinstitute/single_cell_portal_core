--- conflicted
+++ resolved
@@ -191,13 +191,9 @@
   }
 
   const params = stringifyQuery(paramObj)
-<<<<<<< HEAD
-
   if (!cluster) {
     cluster = '_default'
   }
-=======
->>>>>>> e3c9ce9e
   const apiUrl = `/studies/${studyAccession}/clusters/${encodeURIComponent(cluster)}${params}`
   // don't camelcase the keys since those can be cluster names,
   // so send false for the 4th argument
