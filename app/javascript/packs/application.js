--- conflicted
+++ resolved
@@ -7,33 +7,10 @@
 // To reference this file, add <%= javascript_pack_tag 'application' %> to the appropriate
 // layout file, like app/views/layouts/application.html.erb
 
-<<<<<<< HEAD
 import React from 'react';
 import ReactDOM from 'react-dom';
-import ScpSearchStudies from 'components/ScpSearchStudies';
 import ResultsPanel from 'components/ResultsPanel';
-
-document.addEventListener('DOMContentLoaded', () => {
-  if (document.getElementById('scp-search-studies-root-element')) {
-    ReactDOM.render(
-      <ScpSearchStudies />, document.getElementById('scp-search-studies-root-element'),
-    )
-  }
-  if (document.getElementById('scp-search-results-root-element')) {
-    ReactDOM.render(
-      <ResultsPanel />, document.getElementById('scp-search-results-root-element'),
-    )
-  }
-}
-
-);
-
-=======
->>>>>>> d4857781
 import 'styles/application.scss'
-
-import React from 'react';
-import ReactDOM from 'react-dom';
 import $ from 'jquery';
 import jQuery from 'jquery';
 import {Spinner} from 'spin.js';
@@ -57,6 +34,11 @@
       <ScpSearchStudies />, document.getElementById('scp-search-studies-root-element'),
     )
   }
+  if (document.getElementById('scp-search-results-root-element')) {
+    ReactDOM.render(
+      <ResultsPanel />, document.getElementById('scp-search-results-root-element'),
+    )
+  }
 });
 
 // SCP expects these variables to be global.
