/* eslint no-console:0 */
/*
 * This file is automatically compiled by Webpack, along with any other files
 * present in this directory. You're encouraged to place your actual
 * application logic in a relevant structure within app/javascript and only
 * use these pack files to reference that code so it'll be compiled.
 *
 * To reference this file, add <%= javascript_pack_tag 'application' %> to
 * the appropriate layout file, like app/views/layouts/application.html.erb
 */

import 'styles/application.scss'

import React from 'react'
import ReactDOM from 'react-dom'
import $ from 'jquery'
import { Spinner } from 'spin.js'
import 'jquery-ui/ui/widgets/datepicker'
import 'jquery-ui/ui/widgets/autocomplete'
import 'jquery-ui/ui/widgets/sortable'
import 'jquery-ui/ui/widgets/dialog'
import 'jquery-ui/ui/effects/effect-highlight'
import igv from '@single-cell-portal/igv'
import morpheus from 'morpheus-app'
import Ideogram from 'ideogram'
import Plotly from 'plotly.js-dist'

import checkMissingAuthToken from 'lib/user-auth-tokens'
// Below import resolves to '/app/javascript/components/HomePageContent.js'
import HomePageContent from 'components/HomePageContent'
import Covid19PageContent from 'components/covid19/Covid19PageContent'
import {
  logPageView, logClick, logMenuChange, startPendingEvent, log
} from 'lib/metrics-api'
import { getLogPlotProps } from 'lib/scp-api-metrics'
import { formatTerms } from 'providers/StudySearchProvider'
import getViolinProps from 'lib/violin-plot'
import * as ScpApi from 'lib/scp-api'
import exploreDefault from 'lib/study-overview/explore-default'
import exploreSingle from 'lib/study-overview/explore-single'
import { renderClusterAssociationSelect } from 'components/upload/ClusterAssociationSelect'
import { renderExploreView } from 'components/explore/ExploreView'

// Stub, for later
// import exploreMultipleGenes from 'lib/study-overview/explore-multiple-genes'


document.addEventListener('DOMContentLoaded', () => {
  // Logs only page views for faceted search UI
  logPageView()

  $(document).on('click', 'body', event => {
    logClick(event)
  })

  $(document).on('change', 'select', event => {
    logMenuChange(event)
  })

  if (document.getElementById('home-page-content')) {
    ReactDOM.render(
      <HomePageContent />, document.getElementById('home-page-content')
    )
  }
  if (document.getElementById('covid19-page-content')) {
    ReactDOM.render(
      <Covid19PageContent />, document.getElementById('covid19-page-content')
    )
  }
  checkMissingAuthToken()
})

window.SCP = window.SCP ? window.SCP : {}
// SCP expects these variables to be global.
//
// If adding a new variable here, also add it to .eslintrc.js
window.$ = $
window.jQuery = $
window.Spinner = Spinner
window.morpheus = morpheus
window.igv = igv
window.Ideogram = Ideogram
window.getViolinProps = getViolinProps
window.SCP.log = log
window.SCP.startPendingEvent = startPendingEvent
window.SCP.getLogPlotProps = getLogPlotProps
window.SCP.formatTerms = formatTerms
window.SCP.API = ScpApi
window.SCP.exploreDefault = exploreDefault
window.SCP.exploreSingle = exploreSingle
<<<<<<< HEAD
window.SCP.perf = {}
=======
window.SCP.renderClusterAssociationSelect = renderClusterAssociationSelect
window.SCP.renderExploreView = renderExploreView
window.Plotly = Plotly
>>>>>>> 97bbf8ec

/*
 * For down the road, when we use ES6 imports in SCP JS app code
 * export {$, jQuery, ClassicEditor, Spinner, morpheus, igv, Ideogram};
 */<|MERGE_RESOLUTION|>--- conflicted
+++ resolved
@@ -88,13 +88,10 @@
 window.SCP.API = ScpApi
 window.SCP.exploreDefault = exploreDefault
 window.SCP.exploreSingle = exploreSingle
-<<<<<<< HEAD
 window.SCP.perf = {}
-=======
 window.SCP.renderClusterAssociationSelect = renderClusterAssociationSelect
 window.SCP.renderExploreView = renderExploreView
 window.Plotly = Plotly
->>>>>>> 97bbf8ec
 
 /*
  * For down the road, when we use ES6 imports in SCP JS app code
