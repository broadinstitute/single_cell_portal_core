--- conflicted
+++ resolved
@@ -26,15 +26,9 @@
 
   useEffect(() => {
     const fetchData = async () => {
-<<<<<<< HEAD
-      const facets = await fetchFacets(); // TODO: Remove 'true' when metadata seeding is ready
-      const df = facets.filter(facet => defaultFacetIDs.includes(facet.id));
-      const mf = facets.filter(facet => moreFacetIDs.includes(facet.id));
-=======
       const facets = await fetchFacets(true);
       const df = facets.filter(facet => defaultFacetIds.includes(facet.id));
       const mf = facets.filter(facet => moreFacetIds.includes(facet.id));
->>>>>>> 3bbaa15f
       setDefaultFacets(df);
       setMoreFacets(mf);
     };
