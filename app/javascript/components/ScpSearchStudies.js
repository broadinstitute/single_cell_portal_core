import React from 'react';
import Facet from './Facet';
import SearchBar from './KeyWordSearch'

// Only for development!  We'll fetch data once API endpoints are available.
import {facetsResponseMock, searchFiltersResponseMock} from './FacetsMockData';
const facets = facetsResponseMock;

window.searchFiltersResponse = searchFiltersResponseMock;

function ScpSearchStudies() {
  return (
<<<<<<< HEAD
    <div className="ScpSearch">
    <div><SearchBar/></div>
=======
    <div>
>>>>>>> 8c3cf14a
      {
        facets.map((facet) => {
          return <Facet facet={facet} />
        })
      }
    </div>
  );
}

export default ScpSearchStudies;<|MERGE_RESOLUTION|>--- conflicted
+++ resolved
@@ -10,12 +10,8 @@
 
 function ScpSearchStudies() {
   return (
-<<<<<<< HEAD
     <div className="ScpSearch">
-    <div><SearchBar/></div>
-=======
-    <div>
->>>>>>> 8c3cf14a
+    <div><SearchBar/></div> 
       {
         facets.map((facet) => {
           return <Facet facet={facet} />
