import React, { useState } from 'react';
import Form from 'react-bootstrap/lib/Form';
import FormControl from 'react-bootstrap/lib/FormControl';
import { FontAwesomeIcon } from '@fortawesome/react-fontawesome';
import { faSearch } from '@fortawesome/free-solid-svg-icons';
import Button from 'react-bootstrap/lib/Button';

import { fetchFacetsFilters } from 'lib/scp-api';

/**
 * Component to search filters within a given facet
 * Used when facet has many available filters (e.g. disease)
 *
 * Stub, will develop.
 */
export default function FiltersSearchBar(props) {

  const [matchingFilters, setMatchingFilters] = useState([]);

  const componentName = 'filters-search-bar';
  const filtersSearchBarID = `${componentName}-${props.filtersBoxID}`;

  // Search for filters in this facet that match input text terms
  //
  // For example, among the many filters in the "Disease" facet, search
  // for filters matching the term "tuberculosis".
  async function searchFilters(terms) {
    const apiData = await fetchFacetsFilters(props.facetID, terms);
    const matchingFilters = apiData.filters;
    setMatchingFilters(matchingFilters);
  }

  async function handleSubmit(event) {
    event.preventDefault();
    const terms = event.target.elements[filtersSearchBarID].value;
    await searchFilters(terms);
  }

  async function handleSearchButtonClick(event) {
    const terms = event.parentElement.parentElement.elements[filtersSearchBarID].value;
    await searchFilters(terms);
  }

  return (
<<<<<<< HEAD
    <div className='search' style={{margin: '2px'}}>
      <FormGroup controlId={filtersSearchBarID}>
=======
    <div class="filters-search-bar">
      <Form onSubmit={handleSubmit}>
>>>>>>> af2f5110
        <FormControl
          id={filtersSearchBarID}
          className={componentName}
          type="text"
          placeholder="Search"
        />
        <Button className='search-button' onClick={handleSearchButtonClick}>
          <FontAwesomeIcon icon={faSearch}/>
        </Button>
      </Form>
    </div>
  );
}<|MERGE_RESOLUTION|>--- conflicted
+++ resolved
@@ -42,13 +42,8 @@
   }
 
   return (
-<<<<<<< HEAD
-    <div className='search' style={{margin: '2px'}}>
-      <FormGroup controlId={filtersSearchBarID}>
-=======
     <div class="filters-search-bar">
       <Form onSubmit={handleSubmit}>
->>>>>>> af2f5110
         <FormControl
           id={filtersSearchBarID}
           className={componentName}
