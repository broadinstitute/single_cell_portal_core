--- conflicted
+++ resolved
@@ -29,29 +29,6 @@
 }
 
 /**
-<<<<<<< HEAD
-=======
- * Component for slider to filter numerical facets, e.g. organism age
- *
- * Stub, will develop.
- */
-function FilterSlider(props) {
-  const facet = props.facet;
-
-  // React Compound Slider
-  // API: https://react-compound-slider.netlify.com/docs
-  // Examples: https://react-compound-slider.netlify.com/horizontal
-  return (
-    <li>
-      <Slider
-        domain={[facet.min, facet.max]}
-      />
-    </li>
-  );
-}
-
-/**
->>>>>>> 28bfe02b
  * Component for filter list and filter slider
  */
 export default function Filters(props) {
