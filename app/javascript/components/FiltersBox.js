--- conflicted
+++ resolved
@@ -94,7 +94,6 @@
             const id = `filter-${facetName}-${d.id}`;
             return (
               <li key={'li-' + id}>
-<<<<<<< HEAD
                 <input
                   type="checkbox"
                   aria-label="Checkbox"
@@ -102,17 +101,6 @@
                   name={id}
                   id={id}
                 />
-=======
-                <InputGroup
-                  id={id}
-                  name={id}
-                  onClick={handleFilterClick}
-                >
-                  <InputGroup.Addon>
-                  <input type="checkbox" aria-label="Checkbox" />
-                  </InputGroup.Addon>
-                </InputGroup>
->>>>>>> 32bb3f06
                 <label htmlFor={id}>{d.name}</label>
               </li>
             );
