
import React, { useState, useEffect, useRef, useContext } from 'react';
import FiltersBoxSearchable from './FiltersBoxSearchable';
import { StudySearchContext } from 'components/search/StudySearchProvider';
import _filter from 'lodash/filter'

/**
 * Converts string value to lowercase, hyphen-delimited version
 * e.g. "Cell type" -> "cell-type"
 */
function slug(value) {
  return value.toLowerCase().replace(/ /g, '-');
}

export default function FacetControl(props) {
  // add event listener to detect mouseclicks outside the modal, so we know to close it
  // see https://medium.com/@pitipatdop/little-neat-trick-to-capture-click-outside-with-react-hook-ba77c37c7e82
  useEffect(() => {
    // add when mounted
    document.addEventListener("mousedown", handleOtherClick);
    // return function to be called when unmounted
    return () => {
      document.removeEventListener("mousedown", handleOtherClick);
    };
  }, []);

  const [showFilters, setShowFilters] = useState(false);

  const facetName = props.facet.name;
  const facetId = `facet-${slug(facetName)}`;
  const searchContext = useContext(StudySearchContext)
  const facetParams = searchContext.params.facets[props.facet.id]
  let selectedFilterString = undefined
  if (facetParams && facetParams.length) {
<<<<<<< HEAD
    let selectedFilters = props.facet.filters.filter(filter => { return facetParams.indexOf(filter.id) >= 0})
=======
    let selectedFilters = props.facet.filters.filter(filter => facetParams.includes(filter.id))
>>>>>>> 0835a143
    selectedFilterString = selectedFilters.map(filter => filter.name).join(', ')
  }

  function handleButtonClick() {
    setShowFilters(!showFilters);
  }


  const node = useRef()
  const handleOtherClick = e => {
    if (node.current.contains(e.target)) {
      // click was inside the modal, do nothing
      return;
    }
    setShowFilters(false)
  };

  return (
      <span ref={node}
        id={facetId}
        className={`facet ${showFilters ? 'active' : ''} ${selectedFilterString ? 'selected' : ''}`}>
        <a
          onClick={handleButtonClick}>
          { selectedFilterString ? selectedFilterString : facetName }
        </a>
        <FiltersBoxSearchable show={showFilters} facet={props.facet} setShow={setShowFilters}/>
      </span>
    );

}<|MERGE_RESOLUTION|>--- conflicted
+++ resolved
@@ -32,11 +32,7 @@
   const facetParams = searchContext.params.facets[props.facet.id]
   let selectedFilterString = undefined
   if (facetParams && facetParams.length) {
-<<<<<<< HEAD
-    let selectedFilters = props.facet.filters.filter(filter => { return facetParams.indexOf(filter.id) >= 0})
-=======
     let selectedFilters = props.facet.filters.filter(filter => facetParams.includes(filter.id))
->>>>>>> 0835a143
     selectedFilterString = selectedFilters.map(filter => filter.name).join(', ')
   }
 
