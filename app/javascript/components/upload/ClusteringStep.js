import React, { useEffect } from 'react'

import ClusteringFileForm from './ClusteringFileForm'


const DEFAULT_NEW_CLUSTER_FILE = {
  is_spatial: false,
  file_type: 'Cluster'
}

export const clusterFileFilter = file => file.file_type === 'Cluster' && !file.is_spatial

export default {
  title: 'Clustering',
  name: 'clustering',
  component: ClusteringUploadForm,
  fileFilter: clusterFileFilter
}


/** Renders a form for uploading one or more cluster/spatial files */
export function ClusteringUploadForm({
  formState,
  addNewFile,
  updateFile,
  saveFile,
  deleteFile,
  handleSaveResponse,
  bucketName

}) {
  const clusterFiles = formState.files.filter(clusterFileFilter)

  useEffect(() => {
    if (clusterFiles.length === 0) {
      addNewFile(DEFAULT_NEW_CLUSTER_FILE)
    }
  }, [clusterFiles.length])

  return <div>
    <div className="row">
      <div className="col-md-12">
         <h4>Clustering files</h4>
      </div>
    </div>
    <div className="row">
      <div className="col-md-12">
        <div className="form-terra">
          <div className="row">
            <div className="col-md-12">
              <p>A <a href="https://github.com/broadinstitute/single_cell_portal/blob/master/demo_data/cluster_example.txt" target="_blank" rel="noreferrer">cluster file</a> (.txt or .txt.gz) contains any cluster ordinations and optional cluster-specific metadata.</p>
            </div>
          </div>
          <div className="row">
            <div className="col-md-6">
              <pre>NAME&#09;X&#09;Y&#09;Z&#09;Category&#09;Intensity<br/>TYPE&#09;numeric&#09;numeric&#09;numeric&#09;group&#09;numeric<br/>CELL_0001&#09;34.472&#09;32.211&#09;60.035&#09;C&#09;0.719<br/>CELL_0002&#09;15.975&#09;10.043&#09;21.424&#09;B&#09;.904<br/>...</pre>
            </div>
          </div>
          <div className="row">
            <div className="col-md-6">
              <p><strong>At minimum </strong> a cluster file has:</p>
            </div>
          </div>
          <div className="row">
            <div className="col-md-9 col-lg-offset-2 col-md-offset-1">
              <ul>
                <li>3 columns</li>
                <li>A header row containing the value <strong>“NAME”, “X”, “Y”,</strong> optionally <strong>“Z”</strong>, and columns containing cell-level annotations
                </li>
                <li>A second row with:</li>
                <ul >
                  <li>The header of <strong>“TYPE”</strong>to declare metadata types (see below).</li>
                  <li>A value for each metadata column declaring its datatype
                  </li>
                  <ul>
                    <li>The two accepted values are <strong>“group”</strong> (set membership) or <strong>“numeric”</strong> (continuous scores).*</li>
                    <li>The values for the “X”, “Y”, and “Z” columns must be set to “numeric”.</li>
                  </ul>
                </ul>
              </ul>
            </div>
          </div>
          <div className="row">
            <p className="col-sm-12 text-center">Once your cluster file has been successfully ingested, additional representative
              subsamples of the full resolution data will be stored as well.
              <a href="https://singlecell.zendesk.com/hc/en-us/articles/360060610032-Cluster-File-Subsampling" target="_blank" rel="noreferrer"> Learn More <i className='fas fa-question-circle'></i></a>
            </p>
          </div>
          <div className="row">
            <p className="col-sm-12">* Group values are treated as literal strings, and numerics as floating-point numbers.</p>
          </div>
        </div>
      </div>
    </div>

    { clusterFiles.map(file => {
      return <ClusteringFileForm
        key={file._id}
        file={file}
        updateFile={updateFile}
        saveFile={saveFile}
        deleteFile={deleteFile}
<<<<<<< HEAD
        handleSaveResponse={handleSaveResponse}
        associatedClusterFileOptions={associatedClusterFileOptions}
        updateCorrespondingClusters={updateCorrespondingClusters}
        bucketName={formState.study.bucket_id}
        />
=======
        handleSaveResponse={handleSaveResponse}/>
>>>>>>> bc5797fb
    })}
    <div className="row top-margin">
      <button className="btn btn-secondary action" onClick={() => addNewFile(DEFAULT_NEW_CLUSTER_FILE)}><span className="fas fa-plus"></span> Add File</button>
    </div>
  </div>
}<|MERGE_RESOLUTION|>--- conflicted
+++ resolved
@@ -100,15 +100,9 @@
         updateFile={updateFile}
         saveFile={saveFile}
         deleteFile={deleteFile}
-<<<<<<< HEAD
         handleSaveResponse={handleSaveResponse}
-        associatedClusterFileOptions={associatedClusterFileOptions}
-        updateCorrespondingClusters={updateCorrespondingClusters}
         bucketName={formState.study.bucket_id}
-        />
-=======
-        handleSaveResponse={handleSaveResponse}/>
->>>>>>> bc5797fb
+      />
     })}
     <div className="row top-margin">
       <button className="btn btn-secondary action" onClick={() => addNewFile(DEFAULT_NEW_CLUSTER_FILE)}><span className="fas fa-plus"></span> Add File</button>
