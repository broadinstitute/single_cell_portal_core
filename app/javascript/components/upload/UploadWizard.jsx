--- conflicted
+++ resolved
@@ -343,11 +343,7 @@
   **/
   function saveAnnDataFileHelper(file, fileToSave) {
     if (file.data_type) {
-<<<<<<< HEAD
       const AnnDataFile = formState.files.find(AnnDataFileFilter)
-=======
-      const AnnDataFile = formState.files.filter(AnnDataFileFilter)[0]
->>>>>>> 2b1f13ce
 
       if (file.data_type === 'cluster') {
         AnnDataFile.ann_data_file_info.data_fragments['cluster_form_info'] = file
