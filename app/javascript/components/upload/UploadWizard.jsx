--- conflicted
+++ resolved
@@ -106,17 +106,10 @@
     NON_VISUALIZABLE_STEPS = ALL_POSSIBLE_STEPS.slice(10, 12)
   } else {
     MAIN_STEPS = MAIN_STEPS_CLASSIC
-<<<<<<< HEAD
-    SUPPLEMENTAL_STEPS = ALL_POSSIBLE_STEPS.slice(5, 9)
-    NON_VISUALIZABLE_STEPS = ALL_POSSIBLE_STEPS.slice(9, 12)
-=======
     SUPPLEMENTAL_STEPS = serverState?.feature_flags?.show_de_upload ?
       ALL_POSSIBLE_STEPS.slice(5, 10) : ALL_POSSIBLE_STEPS.slice(5, 9)
     NON_VISUALIZABLE_STEPS = ALL_POSSIBLE_STEPS.slice(10, 13)
-    if (allowReferenceImageUpload) {
-      SUPPLEMENTAL_STEPS.splice(1, 0, ImageStep)
-    }
->>>>>>> 77ec1a58
+
   }
   const STEPS = MAIN_STEPS.concat(SUPPLEMENTAL_STEPS, NON_VISUALIZABLE_STEPS)
 
