--- conflicted
+++ resolved
@@ -276,18 +276,12 @@
       file['reference_anndata_file'] = false
       formState.files.forEach(fileFormData => {
         if (fileFormData.file_type === 'Cluster') {
-<<<<<<< HEAD
           // multiple clustering file forms are allowed, differentiate by clustering id
           const clusteringId = fileFormData._id
-          if (!file.cluster_form_info_attributes) {
-            file.cluster_form_info_attributes = {}
+          if (!file.cluster_form_info) {
+            file.cluster_form_info = {}
           }
-          file['cluster_form_info_attributes'][clusteringId] = fileFormData
-
-          deleteFileFromForm(clusteringId)
-=======
-          file['cluster_form_info'] = fileFormData
->>>>>>> 67404902
+          file['cluster_form_info'][clusteringId] = fileFormData
         }
         if (fileFormData.file_type === 'Expression Matrix') {
           file['extra_expression_form_info'] = fileFormData
