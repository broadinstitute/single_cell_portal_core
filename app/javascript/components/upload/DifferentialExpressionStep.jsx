<<<<<<< HEAD
=======
/* eslint-disable max-len */

>>>>>>> 49acf369
import React, { useState, useEffect } from 'react'

import { AddFileButton } from './form-components'
import DifferentialExpressionFileForm from './DifferentialExpressionFileForm'


const DEFAULT_NEW_DE_FILE = {
  file_type: 'Differential Expression',
  differential_expression_file_info: {
    clustering_association: undefined,
    computational_method: undefined,
    annotation_name: undefined,
    annotation_scope: undefined
  }
}

export const differentialExpressionFileFilter = file => file.file_type === 'Differential Expression'

export default {
  title: 'Differential expression',
  name: 'differential expression',
  header: 'Differential expression',
  component: DifferentialFileUploadForm,
  fileFilter: differentialExpressionFileFilter
}

/** A simple one-vs-rest only example for author DE file */
function OneVsRestOnlyExample({ headers, dePackage }) {
  if (dePackage === 'seurat') {
    // E.g. p_val, avg_log2FC, pct.1, pct.2, p_val_adj, cluster, gene
    return (
      <>
        <table className="table-terra de-example">
          <thead>
            <tr><td className="orange">{headers['size']}</td><td className="pink">{headers['significance']}</td><td className="optional">mean</td><td>{headers['group']}</td><td>{headers['gene']}</td><td>...</td></tr>
          </thead>
          <tbody>
            <tr><td>0.00049</td><td>0.00009</td><td>6.00312</td><td className="blue">A</td><td>It2ma</td><td>...</td></tr>
            <tr><td>-0.00036</td><td>0.00239</td><td>4.20466</td><td className="blue">A</td><td>Sergef</td><td>...</td></tr>
            <tr><td>...</td><td></td><td></td><td></td><td></td><td></td><td></td></tr>
            <tr><td>-3.00246</td><td>0.00000</td><td>0.51128</td><td className="green">B</td><td>It2ma</td><td>...</td></tr>
            <tr><td>0.00036</td><td>0.074825</td><td>12.71389</td><td className="green">B</td><td>Sergef</td><td>...</td></tr>
            <tr><td>...</td><td></td><td></td><td></td><td></td><td></td><td></td></tr>
          </tbody>
        </table>
        <p>
        Seurat can output one-vs-rest DE via <a href="https://satijalab.org/seurat/reference/findallmarkers" target="_blank"><code>FindAllMarkers</code></a>.
        </p>
      </>
    )
  } else {
    return (
      <>
        <table className="table-terra de-example">
          <thead>
            <tr><td>{headers['gene']}</td><td>{headers['group']}</td><td className="orange">{headers['size']}</td><td className="pink">{headers['significance']}</td><td className="optional">mean</td><td>...</td></tr>
          </thead>
          <tbody>
            <tr><td>It2ma</td><td className="blue">A</td><td>0.00049</td><td>0.00009</td><td>6.00312</td><td>...</td></tr>
            <tr><td>Sergef</td><td className="blue">A</td><td>-0.00036</td><td>0.00239</td><td>4.20466</td><td>...</td></tr>
            <tr><td>...</td><td></td><td></td><td></td><td></td><td></td><td></td></tr>
            <tr><td>It2ma</td><td className="green">B</td><td>-3.00246</td><td>0.00000</td><td>0.51128</td><td>...</td></tr>
            <tr><td>Sergef</td><td className="green">B</td><td>0.00036</td><td>0.074825</td><td>12.71389</td><td>...</td></tr>
            <tr><td>...</td><td></td><td></td><td></td><td></td><td></td><td></td></tr>
          </tbody>
        </table>
        { dePackage === 'scanpy' &&
        <p>Scanpy can output one-vs-rest DE via <a href="https://scanpy-tutorials.readthedocs.io/en/latest/pbmc3k.html#Finding-marker-genes" target="_blank"><code>rank_gene_groups()</code></a>.</p>
        }
        {dePackage === 'other' &&
        <p>The format for uploaded DE files is flexible.  Just "Choose file" and refine headers below.</p>
        }
      </>
    )
  }
}

/** A one-vs-rest and pairwise example for author DE file */
function OneVsRestAndPairwiseExample({ headers, dePackage }) {
  if (dePackage === 'seurat') {
    // E.g. p_val, avg_log2FC, pct.1, pct.2, p_val_adj, cluster, gene
    return (
      <>
        <table className="table-terra de-example">
          <thead>
            <tr><td className="orange">{headers['size']}</td><td className="pink">{headers['significance']}</td><td className="optional">mean</td><td>{headers['group']}</td><td>comparison_group</td><td>{headers['gene']}</td><td>...</td></tr>
          </thead>
          <tbody>
            <tr><td>0.00049</td><td>0.00009</td><td>6.00312</td><td className="blue">A</td><td className="red">rest</td><td>It2ma</td><td>...</td></tr>
            <tr><td>-0.00036</td><td>0.00239</td><td>4.20466</td><td className="blue">A</td><td className="red">rest</td><td>Sergef</td><td>...</td></tr>
            <tr><td>...</td><td></td><td></td><td></td><td></td><td></td><td></td></tr>
            <tr><td>-3.00246</td><td>0.00000</td><td>0.51128</td><td className="green">B</td><td className="red">rest</td><td>It2ma</td><td>...</td></tr>
            <tr><td>0.00036</td><td>0.074825</td><td>12.71389</td><td className="green">B</td><td className="red">rest</td><td>Sergef</td><td>...</td></tr>
            <tr><td>...</td><td></td><td></td><td></td><td></td><td></td><td></td></tr>
            <tr><td>-0.10246</td><td>0.40019</td><td>0.41357</td><td className="blue">A</td><td className="green">B</td><td>It2ma</td><td>...</td></tr>
            <tr><td>0.00060</td><td>0.00005</td><td>1.82731</td><td className="blue">A</td><td className="green">B</td><td>Sergef</td><td>...</td></tr>
            <tr><td>...</td><td></td><td></td><td></td><td></td><td></td><td></td></tr>
            <tr><td>0.00249</td><td>0.00103</td><td>0.42130</td><td className="blue">A</td><td className="yellow">C</td><td>It2ma</td><td>...</td></tr>
            <tr><td>-0.00049</td><td>0.02648</td><td>1.06551</td><td className="blue">A</td><td className="yellow">C</td><td>Sergef</td><td>...</td></tr>
            <tr><td>...</td><td></td><td></td><td></td><td></td><td></td><td></td></tr>
          </tbody>
        </table>
        <p>
          Seurat can output one-vs-rest DE via <a href="https://satijalab.org/seurat/reference/findallmarkers" target="_blank"><code>FindAllMarkers</code></a>,
          which can be combined with pairwise DE output from <a href="https://satijalab.org/seurat/articles/de_vignette" target="_blank"><code>FindMarkers(..., ident.1="A", ident.2="B")</code></a>.
        </p>
      </>
    )
  } else {
    return (
      <>
        <table className="table-terra de-example">
          <thead>
            <tr><td>{headers['gene']}</td><td>{headers['group']}</td><td>comparison_group</td><td className="orange">{headers['size']}</td><td className="pink">{headers['significance']}</td><td className="optional">mean</td><td>...</td></tr>
          </thead>
          <tbody>
            <tr><td>It2ma</td><td className="blue">A</td><td className="red">rest</td><td>0.00049</td><td>0.00009</td><td>6.00312</td><td>...</td></tr>
            <tr><td>Sergef</td><td className="blue">A</td><td className="red">rest</td><td>-0.00036</td><td>0.00239</td><td>4.20466</td><td>...</td></tr>
            <tr><td>...</td><td></td><td></td><td></td><td></td><td></td><td></td></tr>
            <tr><td>It2ma</td><td className="green">B</td><td className="red">rest</td><td>-3.00246</td><td>0.00000</td><td>0.51128</td><td>...</td></tr>
            <tr><td>Sergef</td><td className="green">B</td><td className="red">rest</td><td>0.00036</td><td>0.074825</td><td>12.71389</td><td>...</td></tr>
            <tr><td>...</td><td></td><td></td><td></td><td></td><td></td><td></td></tr>
            <tr><td>It2ma</td><td className="blue">A</td><td className="green">B</td><td>-0.10246</td><td>0.40019</td><td>0.41357</td><td>...</td></tr>
            <tr><td>Sergef</td><td className="blue">A</td><td className="green">B</td><td>0.00060</td><td>0.00005</td><td>1.82731</td><td>...</td></tr>
            <tr><td>...</td><td></td><td></td><td></td><td></td><td></td><td></td></tr>
            <tr><td>It2ma</td><td className="blue">A</td><td className="yellow">C</td><td>0.00249</td><td>0.00103</td><td>0.42130</td><td>...</td></tr>
            <tr><td>Sergef</td><td className="blue">A</td><td className="yellow">C</td><td>-0.00049</td><td>0.02648</td><td>1.06551</td><td>...</td></tr>
            <tr><td>...</td><td></td><td></td><td></td><td></td><td></td><td></td></tr>
          </tbody>
        </table>
        { dePackage === 'scanpy' &&
        <p>Scanpy can output one-vs-rest DE via <a href="https://scanpy-tutorials.readthedocs.io/en/latest/pbmc3k.html#Finding-marker-genes" target="_blank"><code>rank_gene_groups()</code></a>.</p>
        }
        {dePackage === 'other' &&
        <p>The format for uploaded DE files is flexible.  Just "Choose file" and refine headers below.</p>
        }
      </>
    )
  }
}

// TODO: Restore if there is interest in wide format
//
// /** A wide one-vs-rest and pairwise example for author DE file */
// function OneVsRestAndPairwiseWideExample({headers, dePackage}) {
//   return (
//     <>
//       <div className="de-example-wide-format">
//         <table className="table-terra de-example wide-format">
//           <colgroup>
//             <col className="col-genes" />
//             <col className="col-logfoldchanges" />
//             <col className="col-qval" />
//             <col className="col-mean" />
//             <col className="col-ellipsis" />
//             <col className="col-logfoldchanges" />
//             <col className="col-qval" />
//             <col className="col-mean" />
//             <col className="col-ellipsis" />
//             <col className="col-logfoldchanges" />
//             <col className="col-qval" />
//             <col className="col-mean" />
//             <col className="col-ellipsis" />
//             <col className="col-logfoldchanges" />
//             <col className="col-qval" />
//             <col className="col-mean" />
//             <col className="col-ellipsis" />
//           </colgroup>
//           <thead>
//             <tr><td>genes</td><td><span className="blue">A</span>--<span className="red">rest</span>--logfoldchanges</td><td><span className="blue">A</span>--<span className="red">rest</span>--pvals_adj</td><td><span className="blue">A</span>--<span className="red">rest</span>--<span className="optional">mean</span></td><td>...</td><td><span className="green">B</span>--<span className="red">rest</span>--logfoldchanges</td><td><span className="green">B</span>--<span className="red">rest</span>--pvals_adj</td><td><span className="green">B</span>--rest--<span className="optional">mean</span></td><td>...</td><td>A--<span className="green">B</span>--logfoldchanges</td><td><span className="blue">A</span>--<span className="green">B</span>--pvals_adj</td><td><span className="blue">A</span>--<span className="green">B</span>--<span className="optional">mean</span></td><td>...</td><td><span className="blue">A</span>--<span className="yellow">C</span>--logfoldchanges</td><td><span className="blue">A</span>--<span className="yellow">C</span>--pvals_adj</td><td><span className="blue">A</span>--<span className="yellow">C</span>--<span className="optional">mean</span></td><td>...</td></tr>
//           </thead>
//           <tbody>
//             <tr><td>It2ma</td><td>0.00049</td><td>0.00009</td><td>6.00312</td><td>...</td><td>-3.00246</td><td>0.00000</td><td>0.51128</td><td>...</td><td>-0.10246</td><td>0.40019</td><td>0.41357</td><td>...</td><td>0.00249</td><td>0.00103</td><td>0.42130</td><td>...</td></tr>
//             <tr><td>Sergef</td><td>-0.00036</td><td>0.00239</td><td>4.20466</td><td>...</td><td>0.00036</td><td>0.074825</td><td>12.71389</td><td>...</td><td>0.00060</td><td>0.00005</td><td>1.82731</td><td>...</td><td>-0.00049</td><td>0.02648</td><td>1.06551</td><td>...</td></tr>
//           </tbody>
//         </table>
//       </div>
//                 Wide format <i>does not</i> repeat values in the first column.  Long format is the default.
//       <br/><br/>
//       <p>Wide headers have the form <span className="code">&lt;group&gt;--&lt;comparison_group&gt;--&lt;metric&gt;</span>.</p>
//     </>
//   )
// }

const scanpyHeaders = {
  'gene': 'names',
  'group': 'group',
  'size': 'logfoldchanges',
  'significance': 'pvals_adj'
}

// E.g. p_val, avg_log2FC, pct.1, pct.2, p_val_adj, cluster, gene
const seuratHeaders = {
  'gene': 'gene',
  'group': 'cluster',
  'size': 'avg_log2FC',
  'significance': 'p_val_adj'
}

const otherHeaders = {
  'gene': 'gene',
  'group': 'group',
  'size': 'logfoldchange',
  'significance': 'qval'
}

const headersByPackage = {
  'scanpy': scanpyHeaders,
  'seurat': seuratHeaders,
  'other': otherHeaders
}

/** Tables of hypothetical author DE file excerpts, of various formats */
function ExampleTable({ comparison, dePackage, setComparison, setDePackage }) {
  /** Updates shown example's comparison type */
  function updateComparison(newComparison) {
    setComparison(newComparison)
  }

  /** Updates shown example's header dePackage */
  function updatePackage(newPackage) {
    setDePackage(newPackage)
  }

  const headers = headersByPackage[dePackage]

  return (
    <>
      <div>
        <p><b>Example DE file formats you can upload</b></p>
        <div>
          <span style={{ 'marginRight': '12px' }}>Package:</span>
          <label>
            <input type="radio" name="dePackage" style={{ 'position': 'relative', 'top': '1px', 'marginRight': '3px' }}
<<<<<<< HEAD
              onClick={() => updatePackage('scanpy')}
=======
              onChange={() => updatePackage('scanpy')}
>>>>>>> 49acf369
              checked={dePackage === 'scanpy'}
            />
                Scanpy
          </label>
          <label style={{ 'marginLeft': '20px' }}>
            <input type="radio" name="dePackage" style={{ 'position': 'relative', 'top': '1px', 'marginRight': '3px' }}
<<<<<<< HEAD
              onClick={() => updatePackage('seurat')}
=======
              onChange={() => updatePackage('seurat')}
>>>>>>> 49acf369
            />
            Seurat
          </label>
          <label style={{ 'marginLeft': '20px' }}>
            <input type="radio" name="dePackage" style={{ 'position': 'relative', 'top': '1px', 'marginRight': '3px' }}
<<<<<<< HEAD
              onClick={() => updatePackage('other')}
=======
              onChange={() => updatePackage('other')}
>>>>>>> 49acf369
            />
                Other
          </label>
        </div>
        <div style={{ 'marginBottom': '10px' }}>
          <span style={{ 'marginRight': '12px' }}>Comparisons:</span>
          <label>
            <input type="radio" name="comparison" style={{ 'position': 'relative', 'top': '1px', 'marginRight': '3px' }}
<<<<<<< HEAD
              onClick={() => updateComparison('one-vs-rest-only')}
=======
              onChange={() => updateComparison('one-vs-rest-only')}
>>>>>>> 49acf369
              checked={comparison === 'one-vs-rest-only'}
            />
            One-vs-rest
          </label>
          <label style={{ 'marginLeft': '20px' }}>
            <input type="radio" name="comparison" style={{ 'position': 'relative', 'top': '1px', 'marginRight': '3px' }}
<<<<<<< HEAD
              onClick={() => updateComparison('one-vs-rest-and-pairwise')}
=======
              onChange={() => updateComparison('one-vs-rest-and-pairwise')}
>>>>>>> 49acf369
            />
                One-vs-rest and pairwise
          </label>
        </div>
        {comparison === 'one-vs-rest-only' &&
        <OneVsRestOnlyExample headers={headers} dePackage={dePackage} />
        }
        {comparison === 'one-vs-rest-and-pairwise' &&
        <>
          <OneVsRestAndPairwiseExample headers={headers} dePackage={dePackage} />
          {/* TODO: Restore if there is interest in wide format */}
<<<<<<< HEAD
          {/* <span>You can also use <span onClick={() => setComparison('one-vs-rest-and-pairwise-wide')}>wide format</span>.</span> */}
=======
          {/* <span>You can also use <span onChange={() => setComparison('one-vs-rest-and-pairwise-wide')}>wide format</span>.</span> */}
>>>>>>> 49acf369
        </>
        }
        {/* TODO: Restore if there is interest in wide format */}
        {/* {comparison === 'one-vs-rest-and-pairwise-wide' &&
          <OneVsRestAndPairwiseWideExample headers={headers} />
        } */}
      </div>
    </>
  )
}

/** Renders a form for uploading differential expression files */
export function DifferentialFileUploadForm({
  formState,
  serverState,
  addNewFile,
  updateFile,
  saveFile,
  deleteFile,
  annotationsAvailOnStudy
}) {
  const [comparison, setComparison] = useState('one-vs-rest-only')
  const [dePackage, setDePackage] = useState('scanpy')

  const menuOptions = serverState.menu_options

  const deFiles = formState.files.filter(differentialExpressionFileFilter)

  useEffect(() => {
    if (deFiles.length === 0) {
      addNewFile(DEFAULT_NEW_DE_FILE)
    }
  }, [deFiles.length])

  return <div>
    <div className="row">
      <div className="col-md-5">
<<<<<<< HEAD
        <p className="form-terra">
=======
        <div className="form-terra">
>>>>>>> 49acf369
          <p>
            Upload DE files to <b>enable <a href="https://singlecell.zendesk.com/hc/en-us/articles/6059411840027-Exploratory-differential-gene-expression-analysis" target="_blank">exploring differential gene expression</a></b> by the study variables where you have calculated differential expression.
            By adding your DE data here, you can enrich your study with custom DE analysis that goes beyond the limited SCP-computed DE results available by default.
          </p>
          <p>Simply <b>choose your DE file, adjust inferred headers if needed, and upload it</b>.  Or, select different "Package" and "Comparisons" options at right to see example formats for DE files that you can upload.
          Beyond metrics for size and significance, you can also include arbitrary other metrics, like "mean".  <b>Column headers can have any order, and any name</b>.</p>
          <p>Upload one DE file per annotation.  Append all DE gene rows for each comparison as shown at right.</p>
<<<<<<< HEAD
        </p>
      </div>
      <div className="col-md-7">
        <p className="form-terra">
=======
        </div>
      </div>
      <div className="col-md-7">
        <div className="form-terra">
>>>>>>> 49acf369
          <div className="row" style={{ 'paddingLeft': '1em' }}>
            <ExampleTable
              dePackage={dePackage}
              comparison={comparison}
              setDePackage={setDePackage}
              setComparison={setComparison}
            />
          </div>
        </div>
      </div>
    </div>
    { deFiles.map(file => {
      return <DifferentialExpressionFileForm
        key={file.oldId ? file.oldId : file._id}
        file={file}
        allFiles={formState.files}
        updateFile={updateFile}
        saveFile={saveFile}
        deleteFile={deleteFile}
        annDataFileTypes={['AnnData']}
        bucketName={formState.study.bucket_id}
        annotationsAvailOnStudy={annotationsAvailOnStudy}
        isInitiallyExpanded={deFiles.length === 1}
        menuOptions={menuOptions}/>
    })}

    <AddFileButton addNewFile={addNewFile} newFileTemplate={DEFAULT_NEW_DE_FILE}/>

    {/*
      Mitigates unintentionally hidden y-overflow when showing grouped options
      for select near bottom of page
    */}
    <div style={{ 'height': '250px' }}></div>
  </div>
}<|MERGE_RESOLUTION|>--- conflicted
+++ resolved
@@ -1,8 +1,4 @@
-<<<<<<< HEAD
-=======
 /* eslint-disable max-len */
-
->>>>>>> 49acf369
 import React, { useState, useEffect } from 'react'
 
 import { AddFileButton } from './form-components'
@@ -237,32 +233,20 @@
           <span style={{ 'marginRight': '12px' }}>Package:</span>
           <label>
             <input type="radio" name="dePackage" style={{ 'position': 'relative', 'top': '1px', 'marginRight': '3px' }}
-<<<<<<< HEAD
-              onClick={() => updatePackage('scanpy')}
-=======
               onChange={() => updatePackage('scanpy')}
->>>>>>> 49acf369
               checked={dePackage === 'scanpy'}
             />
                 Scanpy
           </label>
           <label style={{ 'marginLeft': '20px' }}>
             <input type="radio" name="dePackage" style={{ 'position': 'relative', 'top': '1px', 'marginRight': '3px' }}
-<<<<<<< HEAD
-              onClick={() => updatePackage('seurat')}
-=======
               onChange={() => updatePackage('seurat')}
->>>>>>> 49acf369
             />
             Seurat
           </label>
           <label style={{ 'marginLeft': '20px' }}>
             <input type="radio" name="dePackage" style={{ 'position': 'relative', 'top': '1px', 'marginRight': '3px' }}
-<<<<<<< HEAD
-              onClick={() => updatePackage('other')}
-=======
               onChange={() => updatePackage('other')}
->>>>>>> 49acf369
             />
                 Other
           </label>
@@ -271,22 +255,14 @@
           <span style={{ 'marginRight': '12px' }}>Comparisons:</span>
           <label>
             <input type="radio" name="comparison" style={{ 'position': 'relative', 'top': '1px', 'marginRight': '3px' }}
-<<<<<<< HEAD
-              onClick={() => updateComparison('one-vs-rest-only')}
-=======
               onChange={() => updateComparison('one-vs-rest-only')}
->>>>>>> 49acf369
               checked={comparison === 'one-vs-rest-only'}
             />
             One-vs-rest
           </label>
           <label style={{ 'marginLeft': '20px' }}>
             <input type="radio" name="comparison" style={{ 'position': 'relative', 'top': '1px', 'marginRight': '3px' }}
-<<<<<<< HEAD
-              onClick={() => updateComparison('one-vs-rest-and-pairwise')}
-=======
               onChange={() => updateComparison('one-vs-rest-and-pairwise')}
->>>>>>> 49acf369
             />
                 One-vs-rest and pairwise
           </label>
@@ -298,11 +274,7 @@
         <>
           <OneVsRestAndPairwiseExample headers={headers} dePackage={dePackage} />
           {/* TODO: Restore if there is interest in wide format */}
-<<<<<<< HEAD
-          {/* <span>You can also use <span onClick={() => setComparison('one-vs-rest-and-pairwise-wide')}>wide format</span>.</span> */}
-=======
           {/* <span>You can also use <span onChange={() => setComparison('one-vs-rest-and-pairwise-wide')}>wide format</span>.</span> */}
->>>>>>> 49acf369
         </>
         }
         {/* TODO: Restore if there is interest in wide format */}
@@ -340,11 +312,7 @@
   return <div>
     <div className="row">
       <div className="col-md-5">
-<<<<<<< HEAD
-        <p className="form-terra">
-=======
         <div className="form-terra">
->>>>>>> 49acf369
           <p>
             Upload DE files to <b>enable <a href="https://singlecell.zendesk.com/hc/en-us/articles/6059411840027-Exploratory-differential-gene-expression-analysis" target="_blank">exploring differential gene expression</a></b> by the study variables where you have calculated differential expression.
             By adding your DE data here, you can enrich your study with custom DE analysis that goes beyond the limited SCP-computed DE results available by default.
@@ -352,17 +320,10 @@
           <p>Simply <b>choose your DE file, adjust inferred headers if needed, and upload it</b>.  Or, select different "Package" and "Comparisons" options at right to see example formats for DE files that you can upload.
           Beyond metrics for size and significance, you can also include arbitrary other metrics, like "mean".  <b>Column headers can have any order, and any name</b>.</p>
           <p>Upload one DE file per annotation.  Append all DE gene rows for each comparison as shown at right.</p>
-<<<<<<< HEAD
-        </p>
-      </div>
-      <div className="col-md-7">
-        <p className="form-terra">
-=======
         </div>
       </div>
       <div className="col-md-7">
         <div className="form-terra">
->>>>>>> 49acf369
           <div className="row" style={{ 'paddingLeft': '1em' }}>
             <ExampleTable
               dePackage={dePackage}
