import React, { useEffect, useContext } from 'react'
import metadataExplainerImage from 'images/metadata-convention-explainer.jpg'
import { faInfoCircle } from '@fortawesome/free-solid-svg-icons'
import { FontAwesomeIcon } from '@fortawesome/react-fontawesome'
import { Popover, OverlayTrigger } from 'react-bootstrap'

import { UserContext } from 'providers/UserProvider'
import FileUploadControl, { FileTypeExtensions } from './FileUploadControl'
import { TextFormField, SavingOverlay, SaveDeleteButtons } from './uploadUtils'

const DEFAULT_NEW_METADATA_FILE = {
  file_type: 'Metadata',
  use_metadata_convention: true
}

const metadataFileFilter = file => file.file_type === 'Metadata'

export default {
  title: 'Metadata',
  name: 'metadata',
  component: MetadataForm,
  fileFilter: metadataFileFilter
}

/** Renders a form for uploading one or more cluster/spatial files */
function MetadataForm({
  serverState,
  formState,
  addNewFile,
  updateFile,
  saveFile,
  deleteFile,
  handleSaveResponse
}) {
  const userState = useContext(UserContext)
  const featureFlagState = userState.featureFlagsWithDefaults
  const conventionRequired = featureFlagState && featureFlagState.convention_required

  const file = formState.files.find(metadataFileFilter)

  useEffect(() => {
    if (!file) {
      addNewFile(DEFAULT_NEW_METADATA_FILE)
    }
  }, [file?._id])

  return <div>
    <div className="row">
      <div className="col-md-12">
        <h4>Metadata</h4>
      </div>
    </div>
    <div className="row">
      <div className="col-md-12">
        <div className="form-terra">
          <div className="row">
            <div className="col-md-12" id="metadata-convention-explainer">
              A <b>metadata file</b> lists all cells in the study
              <img src={metadataExplainerImage}/>
            </div>
          </div>
          <div className="row">
            <div className="col-md-12">
              <a id="metadata-convention-example-link"
                href="https://singlecell.zendesk.com/hc/en-us/articles/360060609852-Required-Metadata"
                target="_blank" rel="noopener noreferrer">
                View required conventional metadata
              </a>
            </div>
          </div>
        </div>
      </div>
    </div>

    { file &&
      <div className="row top-margin" key={file._id}>
        <div className="col-md-12 ">
          <form id={`metadataForm-${file._id}`}
            className="form-terra"
<<<<<<< HEAD
            acceptCharset="UTF-8"
            onSubmit={() => { return false }}>
=======
            acceptCharset="UTF-8">
>>>>>>> 1c06ad9c
            <div className="row">
              <div className="col-md-12">
                <FileUploadControl
                  handleSaveResponse={handleSaveResponse}
                  file={file}
                  updateFile={updateFile}
                  allowedFileTypes={FileTypeExtensions.plainText}/>
              </div>
            </div>
            <div className="form-group">
              <label>Do you use SCP conventional names for required metadata column headers? </label>
              <OverlayTrigger trigger="click" rootClose placement="top" overlay={whyConventionPopover}>
                <span> <FontAwesomeIcon data-analytics-name="metadata-convention-popover"
                  className="action log-click help-icon" icon={faInfoCircle}/></span>
              </OverlayTrigger><br/>
              <label className="sublabel">
                <input type="radio"
                  name={`metadataFormYes-${file._id}`}
                  value="true"
                  disabled={conventionRequired}
                  checked={file.use_metadata_convention}
                  onChange={e => updateFile(file._id, { use_metadata_convention: true })} /> Yes
              </label>
              <label className="sublabel">
                <input type="radio"
                  name={`metadataFormNo-${file._id}`}
                  value="false"
                  disabled={conventionRequired}
                  checked={!file.use_metadata_convention}
                  onChange={e => updateFile(file._id, { use_metadata_convention: false })} /> No
              </label> &nbsp; &nbsp;
              <OverlayTrigger trigger="click"
                rootClose
                placement="top"
                overlay={<ConventionIssuePopover studyAccession={serverState.study.accession} email={userState.email}/>}>
                <span className="action log-click"> Using conventional names is an issue for my study</span>
              </OverlayTrigger><br/>
              Learn <a href="https://singlecell.zendesk.com/hc/en-us/articles/360061006411-Metadata-Convention"
                target="_blank"
                rel="noopener noreferrer">how to convert your file.</a><br/>
              If the file fails metadata convention validation, you will be emailed messages to help correct it.
            </div>
            <div className="form-group">
              <TextFormField label="Name" fieldName="name" file={file} updateFile={updateFile}/>
            </div>
            <div className="form-group">
              <TextFormField label="Description" fieldName="description" file={file} updateFile={updateFile}/>
            </div>
            <SaveDeleteButtons file={file} updateFile={updateFile} saveFile={saveFile} deleteFile={deleteFile}/>
          </form>
          <SavingOverlay file={file} updateFile={updateFile}/>
        </div>
      </div>
    }
  </div>
}

const whyConventionPopover = (
  <Popover id="why-use-convention">
    Why use the metadata convention?<br/>
    Using the metadata convention will enable your data to be discovered through our faceted search interface.
    Using the convention means extra validation will be applied to ensure your metadata conforms to standard vocabularies.<br/>
    <a href='https://singlecell.zendesk.com/hc/en-us/articles/360061006411-Metadata-Convention' target='_blank' rel="noopener noreferrer">Learn more</a>.
  </Popover>
)


/** Popover with the zendesk form url so that the user's info is prepopulated */
function ConventionIssuePopover({ email, studyAccession, ...props }) {
  /** return the zendesk form url so that the user's info is prepopulated */
  const formUrl= `https://singlecell.zendesk.com/hc/en-us/requests/new?ticket_form_id=1260811597230
&tf_1260822624790=${studyAccession}&tf_anonymous_requester_email=${email}
&tf_1900002173444=metadata_convention_exemption&tf_subject=
Metadata%20Convention%20Exemption%20Request%20for%20${studyAccession}`
  return <Popover id="convention-issues" {...props}>
    Using the convention is now required.  If this presents a particular issue for your study,
    please use this <a href={formUrl} target="_blank" rel="noopener noreferrer">contact form </a>
    &nbsp;so we can assist you with your metadata.
  </Popover>
}
<|MERGE_RESOLUTION|>--- conflicted
+++ resolved
@@ -77,12 +77,8 @@
         <div className="col-md-12 ">
           <form id={`metadataForm-${file._id}`}
             className="form-terra"
-<<<<<<< HEAD
             acceptCharset="UTF-8"
             onSubmit={() => { return false }}>
-=======
-            acceptCharset="UTF-8">
->>>>>>> 1c06ad9c
             <div className="row">
               <div className="col-md-12">
                 <FileUploadControl
