import React from 'react'
import { fetchBucketFile } from 'lib/scp-api'
import { bytesToSize } from 'lib/stats'

/** renders a file download control for the given file object */
export default function FileDownloadControl({ file, bucketName }) {
  const fileName = file.upload_file_name

  /** Load file when button is clicked */
  const handleDownloadClick = () => {
    getBucketLocalUrl(bucketName, fileName).then(value => window.open(value, '_blank', 'noopener,noreferrer'))
  }

  /** get the remote file path */
  async function getBucketLocalUrl() {
    const response = await fetchBucketFile(bucketName, fileName)
    const fileBlob = await response.blob()
    return URL.createObjectURL(fileBlob)
  }

<<<<<<< HEAD
    if (!file.upload_file_name || file.human_data) {
    return !file.generation && file.name ? <span className="label label-warning no-download-available margin-left" data-toggle="tooltip"
      title='You can download this file once it has been fully uploaded. Check back soon.'>
      {<span className="fas fa-ban"></span> } Awaiting remote file
    </span> : null
  } else {
    return <span>
        <a onClick={() => handleDownloadClick()} className="btn action" >
          {<span className="fas fa-download"></span> } {bytesToSize(file.upload_file_size)}
        </a>
    </span>
=======
  // don't show the control if there's no remote file, or if the user has already selected a replacement
  if (!file.upload_file_name || file.uploadSelection) {
    return null
  } else {
    if (!file.upload_file_name && file.human_data) {
      return null
    // TODO (SCP-3719): Once the Sequence Data tab is added update this section for handling external human data files
    } else {
      return <div className="form-group">
        {!file.generation ? <span className="label label-warning no-download-available" data-toggle="tooltip"
          title='You can download this file once it has been fully uploaded. Check back soon.'>
          {<span className="fas fa-ban"></span> } Awaiting remote file
        </span> :
          <a onClick={() => handleDownloadClick()} className="btn action">
            {<span className="fas fa-download"></span> } {bytesToSize(file.upload_file_size)}
          </a>
        }
      </div>
    }
>>>>>>> 11f507d2
  }
}<|MERGE_RESOLUTION|>--- conflicted
+++ resolved
@@ -18,29 +18,15 @@
     return URL.createObjectURL(fileBlob)
   }
 
-<<<<<<< HEAD
-    if (!file.upload_file_name || file.human_data) {
-    return !file.generation && file.name ? <span className="label label-warning no-download-available margin-left" data-toggle="tooltip"
-      title='You can download this file once it has been fully uploaded. Check back soon.'>
-      {<span className="fas fa-ban"></span> } Awaiting remote file
-    </span> : null
-  } else {
-    return <span>
-        <a onClick={() => handleDownloadClick()} className="btn action" >
-          {<span className="fas fa-download"></span> } {bytesToSize(file.upload_file_size)}
-        </a>
-    </span>
-=======
   // don't show the control if there's no remote file, or if the user has already selected a replacement
   if (!file.upload_file_name || file.uploadSelection) {
     return null
   } else {
     if (!file.upload_file_name && file.human_data) {
       return null
-    // TODO (SCP-3719): Once the Sequence Data tab is added update this section for handling external human data files
     } else {
       return <div className="form-group">
-        {!file.generation ? <span className="label label-warning no-download-available" data-toggle="tooltip"
+        {!file.generation ? <span className="label label-warning no-download-available margin-left" data-toggle="tooltip"
           title='You can download this file once it has been fully uploaded. Check back soon.'>
           {<span className="fas fa-ban"></span> } Awaiting remote file
         </span> :
@@ -50,6 +36,5 @@
         }
       </div>
     }
->>>>>>> 11f507d2
   }
 }