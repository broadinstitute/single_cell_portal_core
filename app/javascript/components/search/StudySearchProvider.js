--- conflicted
+++ resolved
@@ -27,11 +27,7 @@
 
 export const StudySearchContext = React.createContext(emptySearch)
 
-<<<<<<< HEAD
-export function useStudySearchContext() {
-=======
 export function useContextStudySearch() {
->>>>>>> 21a0c968
   return useContext(StudySearchContext)
 }
 
