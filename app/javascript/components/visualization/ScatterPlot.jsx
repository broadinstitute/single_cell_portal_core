--- conflicted
+++ resolved
@@ -1002,11 +1002,7 @@
       intersectedData[key].push(filteredElement)
     }
   }
-<<<<<<< HEAD
   console.log('exiting intersect')
-=======
-
->>>>>>> 4f4232db
   return [intersectedData, plotted]
 }
 
@@ -1028,13 +1024,9 @@
 ) {
   const reassignedIndices = []
   const plottedSet = new Set(plotted)
-<<<<<<< HEAD
-  for (let i = 0; i < originalData['x'].length; i++) {if (!plottedSet.has(i)) {reassignedIndices.push(i)}}
-=======
   for (let i = 0; i < originalData['x'].length; i++) {
     if (!plottedSet.has(i)) {reassignedIndices.push(i)}
   }
->>>>>>> 4f4232db
   const newPlotData = {}
   const keys = Object.keys(originalData)
   keys.forEach(key => {
