import React, { useState, useEffect } from 'react'
import _uniqueId from 'lodash/uniqueId'
import _remove from 'lodash/remove'
import Plotly from 'plotly.js-dist'
import { Store } from 'react-notifications-component'
import ExifReader from 'exifreader'

import { fetchCluster, updateStudyFile, fetchBucketFile } from '~/lib/scp-api'
import { logScatterPlot } from '~/lib/scp-api-metrics'
import { log } from '~/lib/metrics-api'
import { useUpdateEffect } from '~/hooks/useUpdate'
import PlotTitle from './PlotTitle'

import ScatterPlotLegend from './controls/ScatterPlotLegend'
import useErrorMessage from '~/lib/error-message'
import { computeCorrelations } from '~/lib/stats'
import { withErrorBoundary } from '~/lib/ErrorBoundary'
import { getFeatureFlagsWithDefaults } from '~/providers/UserProvider'
import PlotUtils from '~/lib/plot'
const { getPlotDimensions, filterTrace, getLegendSortedLabels, getColorForLabel, sortTraceByExpression } = PlotUtils
import PlotOptions from './plot-options'
const { defaultScatterColor } = PlotOptions
import LoadingSpinner from '~/lib/LoadingSpinner'
import { formatFileForApi } from '~/components/upload/upload-utils'
import { successNotification, failureNotification } from '~/lib/MessageModal'

window.Plotly = Plotly

/** Renders the appropriate scatter plot for the given study and params
  * @param studyAccession {string} e.g. 'SCP213'
  * @param cluster {string} the name of the cluster, or blank/null for the study's default
  * @param annotation {obj} an object with name, type, and scope attributes
  * @param subsample {string} a string for the subsample to be retrieved.
  * @param consensus {string} for multi-gene expression plots
  * @param dimensionsProps {obj} object with props to determine height and
  *   width, to instruct Plotly how large to render itself. this is useful for
  *   rendering to hidden divs
  * @param isCellSelecting whether plotly's lasso selection tool is enabled
  * @param plotPointsSelected {function} callback for when a user selects points on the plot, which corresponds
  *   to the plotly "points_selected" event
  * @param hiddenTraces {String[]} labels to hide from the plot
  * @param canEdit {Boolean} whether the current user has permissions to edit this study
  */
function RawScatterPlot({
  studyAccession, cluster, annotation, subsample, consensus, genes, scatterColor, dimensionProps,
  isAnnotatedScatter=false, isCorrelatedScatter=false, isCellSelecting=false, plotPointsSelected, dataCache,
  canEdit, bucketId, expressionFilter=[0, 1],
  countsByLabel, setCountsByLabel, hiddenTraces=[], isSplitLabelArrays, updateExploreParams
}) {
  const [isLoading, setIsLoading] = useState(false)
  const [bulkCorrelation, setBulkCorrelation] = useState(null)
  const [labelCorrelations, setLabelCorrelations] = useState(null)
  const [scatterData, setScatterData] = useState(null)
  // array of trace names (strings) to show in the graph
  const [graphElementId] = useState(_uniqueId('study-scatter-'))
  const { ErrorComponent, setShowError, setError } = useErrorMessage()
  const [activeTraceLabel, setActiveTraceLabel] = useState(null)
  // map of label name to color hex codes, for any labels the user has picked a color for
  const [editedCustomColors, setEditedCustomColors] = useState({})
  const [customColors, setCustomColors] = useState({})

  const isRefGroup = getIsRefGroup(scatterData?.annotParams?.type, genes, isCorrelatedScatter)

  const flags = getFeatureFlagsWithDefaults()

  // Uncomment when running Image Pipeline
  // flags.progressive_loading = false
  // TODO (pre-GA for Image Pipeline):
  // - Inspect forthcoming SCP API data for whether static image is available

  const imageClassName = 'scp-canvas-image'
  const imageSelector = `#${ graphElementId } .${imageClassName}`

  /**
   * Handle user interaction with one or more labels in legend.
   *
   * Clicking a label in the legend shows or hides the corresponding set of
   * labeled cells (i.e., the corresponding Plotly.js trace) in the scatter
   * plot.
   */
  function updateHiddenTraces(labels, value, applyToAll=false) {
    let newHiddenTraces
    if (applyToAll) {
      // Handle multi-filter interaction
      newHiddenTraces = (value ? labels : [])
    } else {
      // Handle single-filter interaction
      const label = labels
      newHiddenTraces = [...hiddenTraces]

      if (value && !newHiddenTraces.includes(label)) {
        newHiddenTraces.push(label)
      }
      if (!value) {
        _remove(newHiddenTraces, thisLabel => {return thisLabel === label})
      }
    }

    updateExploreParams({ hiddenTraces: newHiddenTraces })
  }

  /** updates whether pipe-delimited label values should be split */
  function updateIsSplitLabelArrays(value) {
    updateExploreParams({ isSplitLabelArrays: value })
  }

  /** Get new, updated scatter object instance, and new layout */
  function updateScatterLayout(scatter=null) {
    if (!scatter) {
      // New instance forces render of legend (without recomputing traces)
      scatter = Object.assign({}, scatterData)
    }
    const widthAndHeight = getScatterDimensions(scatter, dimensionProps)
    scatter = Object.assign(scatter, widthAndHeight)
    scatter.layout = getPlotlyLayout(scatter)

    return scatter
  }

  /** redraw the plot when editedCustomColors changes */
  useEffect(() => {
    if (editedCustomColors && Object.keys(editedCustomColors).length > 0) {
      const plotlyTraces = document.getElementById(graphElementId).data
      Plotly.react(graphElementId, plotlyTraces, scatterData.layout)
    }
  }, [editedCustomColors])

  /** Save any changes to the legend colors */
  async function saveCustomColors(newColors) {
    const colorObj = {}
    // read the annotation name off of scatterData to ensure it's the real name, and not '' or '_default'
    colorObj[scatterData?.annotParams?.name] = newColors
    const newFileObj = {
      _id: scatterData?.clusterFileId,
      custom_color_updates: colorObj
    }
    setIsLoading(true)
    try {
      const response = await updateStudyFile({
        studyAccession,
        studyFileId: scatterData.clusterFileId,
        studyFileData: formatFileForApi(newFileObj)
      })
      Store.addNotification(successNotification(`Colors saved successfully`))
      const newScatterData = Object.assign({}, scatterData, {
        customColors: response.cluster_file_info?.custom_colors[scatterData.annotParams.name] ?? {}
      })
      setIsLoading(false)
      setScatterData(newScatterData)
      setCustomColors({ ...newColors })
      setEditedCustomColors({ ...newColors })
    } catch (error) {
      Store.addNotification(failureNotification(<span>Error saving colors<br/>{error}</span>))
      setIsLoading(false)
    }
  }

  /** Update layout, without recomputing traces */
  function resizePlot() {
    const scatter = updateScatterLayout()
    Plotly.relayout(graphElementId, scatter.layout)
    setScatterData(scatter)
  }

  /** Update legend counts and recompute traces, without recomputing layout */
  function updateCountsAndGetTraces(scatter) {
    // note that we don't use the previously defined `isRefGroup` constant here, since the value
    // may change as a result of the fetched data, but not be reflected in the isRefGroup constant
    // until `setScatterData` is called
    const isRG = getIsRefGroup(scatter.annotParams.type, genes, isCorrelatedScatter)
    const [traces, labelCounts] = getPlotlyTraces({
      genes,
      isAnnotatedScatter,
      isCorrelatedScatter,
      scatterColor,
      editedCustomColors,
      hiddenTraces: isGeneExpression(genes, isCorrelatedScatter) ? [] : hiddenTraces,
      scatter,
      activeTraceLabel,
      expressionFilter,
      isSplitLabelArrays: isSplitLabelArrays ?? scatter.isSplitLabelArrays,
      isRefGroup: isRG
    })
    if (isRG) {
      setCountsByLabel(labelCounts)
    }

    return traces
  }

  /** Update UI to reflect successfully scatter plot rendering */
  function concludeRender(scatter) {
    if (scatter) {
      setScatterData(scatter)
      setCustomColors(scatter.customColors)
    }
    setShowError(false)
    setIsLoading(false)
  }

  /** Display static image of gene expression scatter plot */
  async function renderImage(response) {
    const imageBuffer = await response.arrayBuffer()
    const exifTags = ExifReader.load(imageBuffer)
    const imageBlob = new Blob([imageBuffer])
    const imageObjectUrl = URL.createObjectURL(imageBlob)

    // Parse gene-specific plot configuration from image Exif metadata
    const ranges = JSON.parse(exifTags.ImageDescription.description)

    console.log('ranges.x')
    console.log(ranges.x)
    // For colorbar labels, and gridlines
    const expressionRange = ranges.expression
    const coordinateRanges = {
      x: ranges.x,
      y: ranges.y,
      z: ranges.z
    }

    // TODO: Move this data from per-gene fetch to cluster fetch
    const titles = {
      x: 'X',
      y: 'Y',
      z: 'Z',
      magnitude: 'Expression'
    }

    const tmpScatterData = Object.assign({}, {
      genes,
      isCorrelatedScatter,
      isAnnotatedScatter,
      axes: {
        titles,
        aspects: null
      },
      data: {
        expression: expressionRange // Only range needed here, not full array
      },
      annotParams: {
        'name': 'General_Celltype',
        'type': 'group',
        'scope': 'study'
      }
    })
    const scatter = updateScatterLayout(tmpScatterData)
    const layout = Object.assign({}, scatter.layout)

    console.log('coordinateRanges.x')
    console.log(coordinateRanges.x)
    // For gridlines and color bar
    layout.xaxis.range = coordinateRanges.x
    layout.yaxis.range = coordinateRanges.y
    const color = expressionRange

    // TODO: Refactor getPlotlyTraces to return most of these; almost none
    // should need to rely on data fetched per-gene.
    const plotlyTraces = [
      {
        'marker': {
          'line': { 'color': 'rgb(40,40,40)', 'width': 0 },
          'size': 3,
          'showscale': true,
          'colorscale': '',
          'reversescale': false,
          color,
          'colorbar': { 'title': { 'text': titles.magnitude, 'side': 'right' } }
        },
        'x': coordinateRanges.x,
        'y': coordinateRanges.y,
        'mode': 'markers',
        'type': 'scattergl'
      }
    ]
    Plotly.react(graphElementId, plotlyTraces, layout)

    // Replace old mostly-blank WebGL canvas with new "2d" (i.e., non-WebGL) canvas.
    // Only "2d" contexts support the `drawImage` method:
    // https://developer.mozilla.org/en-US/docs/Web/API/CanvasRenderingContext2D/drawImage
    const oldCtx = document.querySelector(`#${ graphElementId } .gl-canvas-context`)
    const oldWidth = oldCtx.width
    const oldHeight = oldCtx.height
    oldCtx.remove()
    const canvas = document.createElement('canvas')
    canvas.setAttribute('class', 'gl-canvas gl-canvas-context scp-canvas-image')
    const style = 'position: absolute; top: 0px; left: 0px; overflow: visible; pointer-events: none;'
    canvas.setAttribute('style', style)
    canvas.setAttribute('width', oldWidth)
    canvas.setAttribute('height', oldHeight)
    document.querySelector(`#${ graphElementId } .gl-container`).append(canvas)
    const ctx = document.querySelector(`#${ graphElementId } .gl-canvas-context`).getContext('2d')

    // Load static image of plot, and render it in the canvas element
    const image = new Image()
    image.className = imageClassName
    image.addEventListener('load', renderToCanvas)
    image.width = oldWidth
    image.height = oldHeight
    image.src = imageObjectUrl

    /** Image onload handler.  (Drawing before load renders no image.) */
    function renderToCanvas() {
      // TODO (SCP-4600): Scale and transform scatter plot image on client
      ctx.scale(0.73, 0.73)
      ctx.drawImage(image, 92, 9)
    }

    concludeRender()
  }

  /** Process scatter plot data fetched from server */
  function processScatterPlot(clusterResponse=null) {
    console.log('clusterResponse')
    console.log(clusterResponse)
    let [scatter, perfTimes] =
      (clusterResponse ? clusterResponse : [scatterData, null])

    scatter = updateScatterLayout(scatter)
    const layout = scatter.layout

    const plotlyTraces = updateCountsAndGetTraces(scatter)

    const startTime = performance.now()

    if (flags?.progressive_loading && genes.length === 1 && document.querySelector(imageSelector)) {
      Plotly.newPlot(graphElementId, plotlyTraces, layout)
    } else {
      Plotly.react(graphElementId, plotlyTraces, layout)
    }

    if (perfTimes) {
      perfTimes.plot = performance.now() - startTime
      logScatterPlot({ scatter, genes }, perfTimes)
    }

    if (isCorrelatedScatter) {
      const rhoStartTime = performance.now()

      // Compute correlations asynchronously, to not block other rendering
      computeCorrelations(scatter).then(correlations => {
        const rhoTime = Math.round(performance.now() - rhoStartTime)
        setBulkCorrelation(correlations.bulk)
        if (flags.correlation_refinements) {
          setLabelCorrelations(correlations.byLabel)
        }
        if (perfTimes) {
          log('plot:correlations', { perfTime: rhoTime })
        }
      })
    }

    scatter.hasArrayLabels =
      scatter.annotParams.type === 'group' && scatter.data.annotations.some(annot => annot.includes('|'))

    if (clusterResponse) {
      concludeRender(scatter)
    }
  }

  // Fetches plot data then draws it, upon load or change of any data parameter
  useEffect(() => {
    setIsLoading(true)

    let expressionArray

    const fetchMethod = dataCache ? dataCache.fetchCluster : fetchCluster

    // use an image and/or data cache if one has been provided, otherwise query scp-api directly
    if (
      flags?.progressive_loading && isGeneExpression(genes, isCorrelatedScatter) && !isAnnotatedScatter &&
      !scatterData
    ) {
      const urlSafeCluster = cluster.replaceAll(' ', '_')
      const gene = genes[0]
      const stem = '_scp_internal/cache/expression_scatter/'
      const leaf = `${urlSafeCluster}/${gene}`

      const imagePath = `${stem}images/${leaf}.webp`
      fetchBucketFile(bucketId, imagePath).then(async response => {
        renderImage(response)
      })

<<<<<<< HEAD
      console.log('dataCache')
      console.log(dataCache)
      const dataPath = `${stem}data/${leaf}.json`
      fetchBucketFile(bucketId, dataPath).then(async response => {
        const expressionArray = await response.json()
        console.log('in fetchBucketFile  callback, expressionArray:')
        console.log(expressionArray)
        fetchMethod({
          studyAccession,
          cluster,
          annotation: annotation ? annotation : '',
          subsample,
          consensus,
          genes,
          isAnnotatedScatter,
          isCorrelatedScatter,
          expressionArray
        }).then(clusterResponse => {
          console.log('before processScatterPlot, clusterResponse')
          clusterResponse[0].data = { 'expression': expressionArray }
          console.log(clusterResponse)
          processScatterPlot(clusterResponse)
        }).catch(error => {
          setIsLoading(false)
          setErrorContent([`${error}`])
          setShowError(true)
        })
      })
    } else {
      fetchMethod({
        studyAccession,
        cluster,
        annotation: annotation ? annotation : '',
        subsample,
        consensus,
        genes,
        isAnnotatedScatter,
        isCorrelatedScatter
      }).then(processScatterPlot).catch(error => {
        setIsLoading(false)
        setErrorContent([`${error}`])
        setShowError(true)
      })
    }
=======
    const fetchMethod = dataCache ? dataCache.fetchCluster : fetchCluster
    fetchMethod({
      studyAccession,
      cluster,
      annotation: annotation ? annotation : '',
      subsample,
      consensus,
      genes,
      isAnnotatedScatter,
      isCorrelatedScatter
    }).then(processScatterPlot).catch(error => {
      setIsLoading(false)
      setShowError(true)
      setError(error)
    })
>>>>>>> b32e6270
  }, [cluster, annotation.name, subsample, consensus, genes.join(','), isAnnotatedScatter])

  useUpdateEffect(() => {
    // Don't update if graph hasn't loaded
    if (scatterData && !isLoading) {
      scatterData.customColors = customColors
      const plotlyTraces = updateCountsAndGetTraces(scatterData)
      Plotly.react(graphElementId, plotlyTraces, scatterData.layout)
    }
    // look for updates of individual properties, so that we don't rerender if the containing array
    // happens to be a different instance
  }, [Object.values(editedCustomColors).join(','),
    Object.values(customColors).join(','), expressionFilter.join(','), isSplitLabelArrays])

  useUpdateEffect(() => {
    // Don't update if graph hasn't loaded
    if (scatterData && !isLoading) {
      const plotlyTraces = document.getElementById(graphElementId).data
      PlotUtils.updateTraceVisibility(plotlyTraces, hiddenTraces)
      // disable autorange so graph does not rescale (SCP-3878)
      // we do not need to explicitly re-enable it since a new cluster will reset the entire layout

      if (scatterData.layout.xaxis) {
        scatterData.layout.xaxis.autorange = false
      }
      if (scatterData.layout.yaxis) {
        scatterData.layout.yaxis.autorange = false
      }
      if (scatterData.layout.zaxis) {
        scatterData.layout.zaxis.autorange = false
      }

      Plotly.react(graphElementId, plotlyTraces, scatterData.layout)
    }
    // look for updates of individual properties, so that we don't rerender if the containing array
    // happens to be a different instance
  }, [hiddenTraces.join(',')])

  useUpdateEffect(() => {
    // Don't update if graph hasn't loaded
    if (scatterData && !isLoading) {
      setIsLoading(true)
      const plotlyTraces = document.getElementById(graphElementId).data
      PlotUtils.sortTraces(plotlyTraces, activeTraceLabel)
      Plotly.react(graphElementId, plotlyTraces, scatterData.layout)
      setIsLoading(false)
    }
  }, [activeTraceLabel])

  // Handles window resizing
  const widthAndHeight = getScatterDimensions(scatterData, dimensionProps, genes)
  useUpdateEffect(() => {
    // Don't update if graph hasn't loaded
    if (scatterData && !isLoading) {
      resizePlot()
    }
  }, [widthAndHeight.height, widthAndHeight.width])

  // Handles Plotly `data` updates, e.g. changes in color profile
  useUpdateEffect(() => {
    // Don't try to update the color if the graph hasn't loaded yet
    if (scatterData && !isLoading) {
      const dataUpdate = { 'marker.colorscale': scatterColor, 'marker.reversescale': shouldReverseScale(scatterColor) }
      Plotly.update(graphElementId, dataUpdate)
    }
  }, [scatterColor])

  // Handles cell select mode updates
  useUpdateEffect(() => {
    // Don't try to update the color if the graph hasn't loaded yet
    if (scatterData && !isLoading) {
      const newDragMode = getDragMode(isCellSelecting)
      Plotly.relayout(graphElementId, { dragmode: newDragMode })
      if (!isCellSelecting) {
        Plotly.restyle(graphElementId, { selectedpoints: [null] })
      }
    }
  }, [isCellSelecting])

  // TODO (SCP-3712): Update legend click (as backwards-compatibly as possible)
  // as part of productionizing custom legend code.
  useEffect(() => {
    const jqScatterGraph = $(`#${graphElementId}`)
    jqScatterGraph.on('plotly_selected', plotPointsSelected)
    return () => {
      jqScatterGraph.off('plotly_selected')
      Plotly.purge(graphElementId)
    }
  }, [])

  return (
    <div className="plot">
      { ErrorComponent }
      <PlotTitle
        cluster={cluster}
        annotation={annotation.name}
        subsample={subsample}
        genes={genes}
        consensus={consensus}
        isCorrelatedScatter={isCorrelatedScatter}
        correlation={bulkCorrelation}/>
      <div
        className="scatter-graph"
        id={graphElementId}
        data-testid={graphElementId}
      >
        { scatterData && countsByLabel && isRefGroup &&
          <ScatterPlotLegend
            name={scatterData.annotParams.name}
            height={scatterData.height}
            countsByLabel={countsByLabel}
            correlations={labelCorrelations}
            hiddenTraces={hiddenTraces}
            updateHiddenTraces={updateHiddenTraces}
            editedCustomColors={editedCustomColors}
            setEditedCustomColors={setEditedCustomColors}
            setCustomColors={setCustomColors}
            saveCustomColors={saveCustomColors}
            customColors={customColors}
            enableColorPicking={canEdit}
            activeTraceLabel={activeTraceLabel}
            setActiveTraceLabel={setActiveTraceLabel}
            hasArrayLabels={scatterData.hasArrayLabels}
            isSplitLabelArrays={isSplitLabelArrays}
            updateIsSplitLabelArrays={updateIsSplitLabelArrays}
            externalLink={scatterData.externalLink}
          />
        }
      </div>
      <p className="help-block">
        { scatterData && scatterData.description &&
          <span>{scatterData.description}</span>
        }
      </p>
      {
        isLoading &&
        <LoadingSpinner testId={`${graphElementId}-loading-icon`}/>
      }
    </div>
  )
}

const ScatterPlot = withErrorBoundary(RawScatterPlot)
export default ScatterPlot

/** Whether this is a gene expression scatter plot */
function isGeneExpression(genes, isCorrelatedScatter) {
  return genes.length && !isCorrelatedScatter
}

/**
 * Whether scatter plot should use custom legend
 *
 * Such legends are used for reference group plots, which are:
 *   A) commonly shown in the default view, and
 *   B) also shown at right in single-gene view
 */
function getIsRefGroup(annotType, genes, isCorrelatedScatter) {
  return annotType === 'group' && !isGeneExpression(genes, isCorrelatedScatter)
}

/** Get width and height for scatter plot dimensions */
function getScatterDimensions(scatter, dimensionProps, genes) {
  // if we don't have a server response yet so we don't know the annotation type,
  // guess based on the number of genes
  let isRefGroup
  if (scatter) {
    isRefGroup = getIsRefGroup(
      scatter.annotParams.type, scatter.genes, scatter.isCorrelatedScatter
    )
  } else {
    isRefGroup = genes.length === 0
  }

  dimensionProps = Object.assign({
    hasLabelLegend: isRefGroup,
    hasTitle: true
  }, dimensionProps)

  return getPlotDimensions(dimensionProps)
}


/** Reverse the continuous colorscale so high contrast color corresponds to high expression */
function shouldReverseScale(scatterColor) {
  // don't reverse the Reds scale, and check whether it is the default
  const shownColor = scatterColor ? scatterColor : defaultScatterColor
  return shownColor !== 'Reds'
}

/** get the array of plotly traces for plotting
 * returns [traces, countsByLabel, isRefGroup]
*/
function getPlotlyTraces({
  genes,
  isAnnotatedScatter,
  isCorrelatedScatter,
  scatterColor,
  editedCustomColors,
  hiddenTraces,
  scatter: {
    axes, data, pointAlpha, pointSize, is3D,
    annotParams: { name: annotName, type: annotType },
    customColors = {}
  },
  activeTraceLabel,
  expressionFilter,
  isSplitLabelArrays,
  isRefGroup
}) {
  console.log('data.x')
  console.log(data.x)
  const unfilteredTrace = {
    type: is3D ? 'scatter3d' : 'scattergl',
    mode: 'markers',
    x: data.x,
    y: data.y,
    annotations: data.annotations,
    expression: data.expression,
    cells: data.cells,
    opacity: pointAlpha ? pointAlpha : 1
  }
  if (is3D) {
    unfilteredTrace.z = data.z
  }

  const isGeneExpressionForColor = !isCorrelatedScatter && !isAnnotatedScatter && genes.length

  const [traces, countsByLabel, expRange] = filterTrace({
    trace: unfilteredTrace,
    hiddenTraces, groupByAnnotation: isRefGroup, activeTraceLabel,
    expressionFilter, expressionData: data.expression, isSplitLabelArrays
  })

  if (isRefGroup) {
    const labels = getLegendSortedLabels(countsByLabel)
    traces.forEach(groupTrace => {
      groupTrace.type = unfilteredTrace.type
      groupTrace.mode = unfilteredTrace.mode
      groupTrace.opacity = unfilteredTrace.opacity
      const color = getColorForLabel(groupTrace.name, customColors, editedCustomColors, labels.indexOf(groupTrace.name))
      groupTrace.marker = {
        size: pointSize,
        color
      }
    })
  } else {
    // for non-clustered plots, we pass in a single trace with all the points
    let workingTrace = traces[0]
    let colors
    if (isGeneExpressionForColor) {
      workingTrace = sortTraceByExpression(workingTrace)
      colors = workingTrace.expression
    } else {
      colors = isGeneExpressionForColor ? workingTrace.expression : workingTrace.annotations
    }

    workingTrace.marker = {
      line: { color: 'rgb(40,40,40)', width: 0 },
      size: pointSize
    }

    if (!isAnnotatedScatter) {
      const title = isGeneExpressionForColor ? axes.titles.magnitude : annotName

      Object.assign(workingTrace.marker, {
        showscale: true,
        colorscale: scatterColor,
        reversescale: shouldReverseScale(scatterColor),
        color: colors,
        colorbar: { title, titleside: 'right' }
      })
      // if expression values are all zero, set max/min manually so the zeros still look like zero
      // see SCP-2957
      if (genes.length && !colors.some(val => val !== 0)) {
        workingTrace.marker.cmin = 0
        workingTrace.marker.cmax = 1
      } else {
        if (expRange) {
          // if the data was filtered, manually set the range to the unfiltered range
          workingTrace.marker.cmin = expRange[0]
          workingTrace.marker.cmax = expRange[1]
        }
      }
    }
    traces[0] = workingTrace
  }
  traces.forEach(trace => {
    addHoverLabel(trace, annotName, annotType, genes, isAnnotatedScatter, isCorrelatedScatter, axes)
  })

  return [traces, countsByLabel, isRefGroup]
}

/** makes the data trace attributes (cells, trace name) available via hover text */
function addHoverLabel(trace, annotName, annotType, genes, isAnnotatedScatter, isCorrelatedScatter, axes) {
  trace.text = trace.cells
  // use the 'meta' property so annotations are exposed to the hover template
  // see https://community.plotly.com/t/hovertemplate-does-not-show-name-property/36139
  trace.meta = trace.annotations
  let groupHoverTemplate = '(%{x}, %{y})<br><b>%{text}</b><br>%{meta}<extra></extra>'
  if (isAnnotatedScatter) {
    // for annotated scatter, just show coordinates and cell name
    groupHoverTemplate = `(%{x}, %{y})<br>%{text}`
  } else if ((annotType === 'numeric' || genes.length) && !isCorrelatedScatter) {
    // this is a graph with a continuous color scale
    // the bottom row of the hover will either be the expression value, or the annotation value
    const bottomRowLabel = genes.length ? axes.titles.magnitude : annotName
    groupHoverTemplate = `(%{x}, %{y})<br>%{text} (%{meta})<br>${bottomRowLabel}: %{marker.color}<extra></extra>`
  }
  trace.hovertemplate = groupHoverTemplate
}

/** Gets Plotly layout object for scatter plot */
function getPlotlyLayout({
  width,
  height,
  axes,
  userSpecifiedRanges,
  hasCoordinateLabels,
  coordinateLabels,
  isAnnotatedScatter,
  isCorrelatedScatter,
  is3D,
  isCellSelecting=false
}) {
  const layout = {
    hovermode: 'closest',
    dragmode: getDragMode(isCellSelecting)
  }
  if (is3D) {
    layout.scene = get3DScatterProps({
      userSpecifiedRanges, axes, hasCoordinateLabels,
      coordinateLabels
    })
  } else {
    const props2d = get2DScatterProps({
      axes,
      userSpecifiedRanges,
      hasCoordinateLabels,
      coordinateLabels,
      isAnnotatedScatter,
      isCorrelatedScatter
    })
    Object.assign(layout, props2d)
  }

  layout.showlegend = false
  layout.width = width
  layout.height = height
  return layout
}

/** Gets Plotly layout object for two-dimensional scatter plot */
function get2DScatterProps({
  axes,
  userSpecifiedRanges,
  hasCoordinateLabels,
  coordinateLabels,
  isAnnotatedScatter,
  isCorrelatedScatter
}) {
  const { titles } = axes
  console.log('titles.x')
  console.log(titles.x)
  const layout = {
    xaxis: { title: titles.x, range: axes?.ranges?.x },
    yaxis: { title: titles.y, range: axes?.ranges?.y }
  }

  if (isAnnotatedScatter === false && isCorrelatedScatter === false) {
    layout.xaxis.showticklabels = false
    layout.yaxis.scaleanchor = 'x'
    layout.yaxis.showticklabels = false
    layout.margin = {
      t: 10,
      r: 0,
      b: 20,
      l: 0
    }
  } else {
    layout.margin = {
      t: 10,
      r: 0,
      b: 50,
      l: 50
    }
  }

  // if user has supplied a range, set that, otherwise let Plotly autorange
  if (userSpecifiedRanges) {
    layout.xaxis.range = userSpecifiedRanges.x
    layout.yaxis.range = userSpecifiedRanges.y
  } else {
    layout.xaxis.autorange = true
    layout.yaxis.autorange = true
  }

  if (hasCoordinateLabels && !isAnnotatedScatter && !isCorrelatedScatter) {
    // don't show coordinate labels on annotated scatters, since the axes are different
    layout.annotations = coordinateLabels
  }

  return layout
}

const baseCamera = {
  up: { x: 0, y: 0, z: 1 },
  center: { x: 0, y: 0, z: 0 },
  eye: { x: 1.25, y: 1.25, z: 1.25 }
}

/** Gets Plotly layout scene props for 3D scatter plot */
function get3DScatterProps({
  userSpecifiedRanges, axes, hasCoordinateLabels,
  coordinateLabels
}) {
  const { titles, aspects } = axes

  const scene = {
    baseCamera,
    aspectmode: 'cube',
    xaxis: { title: titles.x, autorange: true, showticklabels: false },
    yaxis: { title: titles.y, autorange: true, showticklabels: false },
    zaxis: { title: titles.z, autorange: true, showticklabels: false }
  }

  if (userSpecifiedRanges) {
    scene.xaxis.autorange = false
    scene.xaxis.range = userSpecifiedRanges.x
    scene.yaxis.autorange = false
    scene.yaxis.range = userSpecifiedRanges.y
    scene.zaxis.autorange = false
    scene.zaxis.range = userSpecifiedRanges.z
    scene.aspectmode = aspects.mode,
    scene.aspectratio = {
      x: aspects.x,
      y: aspects.y,
      z: aspects.z
    }
  }

  if (hasCoordinateLabels) {
    scene.annotations = coordinateLabels
  }

  return scene
}

/** get the appropriate plotly dragmode option string */
function getDragMode(isCellSelecting) {
  return isCellSelecting ? 'lasso' : 'lasso, select'
}

ScatterPlot.getPlotlyTraces = getPlotlyTraces<|MERGE_RESOLUTION|>--- conflicted
+++ resolved
@@ -119,6 +119,7 @@
 
   /** redraw the plot when editedCustomColors changes */
   useEffect(() => {
+    console.log('Object.keys(editedCustomColors)', Object.keys(editedCustomColors))
     if (editedCustomColors && Object.keys(editedCustomColors).length > 0) {
       const plotlyTraces = document.getElementById(graphElementId).data
       Plotly.react(graphElementId, plotlyTraces, scatterData.layout)
@@ -322,6 +323,8 @@
 
     const startTime = performance.now()
 
+    console.log('atop processScatterPlot, genes', genes)
+
     if (flags?.progressive_loading && genes.length === 1 && document.querySelector(imageSelector)) {
       Plotly.newPlot(graphElementId, plotlyTraces, layout)
     } else {
@@ -380,7 +383,6 @@
         renderImage(response)
       })
 
-<<<<<<< HEAD
       console.log('dataCache')
       console.log(dataCache)
       const dataPath = `${stem}data/${leaf}.json`
@@ -405,8 +407,8 @@
           processScatterPlot(clusterResponse)
         }).catch(error => {
           setIsLoading(false)
-          setErrorContent([`${error}`])
           setShowError(true)
+          setError(error)
         })
       })
     } else {
@@ -421,27 +423,10 @@
         isCorrelatedScatter
       }).then(processScatterPlot).catch(error => {
         setIsLoading(false)
-        setErrorContent([`${error}`])
         setShowError(true)
+        setError(error)
       })
     }
-=======
-    const fetchMethod = dataCache ? dataCache.fetchCluster : fetchCluster
-    fetchMethod({
-      studyAccession,
-      cluster,
-      annotation: annotation ? annotation : '',
-      subsample,
-      consensus,
-      genes,
-      isAnnotatedScatter,
-      isCorrelatedScatter
-    }).then(processScatterPlot).catch(error => {
-      setIsLoading(false)
-      setShowError(true)
-      setError(error)
-    })
->>>>>>> b32e6270
   }, [cluster, annotation.name, subsample, consensus, genes.join(','), isAnnotatedScatter])
 
   useUpdateEffect(() => {
@@ -668,6 +653,8 @@
     unfilteredTrace.z = data.z
   }
 
+  console.log('above isGeneExpressionForColor, genes:', genes)
+
   const isGeneExpressionForColor = !isCorrelatedScatter && !isAnnotatedScatter && genes.length
 
   const [traces, countsByLabel, expRange] = filterTrace({
@@ -714,6 +701,8 @@
         color: colors,
         colorbar: { title, titleside: 'right' }
       })
+
+      console.log('above line 708, genes:', genes)
       // if expression values are all zero, set max/min manually so the zeros still look like zero
       // see SCP-2957
       if (genes.length && !colors.some(val => val !== 0)) {
@@ -742,6 +731,8 @@
   // use the 'meta' property so annotations are exposed to the hover template
   // see https://community.plotly.com/t/hovertemplate-does-not-show-name-property/36139
   trace.meta = trace.annotations
+
+  console.log('in addHoverLabel, genes:', genes)
   let groupHoverTemplate = '(%{x}, %{y})<br><b>%{text}</b><br>%{meta}<extra></extra>'
   if (isAnnotatedScatter) {
     // for annotated scatter, just show coordinates and cell name
