import React, { useState, useEffect } from 'react'
import _uniqueId from 'lodash/uniqueId'
import _remove from 'lodash/remove'
import Plotly from 'plotly.js-dist'
import { Store } from 'react-notifications-component'
import ExifReader from 'exifreader'

import { fetchCluster, updateStudyFile, fetchBucketFile } from '~/lib/scp-api'
import { logScatterPlot } from '~/lib/scp-api-metrics'
import { log } from '~/lib/metrics-api'
import { useUpdateEffect } from '~/hooks/useUpdate'
import PlotTitle, { getTitleTexts } from './PlotTitle'

import ScatterPlotLegend from './controls/ScatterPlotLegend'
import useErrorMessage from '~/lib/error-message'
import { computeCorrelations } from '~/lib/stats'
import { withErrorBoundary } from '~/lib/ErrorBoundary'
import { getFeatureFlagsWithDefaults } from '~/providers/UserProvider'
import PlotUtils from '~/lib/plot'
const { getPlotDimensions, filterTrace, getLegendSortedLabels, getColorForLabel, sortTraceByExpression } = PlotUtils
import PlotOptions from './plot-options'
const { defaultScatterColor } = PlotOptions
import LoadingSpinner from '~/lib/LoadingSpinner'
import { formatFileForApi } from '~/components/upload/upload-utils'
import { successNotification, failureNotification } from '~/lib/MessageModal'
import { FILTERED_TRACE_NAME, FILTERED_TRACE_COLOR } from '~/lib/cluster-utils'

window.Plotly = Plotly

/** Renders the appropriate scatter plot for the given study and params
  * @param studyAccession {string} e.g. 'SCP213'
  * @param cluster {string} the name of the cluster, or blank/null for the study's default
  * @param annotation {obj} an object with name, type, and scope attributes
  * @param subsample {string} a string for the subsample to be retrieved.
  * @param consensus {string} for multi-gene expression plots
  * @param dimensionsProps {obj} object with props to determine height and
  *   width, to instruct Plotly how large to render itself. this is useful for
  *   rendering to hidden divs
  * @param isCellSelecting whether plotly's lasso selection tool is enabled
  * @param plotPointsSelected {function} callback for when a user selects points on the plot, which corresponds
  *   to the plotly "points_selected" event
  * @param hiddenTraces {String[]} labels to hide from the plot
  * @param canEdit {Boolean} whether the current user has permissions to edit this study
  */
function RawScatterPlot({
  studyAccession, cluster, annotation, subsample, consensus, genes, scatterColor, dimensionProps,
  isAnnotatedScatter=false, isCorrelatedScatter=false, isCellSelecting=false, plotPointsSelected, dataCache,
  canEdit, bucketId, expressionFilter=[0, 1],
  countsByLabel, setCountsByLabel, hiddenTraces=[], isSplitLabelArrays, updateExploreParams,
  filteredCells
}) {
  const [isLoading, setIsLoading] = useState(false)
  const [bulkCorrelation, setBulkCorrelation] = useState(null)
  const [labelCorrelations, setLabelCorrelations] = useState(null)
  const [scatterData, setScatterData] = useState(null)
  // array of trace names (strings) to show in the graph
  const [graphElementId] = useState(_uniqueId('study-scatter-'))
  const { ErrorComponent, setShowError, setError } = useErrorMessage()
  const [activeTraceLabel, setActiveTraceLabel] = useState(null)
  // map of label name to color hex codes, for any labels the user has picked a color for
  const [editedCustomColors, setEditedCustomColors] = useState({})
  const [customColors, setCustomColors] = useState({})

  const isRefGroup = getIsRefGroup(scatterData?.annotParams?.type, genes, isCorrelatedScatter)
  const [originalLabels, setOriginalLabels] = useState([])

  const flags = getFeatureFlagsWithDefaults()

  // Uncomment when running Image Pipeline
  // flags.progressive_loading = false
  // TODO (pre-GA for Image Pipeline):
  // - Inspect forthcoming SCP API data for whether static image is available

  const imageClassName = 'scp-canvas-image'
  const imageSelector = `#${ graphElementId } .${imageClassName}`

  const titleTexts = getTitleTexts(cluster, genes, consensus, subsample, isCorrelatedScatter)

  /**
   * Handle user interaction with one or more labels in legend.
   *
   * Clicking a label in the legend shows or hides the corresponding set of
   * labeled cells (i.e., the corresponding Plotly.js trace) in the scatter
   * plot.
   */
  function updateHiddenTraces(labels, value, applyToAll=false) {
    let newHiddenTraces
    if (applyToAll) {
      // Handle multi-filter interaction
      newHiddenTraces = (value ? labels : [])
    } else {
      // Handle single-filter interaction
      const label = labels
      newHiddenTraces = [...hiddenTraces]

      if (value && !newHiddenTraces?.includes(label)) {
        newHiddenTraces.push(label)
      }
      if (!value) {
        _remove(newHiddenTraces, thisLabel => {return thisLabel === label})
      }
    }

    updateExploreParams({ hiddenTraces: newHiddenTraces })
  }

  /** updates whether pipe-delimited label values should be split */
  function updateIsSplitLabelArrays(value) {
    updateExploreParams({ isSplitLabelArrays: value })
  }

  /** Get new, updated scatter object instance, and new layout */
  function updateScatterLayout(scatter=null) {
    if (!scatter) {
      // New instance forces render of legend (without recomputing traces)
      scatter = Object.assign({}, scatterData)
    }
    const widthAndHeight = getScatterDimensions(scatter, dimensionProps)
    scatter = Object.assign(scatter, widthAndHeight)
    scatter.layout = getPlotlyLayout(scatter)

    return scatter
  }

  /** redraw the plot when editedCustomColors changes */
  useEffect(() => {
    if (editedCustomColors && Object.keys(editedCustomColors).length > 0) {
      const plotlyTraces = document.getElementById(graphElementId).data
      Plotly.react(graphElementId, plotlyTraces, scatterData.layout)
    }
  }, [editedCustomColors])

  /** Save any changes to the legend colors */
  async function saveCustomColors(newColors) {
    const colorObj = {}
    // read the annotation name off of scatterData to ensure it's the real name, and not '' or '_default'
    colorObj[scatterData?.annotParams?.name] = newColors
    const newFileObj = {
      _id: scatterData?.clusterFileId,
      custom_color_updates: colorObj
    }
    setIsLoading(true)
    try {
      const response = await updateStudyFile({
        studyAccession,
        studyFileId: scatterData.clusterFileId,
        studyFileData: formatFileForApi(newFileObj)
      })
      Store.addNotification(successNotification(`Colors saved successfully`))
      const newScatterData = Object.assign({}, scatterData, {
        customColors: response.cluster_file_info?.custom_colors[scatterData.annotParams.name] ?? {}
      })
      setIsLoading(false)
      setScatterData(newScatterData)
      setCustomColors({ ...newColors })
      setEditedCustomColors({ ...newColors })
    } catch (error) {
      Store.addNotification(failureNotification(<span>Error saving colors<br/>{error}</span>))
      setIsLoading(false)
    }
  }

  /** Update layout, without recomputing traces */
  function resizePlot() {
    const scatter = updateScatterLayout()
    Plotly.relayout(graphElementId, scatter.layout)
    setScatterData(scatter)
  }

  /** Update legend counts and recompute traces, without recomputing layout */
  function updateCountsAndGetTraces(scatter) {
    // note that we don't use the previously defined `isRefGroup` constant here, since the value
    // may change as a result of the fetched data, but not be reflected in the isRefGroup constant
    // until `setScatterData` is called
    const isRG = getIsRefGroup(scatter.annotParams.type, genes, isCorrelatedScatter)
    const [traces, labelCounts] = getPlotlyTraces({
      genes,
      isAnnotatedScatter,
      isCorrelatedScatter,
      scatterColor,
      editedCustomColors,
      hiddenTraces: isGeneExpression(genes, isCorrelatedScatter) ? [] : hiddenTraces,
      scatter,
      activeTraceLabel,
      expressionFilter,
      isSplitLabelArrays: isSplitLabelArrays ?? scatter.isSplitLabelArrays,
      isRefGroup: isRG,
      originalLabels
    })
    if (isRG) {
      setCountsByLabel(labelCounts)
    }
    return traces
  }

  /** Update UI to reflect successful scatter plot rendering */
  function concludeRender(scatter) {
    if (scatter) {
      setScatterData(scatter)
      setCustomColors(scatter.customColors)
    }
    setShowError(false)
    setIsLoading(false)
  }


  /** Fetch cached data from bucket, use it to draw *interactive* gene expression scatter plot */
  function renderBucketData(fetchMethod, expressionParams, dataPath) {
    fetchBucketFile(bucketId, dataPath).then(async response => {
      const expressionArray = await response.json()
      expressionParams.expressionArray = expressionArray
      fetchMethod(expressionParams).then(processScatterPlot).catch(error => {
        setIsLoading(false)
        setShowError(true)
        setError(error)
      })
    })
  }

  /** Draw static image of gene expression scatter plot */
  async function drawPlotImage(response) {
    const imageBuffer = await response.arrayBuffer()
    const exifTags = ExifReader.load(imageBuffer)
    const imageBlob = new Blob([imageBuffer])
    const imageObjectUrl = URL.createObjectURL(imageBlob)

    // Parse gene-specific plot configuration from image Exif metadata
    const ranges = JSON.parse(exifTags.ImageDescription.description)

    // For colorbar labels, and gridlines
    const expressionRange = ranges.expression
    const coordinateRanges = {
      x: ranges.x,
      y: ranges.y,
      z: ranges.z
    }

    // TODO: Move this data from per-gene fetch to cluster fetch
    const titles = {
      x: 'X',
      y: 'Y',
      z: 'Z',
      magnitude: 'Expression'
    }

    const tmpScatterData = Object.assign({}, {
      genes,
      isCorrelatedScatter,
      isAnnotatedScatter,
      axes: {
        titles,
        aspects: null
      },
      data: {
        expression: expressionRange // Only range needed here, not full array
      },
      annotParams: {
        'name': 'General_Celltype',
        'type': 'group',
        'scope': 'study'
      }
    })
    const scatter = updateScatterLayout(tmpScatterData)
    const layout = Object.assign({}, scatter.layout)

    // For gridlines and color bar
    layout.xaxis.range = coordinateRanges.x
    layout.yaxis.range = coordinateRanges.y
    const color = expressionRange

    // TODO: Refactor getPlotlyTraces to return most of these; almost none
    // should need to rely on data fetched per-gene.
    const plotlyTraces = [
      {
        'marker': {
          'line': { 'color': 'rgb(40,40,40)', 'width': 0 },
          'size': 3,
          'showscale': true,
          'colorscale': '',
          'reversescale': false,
          color,
          'colorbar': { 'title': { 'text': titles.magnitude, 'side': 'right' } }
        },
        'x': coordinateRanges.x,
        'y': coordinateRanges.y,
        'mode': 'markers',
        'type': 'scattergl'
      }
    ]
    Plotly.react(graphElementId, plotlyTraces, layout)

    // Replace old mostly-blank WebGL canvas with new "2d" (i.e., non-WebGL) canvas.
    // Only "2d" contexts support the `drawImage` method:
    // https://developer.mozilla.org/en-US/docs/Web/API/CanvasRenderingContext2D/drawImage
    const oldCtx = document.querySelector(`#${ graphElementId } .gl-canvas-context`)
    const oldWidth = oldCtx.width
    const oldHeight = oldCtx.height
    oldCtx.remove()
    const canvas = document.createElement('canvas')
    canvas.setAttribute('class', 'gl-canvas gl-canvas-context scp-canvas-image')
    const style = 'position: absolute; top: 0px; left: 0px; overflow: visible; pointer-events: none;'
    canvas.setAttribute('style', style)
    canvas.setAttribute('width', oldWidth)
    canvas.setAttribute('height', oldHeight)
    document.querySelector(`#${ graphElementId } .gl-container`).append(canvas)
    const ctx = document.querySelector(`#${ graphElementId } .gl-canvas-context`).getContext('2d')

    // Load static image of plot, and render it in the canvas element
    const image = new Image()
    image.className = imageClassName
    image.addEventListener('load', renderToCanvas)
    image.width = oldWidth
    image.height = oldHeight
    image.src = imageObjectUrl

    /** Image onload handler.  (Drawing before load renders no image.) */
    function renderToCanvas() {
      // TODO (SCP-4600): Scale and transform scatter plot image on client
      ctx.scale(0.73, 0.73)
      ctx.drawImage(image, 92, 9)
    }

    concludeRender()
  }

  /** Process scatter plot data fetched from server */
  function processScatterPlot(clusterResponse=null, filteredCells) {
    let [scatter, perfTimes] =
      (clusterResponse ? clusterResponse : [scatterData, null])
    scatter = updateScatterLayout(scatter)
    const annotIsNumeric = scatter.annotParams.type === 'numeric'
    const layout = scatter.layout

    if (filteredCells) {
      const originalData = scatter.data
      const [intersected, plottedIndexes] = intersect(filteredCells, scatter)
      scatter.data = reassignFilteredCells(plottedIndexes, originalData, intersected, annotIsNumeric, setOriginalLabels)
    } else if (!annotIsNumeric) {
      setOriginalLabels(getPlottedLabels(scatter.data))
    }

    const plotlyTraces = updateCountsAndGetTraces(scatter)

    const startTime = performance.now()

    if (flags?.progressive_loading && genes.length === 1 && document.querySelector(imageSelector)) {
      Plotly.newPlot(graphElementId, plotlyTraces, layout)

      // TODO (SCP-4839): Instrument more bucket cache analytics, then remove console log below
      // console.log(`Interactive plot with bucket data took: ${ Date.now() - window.t0}`)
    } else {
      Plotly.react(graphElementId, plotlyTraces, layout)
    }

    if (perfTimes) {
      perfTimes.plot = performance.now() - startTime
      logScatterPlot({ scatter, genes }, perfTimes)
    }

    if (isCorrelatedScatter) {
      const rhoStartTime = performance.now()

      // Compute correlations asynchronously, to not block other rendering
      computeCorrelations(scatter).then(correlations => {
        const rhoTime = Math.round(performance.now() - rhoStartTime)
        setBulkCorrelation(correlations.bulk)
        if (flags.correlation_refinements) {
          setLabelCorrelations(correlations.byLabel)
        }
        if (perfTimes) {
          log('plot:correlations', { perfTime: rhoTime })
        }
      })
    }

    scatter.hasArrayLabels =
      scatter.annotParams.type === 'group' && scatter.data.annotations.some(annot => annot?.includes('|'))

    if (clusterResponse) {
      concludeRender(scatter)
    }
  }

  // Fetches plot data then draws it, upon load or change of any data parameter
  useEffect(() => {
    /** retrieve and process data */
    async function fetchData() {
      setIsLoading(true)

      let expressionArray

      const fetchMethod = dataCache ? dataCache.fetchCluster : fetchCluster

      // use an image and/or data cache if one has been provided, otherwise query scp-api directly
      if (
        flags?.progressive_loading && isGeneExpression(genes, isCorrelatedScatter) && !isAnnotatedScatter &&
        !scatterData
      ) {
        const urlSafeCluster = cluster.replaceAll('+', 'pos').replace(/\W/g, '_')
        const gene = genes[0]
        const stem = '_scp_internal/cache/expression_scatter/'
        const leaf = `${urlSafeCluster}/${gene}`

        // TODO (SCP-4839): Instrument more bucket cache analytics, then remove line below
        // window.t0 = Date.now()

        const imagePath = `${stem}images/${leaf}.webp`
        const dataPath = `${stem}data/${leaf}.json`

        const expressionParams = {
          studyAccession,
          cluster,
          annotation: annotation ? annotation : '',
          subsample,
          consensus,
          genes,
          isAnnotatedScatter,
          isCorrelatedScatter
        }

        fetchBucketFile(bucketId, imagePath).then(async response => {
          const imageCacheHit = response.ok

          // Draw plot as static image first, if it's cached
          if (imageCacheHit) {
            await drawPlotImage(response)
          }

          // Then make it interactive, using gene expression scatter plot data array from GCS bucket
          await renderBucketData(fetchMethod, expressionParams, dataPath)

          // TODO (SCP-4839): Instrument more bucket cache analytics, then remove console log below
          // console.log(`Image render took ${ Date.now() - window.t0}`)
          // Add imageCacheHit boolean to perfTime object here
        })
      } else {
        try {
          // attempt to fetch the data, this will use the cache if available
          const respData1 = await fetchMethod({
            studyAccession,
            cluster,
            annotation: annotation ? annotation : '',
            subsample,
            consensus,
            genes,
            isAnnotatedScatter,
            isCorrelatedScatter,
            expressionArray
          })
          // check that the data contains annotations needed for processing scatterplot
          if (respData1[0]?.data?.annotations?.length) {
            processScatterPlot(respData1, filteredCells)
          } else {
            // if the data was missing the necessary info, make an api call
            const respData = await fetchCluster({
              studyAccession,
              cluster,
              annotation: annotation ? annotation : '',
              subsample,
              consensus,
              genes,
              isAnnotatedScatter,
              isCorrelatedScatter,
              expressionArray
            })
            processScatterPlot(respData, filteredCells)
          }
        } catch (error) {
          setIsLoading(false)
          setShowError(true)
          setError(error)
        }
      }
    }
    fetchData()
  }, [
    cluster, annotation.name, subsample, genes.join(','), isAnnotatedScatter, consensus,
    filteredCells?.join(',')
  ])

  useUpdateEffect(() => {
    // Don't update if graph hasn't loaded
    if (scatterData && !isLoading) {
      scatterData.customColors = customColors
      const plotlyTraces = updateCountsAndGetTraces(scatterData)
      Plotly.react(graphElementId, plotlyTraces, scatterData.layout)
    }
    // look for updates of individual properties, so that we don't rerender if the containing array
    // happens to be a different instance
  }, [Object.values(editedCustomColors).join(','),
    Object.values(customColors).join(','), expressionFilter.join(','), isSplitLabelArrays])

  useUpdateEffect(() => {
    // Don't update if graph hasn't loaded
    if (scatterData && !isLoading) {
      const plotlyTraces = document.getElementById(graphElementId).data
      PlotUtils.updateTraceVisibility(plotlyTraces, hiddenTraces)
      // disable autorange so graph does not rescale (SCP-3878)
      // we do not need to explicitly re-enable it since a new cluster will reset the entire layout

      if (scatterData.layout.xaxis) {
        scatterData.layout.xaxis.autorange = false
      }
      if (scatterData.layout.yaxis) {
        scatterData.layout.yaxis.autorange = false
      }
      if (scatterData.layout.zaxis) {
        scatterData.layout.zaxis.autorange = false
      }

      Plotly.react(graphElementId, plotlyTraces, scatterData.layout)
    }
    // look for updates of individual properties, so that we don't rerender if the containing array
    // happens to be a different instance
  }, [hiddenTraces.join(',')])

  useUpdateEffect(() => {
    // Don't update if graph hasn't loaded
    if (scatterData && !isLoading) {
      setIsLoading(true)
      const plotlyTraces = document.getElementById(graphElementId).data
      PlotUtils.sortTraces(plotlyTraces, activeTraceLabel)
      Plotly.react(graphElementId, plotlyTraces, scatterData.layout)
      setIsLoading(false)
    }
  }, [activeTraceLabel])

  // Handles window resizing
  const widthAndHeight = getScatterDimensions(scatterData, dimensionProps, genes)
  useUpdateEffect(() => {
    // Don't update if graph hasn't loaded
    if (scatterData && !isLoading) {
      resizePlot()
    }
  }, [widthAndHeight.height, widthAndHeight.width])

  // Handles Plotly `data` updates, e.g. changes in color profile
  useUpdateEffect(() => {
    // Don't try to update the color if the graph hasn't loaded yet
    if (scatterData && !isLoading) {
      const dataUpdate = { 'marker.colorscale': scatterColor, 'marker.reversescale': shouldReverseScale(scatterColor) }
      Plotly.update(graphElementId, dataUpdate)
    }
  }, [scatterColor])

  // Handles cell select mode updates
  useUpdateEffect(() => {
    // Don't try to update the color if the graph hasn't loaded yet
    if (scatterData && !isLoading) {
      const newDragMode = getDragMode(isCellSelecting)
      Plotly.relayout(graphElementId, { dragmode: newDragMode })
      if (!isCellSelecting) {
        Plotly.restyle(graphElementId, { selectedpoints: [null] })
      }
    }
  }, [isCellSelecting])

  // TODO (SCP-3712): Update legend click (as backwards-compatibly as possible)
  // as part of productionizing custom legend code.
  useEffect(() => {
    const jqScatterGraph = $(`#${graphElementId}`)
    jqScatterGraph.on('plotly_selected', plotPointsSelected)
    return () => {
      jqScatterGraph.off('plotly_selected')
      Plotly.purge(graphElementId)
    }
  }, [])

  const hasLegend = scatterData && countsByLabel && isRefGroup
  let descriptionStyle = {}
  if (hasLegend) {
    descriptionStyle = { 'position': 'relative', 'top': '-10px' }
  }

  return (
    <div className="plot">
      { ErrorComponent }
      <PlotTitle
        titleTexts={titleTexts}
        isCorrelatedScatter={isCorrelatedScatter}
        correlation={bulkCorrelation}/>
      <div
        className="scatter-graph"
        id={graphElementId}
        data-testid={graphElementId}
      >
        { hasLegend &&
          <ScatterPlotLegend
            name={scatterData.annotParams.name}
            height={scatterData.height}
            countsByLabel={countsByLabel}
            correlations={labelCorrelations}
            hiddenTraces={hiddenTraces}
            updateHiddenTraces={updateHiddenTraces}
            editedCustomColors={editedCustomColors}
            setEditedCustomColors={setEditedCustomColors}
            setCustomColors={setCustomColors}
            saveCustomColors={saveCustomColors}
            customColors={customColors}
            enableColorPicking={canEdit}
            activeTraceLabel={activeTraceLabel}
            setActiveTraceLabel={setActiveTraceLabel}
            hasArrayLabels={scatterData.hasArrayLabels}
            isSplitLabelArrays={isSplitLabelArrays}
            updateIsSplitLabelArrays={updateIsSplitLabelArrays}
            externalLink={scatterData.externalLink}
            originalLabels={originalLabels}
            titleTexts={titleTexts}
            plotWidth={widthAndHeight.width}
          />
        }
      </div>
      <p className="help-block">
        { scatterData && scatterData.description &&
          <span style={descriptionStyle}>{scatterData.description}</span>
        }
      </p>
      {
        isLoading &&
        <LoadingSpinner testId={`${graphElementId}-loading-icon`}/>
      }
    </div>
  )
}

const ScatterPlot = withErrorBoundary(RawScatterPlot)
export default ScatterPlot

/** Whether this is a gene expression scatter plot */
function isGeneExpression(genes, isCorrelatedScatter) {
  return genes.length && !isCorrelatedScatter
}

/**
 * Whether scatter plot should use custom legend
 *
 * Such legends are used for reference group plots, which are:
 *   A) commonly shown in the default view, and
 *   B) also shown at right in single-gene view
 */
function getIsRefGroup(annotType, genes, isCorrelatedScatter) {
  return annotType === 'group' && !isGeneExpression(genes, isCorrelatedScatter)
}

/** Get width and height for scatter plot dimensions */
function getScatterDimensions(scatter, dimensionProps, genes) {
  // if we don't have a server response yet so we don't know the annotation type,
  // guess based on the number of genes
  let isRefGroup
  if (scatter) {
    isRefGroup = getIsRefGroup(
      scatter.annotParams.type, scatter.genes, scatter.isCorrelatedScatter
    )
  } else {
    isRefGroup = genes.length === 0
  }

  dimensionProps = Object.assign({
    hasLabelLegend: isRefGroup,
    hasTitle: true
  }, dimensionProps)

  return getPlotDimensions(dimensionProps)
}


/** Reverse the continuous colorscale so high contrast color corresponds to high expression */
function shouldReverseScale(scatterColor) {
  // don't reverse the Reds scale, and check whether it is the default
  const shownColor = scatterColor ? scatterColor : defaultScatterColor
  return shownColor !== 'Reds'
}

/** get the array of plotly traces for plotting
 * returns [traces, countsByLabel, isRefGroup]
*/
function getPlotlyTraces({
  genes,
  isAnnotatedScatter,
  isCorrelatedScatter,
  scatterColor,
  editedCustomColors,
  hiddenTraces,
  scatter: {
    axes, data, pointAlpha, pointSize, is3D,
    annotParams: { name: annotName, type: annotType },
    customColors = {}
  },
  activeTraceLabel,
  expressionFilter,
  isSplitLabelArrays,
  isRefGroup,
  originalLabels
}) {
  const unfilteredTrace = {
    type: is3D ? 'scatter3d' : 'scattergl',
    mode: 'markers',
    x: data.x,
    y: data.y,
    annotations: data.annotations,
    expression: data.expression,
    cells: data.cells,
    opacity: pointAlpha ? pointAlpha : 1
  }
  if (is3D) {
    unfilteredTrace.z = data.z
  }

  const isGeneExpressionForColor = !isCorrelatedScatter && !isAnnotatedScatter && genes.length

  const [traces, countsByLabel, expRange] = filterTrace({
    trace: unfilteredTrace,
    hiddenTraces, groupByAnnotation: isRefGroup, activeTraceLabel,
    expressionFilter, expressionData: data.expression, isSplitLabelArrays
  })

  if (isRefGroup) {
    const labels = getLegendSortedLabels(countsByLabel)
    traces.forEach(groupTrace => {
      let labelIndex
      if (originalLabels.length > 0) {
        labelIndex = [...originalLabels].sort(PlotUtils.labelSort).indexOf(groupTrace.name)
      } else {
        labelIndex = labels.indexOf(groupTrace.name)
      }
      groupTrace.type = unfilteredTrace.type
      groupTrace.mode = unfilteredTrace.mode
      groupTrace.opacity = unfilteredTrace.opacity
      const color = getColorForLabel(groupTrace.name, customColors, editedCustomColors, labelIndex)
      groupTrace.marker = {
        size: pointSize,
        color
      }
    })
  } else {
    // for non-clustered plots, we pass in a single trace with all the points
    let workingTrace = traces[0]
    let colors
    if (isGeneExpressionForColor) {
      workingTrace = sortTraceByExpression(workingTrace)
      colors = workingTrace.expression
    } else {
      colors = isGeneExpressionForColor ? workingTrace.expression : workingTrace.annotations
    }

    workingTrace.marker = {
      line: { color: 'rgb(40,40,40)', width: 0 },
      size: pointSize
    }

    if (!isAnnotatedScatter) {
      const title = isGeneExpressionForColor ? axes.titles.magnitude : annotName

      Object.assign(workingTrace.marker, {
        showscale: true,
        colorscale: scatterColor,
        reversescale: shouldReverseScale(scatterColor),
        color: colors,
        colorbar: { title, titleside: 'right' }
      })

      // if expression values are all zero, set max/min manually so the zeros still look like zero
      // see SCP-2957
      if (genes.length && !colors.some(val => val !== 0)) {
        workingTrace.marker.cmin = 0
        workingTrace.marker.cmax = 1
      } else {
        if (expRange) {
          // if the data was filtered, manually set the range to the unfiltered range
          workingTrace.marker.cmin = expRange[0]
          workingTrace.marker.cmax = expRange[1]
        }
      }
    }
    traces[0] = workingTrace
  }
  traces.forEach(trace => {
    addHoverLabel(trace, annotName, annotType, genes, isAnnotatedScatter, isCorrelatedScatter, axes)
  })

  return [traces, countsByLabel, isRefGroup]
}

/** makes the data trace attributes (cells, trace name) available via hover text */
function addHoverLabel(trace, annotName, annotType, genes, isAnnotatedScatter, isCorrelatedScatter, axes) {
  trace.text = trace.cells
  // use the 'meta' property so annotations are exposed to the hover template
  // see https://community.plotly.com/t/hovertemplate-does-not-show-name-property/36139
  trace.meta = trace.annotations

  let groupHoverTemplate = '(%{x}, %{y})<br><b>%{text}</b><br>%{meta}<extra></extra>'
  if (isAnnotatedScatter) {
    // for annotated scatter, just show coordinates and cell name
    groupHoverTemplate = `(%{x}, %{y})<br>%{text}`
  } else if ((annotType === 'numeric' || genes.length) && !isCorrelatedScatter) {
    // this is a graph with a continuous color scale
    // the bottom row of the hover will either be the expression value, or the annotation value
    const bottomRowLabel = genes.length ? axes.titles.magnitude : annotName
    groupHoverTemplate = `(%{x}, %{y})<br>%{text} (%{meta})<br>${bottomRowLabel}: %{marker.color}<extra></extra>`
  }
  trace.hovertemplate = groupHoverTemplate
}

/** Gets Plotly layout object for scatter plot */
function getPlotlyLayout({
  width,
  height,
  axes,
  userSpecifiedRanges,
  hasCoordinateLabels,
  coordinateLabels,
  isAnnotatedScatter,
  isCorrelatedScatter,
  is3D,
  isCellSelecting=false
}) {
  const layout = {
    hovermode: 'closest',
    dragmode: getDragMode(isCellSelecting)
  }
  if (is3D) {
    layout.scene = get3DScatterProps({
      userSpecifiedRanges, axes, hasCoordinateLabels,
      coordinateLabels
    })
  } else {
    const props2d = get2DScatterProps({
      axes,
      userSpecifiedRanges,
      hasCoordinateLabels,
      coordinateLabels,
      isAnnotatedScatter,
      isCorrelatedScatter
    })
    Object.assign(layout, props2d)
  }

  layout.showlegend = false
  layout.width = width
  layout.height = height
  return layout
}

/** Gets Plotly layout object for two-dimensional scatter plot */
function get2DScatterProps({
  axes,
  userSpecifiedRanges,
  hasCoordinateLabels,
  coordinateLabels,
  isAnnotatedScatter,
  isCorrelatedScatter
}) {
  const { titles } = axes

  const layout = {
    xaxis: { title: titles.x, range: axes?.ranges?.x },
    yaxis: { title: titles.y, range: axes?.ranges?.y }
  }

  if (isAnnotatedScatter === false && isCorrelatedScatter === false) {
    layout.xaxis.showticklabels = false
    layout.yaxis.scaleanchor = 'x'
    layout.yaxis.showticklabels = false
    layout.margin = {
      t: 10,
      r: 0,
      b: 20,
      l: 0
    }
  } else {
    layout.margin = {
      t: 10,
      r: 0,
      b: 50,
      l: 50
    }
  }

  // if user has supplied a range, set that, otherwise let Plotly autorange
  if (userSpecifiedRanges) {
    layout.xaxis.range = userSpecifiedRanges.x
    layout.yaxis.range = userSpecifiedRanges.y
  } else {
    layout.xaxis.autorange = true
    layout.yaxis.autorange = true
  }

  if (hasCoordinateLabels && !isAnnotatedScatter && !isCorrelatedScatter) {
    // don't show coordinate labels on annotated scatters, since the axes are different
    layout.annotations = coordinateLabels
  }

  return layout
}

const baseCamera = {
  up: { x: 0, y: 0, z: 1 },
  center: { x: 0, y: 0, z: 0 },
  eye: { x: 1.25, y: 1.25, z: 1.25 }
}

/** Gets Plotly layout scene props for 3D scatter plot */
function get3DScatterProps({
  userSpecifiedRanges, axes, hasCoordinateLabels,
  coordinateLabels
}) {
  const { titles, aspects } = axes

  const scene = {
    baseCamera,
    aspectmode: 'cube',
    xaxis: { title: titles.x, autorange: true, showticklabels: false },
    yaxis: { title: titles.y, autorange: true, showticklabels: false },
    zaxis: { title: titles.z, autorange: true, showticklabels: false }
  }

  if (userSpecifiedRanges) {
    scene.xaxis.autorange = false
    scene.xaxis.range = userSpecifiedRanges.x
    scene.yaxis.autorange = false
    scene.yaxis.range = userSpecifiedRanges.y
    scene.zaxis.autorange = false
    scene.zaxis.range = userSpecifiedRanges.z
    scene.aspectmode = aspects.mode,
    scene.aspectratio = {
      x: aspects.x,
      y: aspects.y,
      z: aspects.z
    }
  }

  if (hasCoordinateLabels) {
    scene.annotations = coordinateLabels
  }

  return scene
}

/** get the appropriate plotly dragmode option string */
function getDragMode(isCellSelecting) {
  return isCellSelecting ? 'lasso' : 'lasso, select'
}

ScatterPlot.getPlotlyTraces = getPlotlyTraces

/** Intersect filtered cells with dataArrays results */
export function intersect(filteredCells, scatter) {
  const intersectedData = {}
  const dataArrays = scatter.data
  const keys = Object.keys(dataArrays)
  keys.forEach(key => intersectedData[key] = [])
  // Uncomment for debugging, but be sure to comment out before PR
  // window.dataArrays = dataArrays

  // array of cell indexes that are being plotted
  const plotted = []
  for (let i = 0; i < filteredCells.length; i++) {
    const filteredCell = filteredCells[i]
    const allCellsIndex = filteredCell.allCellsIndex
    plotted.push(allCellsIndex)
    for (let j = 0; j < keys.length; j++) {
      const key = keys[j]
      const dataArray = dataArrays[key]
      const filteredElement = dataArray[allCellsIndex]
      intersectedData[key].push(filteredElement)
    }
  }

  return [intersectedData, plotted]
}

ScatterPlot.intersect = intersect

/**
 * Reassign plot data to change cells filtered by cell faceting to --Filtered-- trace (light grey, transparent)
 * this keeps the shape of the original plot but clearly shows what cells are excluded
 *
 * @param plotted {Array} Indices of points that are to be plotted
 * @param originalData {Object} original scatter data object
 * @param filteredData {Object} filtered scatter data object from cell faceting
 * @param annotIsNumeric {Boolean} T/F whether plotted annotation is numeric
 * @param setOriginalLabels {function} function to store original annotation labels for color persistence
 * @returns {Object} reorganized scatter data object with new --Filtered-- trace
 */
export function reassignFilteredCells(
  plotted, originalData, filteredData, annotIsNumeric, setOriginalLabels
) {
  const reassignedIndices = []
  const plottedSet = new Set(plotted)
<<<<<<< HEAD
  for (let i = 0; i < originalData['x'].length; i++) {if (!plottedSet.has(i)) {reassignedIndices.push(i)}}
=======
  for (let i = 0; i < originalData['x'].length; i++) {
    if (!plottedSet.has(i)) {reassignedIndices.push(i)}
  }
>>>>>>> fd64b362
  const newPlotData = {}
  const keys = Object.keys(originalData)
  keys.forEach(key => {
    newPlotData[key] = []
  })
  if (!annotIsNumeric) {
    // store array of original labels for maintaining color assignments later
    setOriginalLabels(getPlottedLabels(originalData))
  }
  for (let idx = 0; idx < reassignedIndices.length; idx++) {
    for (let k = 0; k < keys.length; k++) {
      const key = keys[k]
      if (key === 'annotations') {
        newPlotData[key].push(FILTERED_TRACE_NAME)
      } else if (key === 'expression') {
        newPlotData[key].push(FILTERED_TRACE_COLOR)
      } else {
        const dataArray = originalData[key]
        const sourceIndex = reassignedIndices[idx]
        const replottedElement = dataArray[sourceIndex]
        newPlotData[key].push(replottedElement)
      }
    }
  }
  for (let i = 0; i < keys.length; i++) {
    const key = keys[i]
    newPlotData[key] = newPlotData[key].concat(filteredData[key])
  }

  return newPlotData
}

ScatterPlot.reassignFilteredCells = reassignFilteredCells

// store array of unique plotted labels for maintaining color assigments
export function getPlottedLabels(scatterData) {
  return scatterData?.annotations ? [...new Set(scatterData.annotations)] : []
}

ScatterPlot.getPlottedLabels = getPlottedLabels<|MERGE_RESOLUTION|>--- conflicted
+++ resolved
@@ -987,13 +987,9 @@
 ) {
   const reassignedIndices = []
   const plottedSet = new Set(plotted)
-<<<<<<< HEAD
-  for (let i = 0; i < originalData['x'].length; i++) {if (!plottedSet.has(i)) {reassignedIndices.push(i)}}
-=======
   for (let i = 0; i < originalData['x'].length; i++) {
     if (!plottedSet.has(i)) {reassignedIndices.push(i)}
   }
->>>>>>> fd64b362
   const newPlotData = {}
   const keys = Object.keys(originalData)
   keys.forEach(key => {
