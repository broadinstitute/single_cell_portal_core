--- conflicted
+++ resolved
@@ -54,6 +54,7 @@
       annotType: scatter.annotParams.type,
       genes: scatter.genes,
       isAnnotatedScatter: scatter.isAnnotatedScatter,
+      isCorrelatedScatter: scatter.isCorrelatedScatter,
       scatterColor,
       dataScatterColor: scatter.scatterColor,
       pointAlpha: scatter.pointAlpha,
@@ -62,42 +63,15 @@
       is3D: scatter.is3D
     })
 
-<<<<<<< HEAD
-    const apiOk = checkScpApiResponse(scatter,
-      () => Plotly.purge(graphElementId),
-      setShowError,
-      setErrorContent)
-    if (apiOk) {
-      const layout = getPlotlyLayout(dimensions, scatter)
-      const plotlyTraces = getPlotlyTraces({
-        axes: scatter.axes,
-        data: scatter.data,
-        annotName: scatter.annotParams.name,
-        annotType: scatter.annotParams.type,
-        genes: scatter.genes,
-        isAnnotatedScatter: scatter.isAnnotatedScatter,
-        isCorrelatedScatter: scatter.isCorrelatedScatter,
-        scatterColor,
-        dataScatterColor: scatter.scatterColor,
-        pointAlpha: scatter.pointAlpha,
-        pointSize: scatter.pointSize,
-        showPointBorders: scatter.showClusterPointBorders,
-        is3D: scatter.is3D
-      })
-
-      const startTime = performance.now()
-=======
     const startTime = performance.now()
->>>>>>> 71f9eeee
-
     Plotly.react(graphElementId, plotlyTraces, layout)
+
     sortLegend({
       graphElementId,
       isAnnotatedScatter,
       annotType: scatter.annotParams.type,
       genes: scatter.genes
     })
-
     perfTimes.plot = performance.now() - startTime
 
     logScatterPlot(
@@ -121,19 +95,14 @@
       subsample,
       consensus,
       genes,
-<<<<<<< HEAD
       isAnnotatedScatter,
       isCorrelatedScatter
-    }).then(handleResponse)
-=======
-      isAnnotatedScatter
     }).then(handleResponse).catch(error => {
       Plotly.purge(graphElementId)
       setErrorContent(error.message)
       setShowError(true)
       setIsLoading(false)
     })
->>>>>>> 71f9eeee
   }, [cluster, annotation.name, subsample, consensus, genes.join(','), isAnnotatedScatter])
 
   // Handles Plotly `data` updates, e.g. changes in color profile
