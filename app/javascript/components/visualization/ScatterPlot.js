import React, { useState, useEffect } from 'react'
import { FontAwesomeIcon } from '@fortawesome/react-fontawesome'
import { faDna } from '@fortawesome/free-solid-svg-icons'
import _uniqueId from 'lodash/uniqueId'

import { fetchCluster } from 'lib/scp-api'
import { setMarkerColors } from 'lib/scatter-plot'
import { labelFont } from 'lib/plot'

export const SCATTER_COLOR_OPTIONS = [
  'Greys', 'YlGnBu', 'Greens', 'YlOrRd', 'Bluered', 'RdBu', 'Reds', 'Blues', 'Picnic',
  'Rainbow', 'Portland', 'Jet', 'Hot', 'Blackbody', 'Earth', 'Electric', 'Viridis', 'Cividis'
]

export const defaultScatterColor = 'Reds'


/** Renders the appropriate scatter plot for the given study and dataParams
  * See ExploreView.js for the full specification of the dataParams object
  */
export default function ScatterPlot({ studyAccession, renderParams, dataParams, plotOptions }) {
  const [isLoading, setIsLoading] = useState(false)
  const [clusterData, setClusterData] = useState(null)
  const [graphElementId] = useState(_uniqueId('study-scatter-'))

  /** process the received scatter data from the server */
  function handleResponse(clusterResponse) {
    try {
      if (clusterResponse.annotParams.type === 'group' && !clusterResponse.gene) {
        clusterResponse.data = setMarkerColors(clusterResponse.data)
      }
      const layout = getPlotlyLayout(clusterResponse, plotOptions)
      if (renderParams.scatterColor) {
        clusterResponse.data[0].marker.colorscale = renderParams.scatterColor
      }
      window.Plotly.newPlot(graphElementId, clusterResponse.data, layout, { responsive: true })
    } catch (error) {
      alert(`An unexpected error occurred rendering the graph: ${error}`)
    }

    setClusterData(clusterResponse)
    setIsLoading(false)
  }

<<<<<<< HEAD
  console.log('viewOptions')
  console.log(viewOptions)
=======
  // useEffect for fetching graph data and drawing the plot
>>>>>>> 0e7496f7
  useEffect(() => {
    // don't update if the param changes are just defaults coming back from the server,
    // we will have already fetched the default view
    if (dataParams.isUserUpdated !== false) {
      setIsLoading(true)
      fetchCluster(studyAccession,
        dataParams.cluster,
        dataParams.annotation ? dataParams.annotation : '',
        dataParams.subsample,
        dataParams.consensus,
        dataParams.genes).then(handleResponse)
    }
  }, [dataParams.cluster,
    dataParams.annotation.name,
    dataParams.subsample,
    dataParams.consensus,
    dataParams.genes.join(',')])

  // useEffect for handling color profile re-renders
  useEffect(() => {
    // Don't try to update the color if the graph hasn't loaded yet
    if (clusterData && !isLoading) {
      const dataUpdate = { 'marker.colorscale': renderParams.scatterColor }
      window.Plotly.update(graphElementId, dataUpdate)
    }
  }, [renderParams.scatterColor])

  return (
    <div className="plot">
      <div
        className="scatter-graph"
        id={graphElementId}
        data-testid={graphElementId}
      >
      </div>
      { clusterData && clusterData.description &&
        <p className="help-block text-center">{ clusterData.description }</p>
      }

      {
        isLoading &&
        <FontAwesomeIcon
          icon={faDna}
          data-testid={`${graphElementId}-loading-icon`}
          className="gene-load-spinner"
        />
      }
    </div>
  )
}

/** Get Plotly layout object for scatter plot */
function getPlotlyLayout({
  axes,
  domainRanges,
  hasCoordinateLabels,
  coordinateLabels,
  isAnnotatedScatter,
  is3d
}, { showlegend=true }={}) {
  const layout = {
    hovermode: 'closest',
    font: labelFont,
    showlegend
  }
  if (is3d) {
    layout.scene = get3DScatterProps({ domainRanges, axes })
  } else {
    const props2d = get2DScatterProps({
      axes,
      domainRanges,
      hasCoordinateLabels,
      coordinateLabels,
      isAnnotatedScatter
    })
    Object.assign(layout, props2d)
  }


  return layout
}

/** returns the plotly layout object for the given scatter data */
function get2DScatterProps({
  axes,
  domainRanges,
  hasCoordinateLabels,
  coordinateLabels,
  isAnnotatedScatter
}) {
  const { titles } = axes

  const layout = {
    xaxis: { title: titles.x },
    yaxis: { title: titles.y }
  }

  if (isAnnotatedScatter === false) {
    layout.xaxis.showticklabels = false
    layout.yaxis.scaleanchor = 'x'
    layout.yaxis.showticklabels = false
    layout.margin = {
      t: 25,
      r: 0,
      b: 20,
      l: 0
    }
  }

  // if user has supplied a range, set that, otherwise let Plotly autorange
  if (domainRanges) {
    layout.xaxis.range = domainRanges.x
    layout.yaxis.range = domainRanges.y
  } else {
    layout.xaxis.autorange = true
    layout.yaxis.autorange = true
  }

  if (hasCoordinateLabels) {
    layout.annotations = coordinateLabels
  }

  return layout
}

const baseCamera = {
  up: { x: 0, y: 0, z: 1 },
  center: { x: 0, y: 0, z: 0 },
  eye: { x: 1.25, y: 1.25, z: 1.25 }
}

/** Gets Plotly layout scene props for 3D scatter plot */
export function get3DScatterProps({ domainRanges, axes }) {
  const { titles, ranges, aspects } = axes

  const scene = {
    baseCamera,
    aspectmode: 'cube',
    xaxis: { title: titles.x, autorange: true, showticklabels: false },
    yaxis: { title: titles.y, autorange: true, showticklabels: false },
    zaxis: { title: titles.z, autorange: true, showticklabels: false }
  }

  if (domainRanges) {
    scene.xaxis.autorange = false
    scene.xaxis.range = ranges.x
    scene.yaxis.autorange = false
    scene.yaxis.range = ranges.y
    scene.zaxis.autorange = false
    scene.zaxis.range = ranges.x
    scene.aspectmode = aspects.mode,
    scene.aspectratio = {
      x: aspects.x,
      y: aspects.y,
      z: aspects.z
    }
  }

  return scene
}
<|MERGE_RESOLUTION|>--- conflicted
+++ resolved
@@ -42,12 +42,7 @@
     setIsLoading(false)
   }
 
-<<<<<<< HEAD
-  console.log('viewOptions')
-  console.log(viewOptions)
-=======
   // useEffect for fetching graph data and drawing the plot
->>>>>>> 0e7496f7
   useEffect(() => {
     // don't update if the param changes are just defaults coming back from the server,
     // we will have already fetched the default view
