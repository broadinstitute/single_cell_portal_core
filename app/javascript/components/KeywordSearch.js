import React, { useState, useContext } from 'react';
import Button from 'react-bootstrap/lib/Button'
import InputGroup from 'react-bootstrap/lib/InputGroup'
import Form from 'react-bootstrap/lib/Form'
import { faSearch } from '@fortawesome/free-solid-svg-icons'
import { FontAwesomeIcon } from '@fortawesome/react-fontawesome'
import { StudySearchContext } from 'components/search/StudySearchProvider'

/**
 * Component to search using a keyword value
 * optionally takes a 'keywordValue' prop with the initial value for the field
 */
export default function KeywordSearch(props) {
  const searchContext = useContext(StudySearchContext)
  const [keywordValue, setKeywordValue] = useState('');

<<<<<<< HEAD
  const handleSubmit = submitValue => {
=======
  function handleSubmit(submitValue) {
>>>>>>> 0835a143
    // Prevent full page reload
    event.preventDefault()
    searchContext.updateSearch({terms: submitValue})
  }

  return (
    <Form horizontal onSubmit = {() => handleSubmit(keywordValue)} className='study-keyword-search' >
      <InputGroup>
        <input
          className="form-control"
          type="text"
          value={keywordValue}
          onChange={(e) => setKeywordValue(e.target.value) }
          placeholder="Enter keyword"
          name="keywordText"/>
        <div className="input-group-append">
          <Button type='submit'>
            <FontAwesomeIcon icon={faSearch} />
          </Button>
        </div>
      </InputGroup>
    </Form>
  )
}<|MERGE_RESOLUTION|>--- conflicted
+++ resolved
@@ -14,11 +14,7 @@
   const searchContext = useContext(StudySearchContext)
   const [keywordValue, setKeywordValue] = useState('');
 
-<<<<<<< HEAD
-  const handleSubmit = submitValue => {
-=======
   function handleSubmit(submitValue) {
->>>>>>> 0835a143
     // Prevent full page reload
     event.preventDefault()
     searchContext.updateSearch({terms: submitValue})
