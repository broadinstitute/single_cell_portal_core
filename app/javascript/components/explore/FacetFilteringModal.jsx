--- conflicted
+++ resolved
@@ -24,13 +24,8 @@
       onClick={() => setShowCellFacetModall(true)}
       data-analytics-name="cell-filtering-info-help-icon"
       data-toggle="tooltip"
-<<<<<<< HEAD
-      data-original-title="Click to learn about cell filtering  "
+      data-original-title="Click to learn about cell filtering"
       className="cell-filtering-info-help-icon"
-=======
-      data-original-title="Click to learn about cell filtering in SCP"
-      className="cff-icon-style"
->>>>>>> 49acf369
     >
       <FontAwesomeIcon className="action help-icon" icon={faInfoCircle} />
     </a>
