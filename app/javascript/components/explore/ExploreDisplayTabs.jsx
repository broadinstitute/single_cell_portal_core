--- conflicted
+++ resolved
@@ -472,185 +472,6 @@
             }
           </div>
         </div>
-<<<<<<< HEAD
-
-        {/* Render "Options" panel at right of page */}
-        <div className={getPanelWidths().side}>
-          <div className="view-options-toggle">
-            {!showDifferentialExpressionPanel && !showUpstreamDifferentialExpressionPanel &&
-              <>
-                <FontAwesomeIcon className="fa-lg" icon={faEye}/> <span className="options-label">OPTIONS</span>
-                <button className={`action ${showDifferentialExpressionPanel ? '' : 'action-with-bg'}`}
-                  onClick={toggleViewOptions}
-                  title="Hide options"
-                  data-analytics-name="view-options-hide">
-                  <FontAwesomeIcon className="fa-lg" icon={faTimes}/>
-                </button>
-              </>
-            }
-            {(showDifferentialExpressionPanel || showUpstreamDifferentialExpressionPanel) &&
-              <DifferentialExpressionPanelHeader
-                setDeGenes={setDeGenes}
-                setDeGroup={setDeGroup}
-                setShowDifferentialExpressionPanel={setShowDifferentialExpressionPanel}
-                setShowUpstreamDifferentialExpressionPanel={setShowUpstreamDifferentialExpressionPanel}
-                isUpstream={showUpstreamDifferentialExpressionPanel}
-                cluster={exploreParamsWithDefaults.cluster}
-                annotation={shownAnnotation}
-                setDeGroupB={setDeGroupB}
-                isAuthorDe={isAuthorDe}
-                deGenes={deGenes}
-              />
-            }
-          </div>
-
-          {!showDifferentialExpressionPanel && !showUpstreamDifferentialExpressionPanel &&
-          <>
-            <div>
-              <div className={showClusterControls ? '' : 'hidden'}>
-                <ClusterSelector
-                  annotationList={annotationList}
-                  cluster={exploreParamsWithDefaults.cluster}
-                  annotation={exploreParamsWithDefaults.annotation}
-                  updateClusterParams={updateClusterParams}
-                  spatialGroups={exploreInfo ? exploreInfo.spatialGroups : []}/>
-                {hasSpatialGroups &&
-                <SpatialSelector allSpatialGroups={exploreInfo.spatialGroups}
-                  spatialGroups={exploreParamsWithDefaults.spatialGroups}
-                  updateSpatialGroups={spatialGroups => updateClusterParams({ spatialGroups })}/>
-                }
-                <AnnotationSelector
-                  annotationList={annotationList}
-                  cluster={exploreParamsWithDefaults.cluster}
-                  shownAnnotation={shownAnnotation}
-                  updateClusterParams={updateClusterParams}/>
-                { shownTab === 'scatter' && <CreateAnnotation
-                  isSelecting={isCellSelecting}
-                  setIsSelecting={setIsCellSelecting}
-                  annotationList={exploreInfo ? exploreInfo.annotationList : null}
-                  currentPointsSelected={currentPointsSelected}
-                  cluster={exploreParamsWithDefaults.cluster}
-                  annotation={exploreParamsWithDefaults.annotation}
-                  subsample={exploreParamsWithDefaults.subsample}
-                  updateClusterParams={updateClusterParams}
-                  setAnnotationList={setAnnotationList}
-                  studyAccession={studyAccession}/>
-                }
-                {studyHasDe &&
-                <>
-                  <div className={`row de-modal-row-wrapper ${shownTab === 'scatter' ? 'create-annotation-de' : ''}`}>
-                    <div className="col-xs-12 de-modal-row">
-                      <button
-                        className=
-                          {`btn btn-primary differential-expression${annotHasDe ? '' : '-nondefault'}`}
-                        onClick={() => {
-                          if (annotHasDe) {
-                            setShowDifferentialExpressionPanel(true)
-                            setShowDeGroupPicker(true)
-                          } else if (studyHasDe) {
-                            setShowUpstreamDifferentialExpressionPanel(true)
-                          }
-                        }}
-                      >Differential expression</button>
-                      <DifferentialExpressionModal />
-                    </div>
-
-                  </div>
-                </>
-                }
-                <SubsampleSelector
-                  annotationList={annotationList}
-                  cluster={exploreParamsWithDefaults.cluster}
-                  subsample={exploreParamsWithDefaults.subsample}
-                  updateClusterParams={updateClusterParams}/>
-              </div>
-              { exploreInfo?.geneLists?.length > 0 &&
-              <GeneListSelector
-                geneList={exploreParamsWithDefaults.geneList}
-                studyGeneLists={exploreInfo.geneLists}
-                selectLabel={exploreInfo.precomputedHeatmapLabel ?? undefined}
-                updateGeneList={updateGeneList}/>
-              }
-              { exploreParams.genes.length > 1 && !['genome', 'infercnv-genome'].includes(shownTab) &&
-              <ExploreConsensusSelector
-                consensus={exploreParamsWithDefaults.consensus}
-                updateConsensus={consensus => updateExploreParams({ consensus })}/>
-              }
-              { !!exploreInfo?.inferCNVIdeogramFiles &&
-                <InferCNVIdeogramSelector
-                  inferCNVIdeogramFile={exploreParamsWithDefaults.ideogramFileId}
-                  studyInferCNVIdeogramFiles={exploreInfo.inferCNVIdeogramFiles}
-                  updateInferCNVIdeogramFile={updateInferCNVIdeogramFile}
-                />
-              }
-            </div>
-            <PlotDisplayControls
-              shownTab={shownTab}
-              exploreParams={exploreParamsWithDefaults}
-              updateExploreParams={updateExploreParams}
-              allGenes={exploreInfo ? exploreInfo.uniqueGenes : []}/>
-            <div className="options-panel-actions">
-              <button className="action action-with-bg margin-extra-right"
-                onClick={clearExploreParams}
-                title="Reset all view options"
-                data-analytics-name="explore-view-options-reset">
-                <FontAwesomeIcon icon={faUndo}/> Reset view
-              </button>
-              <button onClick={() => copyLink(routerLocation)}
-                className="action action-with-bg"
-                data-toggle="tooltip"
-                title="Copy a link to this visualization to the clipboard">
-                <FontAwesomeIcon icon={faLink}/> Get link
-              </button>
-            </div>
-          </>
-          }
-          {showDifferentialExpressionPanel && countsByLabel && annotHasDe &&
-          <>
-            <DifferentialExpressionPanel
-              deGroup={deGroup}
-              deGenes={deGenes}
-              searchGenes={searchGenes}
-              exploreParamsWithDefaults={exploreParamsWithDefaults}
-              exploreInfo={exploreInfo}
-              clusterName={exploreParamsWithDefaults.cluster}
-              annotation={shownAnnotation}
-              setShowDeGroupPicker={setShowDeGroupPicker}
-              setDeGenes={setDeGenes}
-              setDeGroup={setDeGroup}
-              hasOneVsRestDe={hasOneVsRestDe}
-              hasPairwiseDe={hasPairwiseDe}
-              isAuthorDe={isAuthorDe}
-              deGroupB={deGroupB}
-              setDeGroupB={setDeGroupB}
-              countsByLabel={countsByLabel}
-            />
-          </>
-          }
-          {showUpstreamDifferentialExpressionPanel &&
-          <>
-            {!clusterHasDe &&
-            <>
-              <ClusterSelector
-                annotationList={getAnnotationsWithDE(exploreInfo)}
-                cluster={''}
-                annotation={''}
-                updateClusterParams={updateClusterParams}
-                hasSelection={false}
-                spatialGroups={exploreInfo ? exploreInfo.spatialGroups : []}/>
-            </>
-            }
-            {clusterHasDe &&
-              <AnnotationSelector
-                annotationList={getAnnotationsWithDE(exploreInfo)}
-                cluster={exploreParamsWithDefaults.cluster}
-                shownAnnotation={shownAnnotation}
-                updateClusterParams={updateClusterParams}
-                hasSelection={false}
-                setShowDifferentialExpressionPanel={setShowDifferentialExpressionPanel}
-                setShowUpstreamDifferentialExpressionPanel={setShowUpstreamDifferentialExpressionPanel}
-              />
-=======
         { !showViewOptionsControls &&
               <button className={showDifferentialExpressionPanel ?
                 'action view-options-toggle view-options-toggle-on' :
@@ -660,8 +481,7 @@
               data-analytics-name="view-options-show">
                 <FontAwesomeIcon className="fa-lg" icon={faEye}/>
               </button>
->>>>>>> 735124ed
-            }
+        }
         <div className={getPanelWidths().side}>
           <ExploreDisplayPanelManager
             deGroup={deGroup}
