import React, { useState, useEffect } from 'react'
import _clone from 'lodash/clone'
import { FontAwesomeIcon } from '@fortawesome/react-fontawesome'
import { faLink, faArrowLeft, faCog, faTimes, faUndo } from '@fortawesome/free-solid-svg-icons'

import StudyGeneField from './StudyGeneField'
import ClusterSelector from '~/components/visualization/controls/ClusterSelector'
import AnnotationSelector from '~/components/visualization/controls/AnnotationSelector'
import SubsampleSelector from '~/components/visualization/controls/SubsampleSelector'
import { ExploreConsensusSelector } from '~/components/visualization/controls/ConsensusSelector'
import SpatialSelector from '~/components/visualization/controls/SpatialSelector'
import CreateAnnotation from '~/components/visualization/controls/CreateAnnotation'
import PlotDisplayControls from '~/components/visualization/PlotDisplayControls'
import GeneListSelector from '~/components/visualization/controls/GeneListSelector'
import InferCNVIdeogramSelector from '~/components/visualization/controls/InferCNVIdeogramSelector'
import { createCache } from './plot-data-cache'
import ScatterTab from './ScatterTab'
import PlotUtils from '~/lib/plot'
const getPlotDimensions = PlotUtils.getPlotDimensions
import ScatterPlot from '~/components/visualization/ScatterPlot'
import StudyViolinPlot from '~/components/visualization/StudyViolinPlot'
import DotPlot from '~/components/visualization/DotPlot'
import Heatmap from '~/components/visualization/Heatmap'
import GeneListHeatmap from '~/components/visualization/GeneListHeatmap'
import GenomeView from './GenomeView'
import ImageTab from './ImageTab'
import { getAnnotationValues, getDefaultSpatialGroupsForCluster } from '~/lib/cluster-utils'
import RelatedGenesIdeogram from '~/components/visualization/RelatedGenesIdeogram'
import GeneLeadsIdeogram from '~/components/visualization/GeneLeadsIdeogram'
import InferCNVIdeogram from '~/components/visualization/InferCNVIdeogram'
import useResizeEffect from '~/hooks/useResizeEffect'
import LoadingSpinner from '~/lib/LoadingSpinner'
import { log } from '~/lib/metrics-api'
import { getFeatureFlagsWithDefaults } from '~/providers/UserProvider'
import DifferentialExpressionPanel, { DifferentialExpressionPanelHeader } from './DifferentialExpressionPanel'
import OverlayTrigger from 'react-bootstrap/lib/OverlayTrigger'
import Tooltip from 'react-bootstrap/lib/Tooltip'

const tabList = [
  { key: 'loading', label: 'loading...' },
  { key: 'scatter', label: 'Scatter' },
  { key: 'annotatedScatter', label: 'Annotated scatter' },
  { key: 'correlatedScatter', label: 'Correlation' },
  { key: 'distribution', label: 'Distribution' },
  { key: 'dotplot', label: 'Dot plot' },
  { key: 'heatmap', label: 'Heatmap' },
  { key: 'geneListHeatmap', label: 'Precomputed heatmap' },
  { key: 'spatial', label: 'Spatial' },
  { key: 'genome', label: 'Genome' },
  { key: 'infercnv-genome', label: 'Genome (inferCNV)' },
  { key: 'images', label: 'Images' }
]

/** Determine if currently selected annotation has differential expression outputs available */
function annotHasDe(exploreInfo, exploreParams) {
  const flags = getFeatureFlagsWithDefaults()
  if (!flags?.differential_expression_frontend || !exploreInfo) {
    return false
  }

  let annotHasDe = false
  const annotList = exploreInfo.annotationList
  let selectedCluster
  let selectedAnnot
  if (exploreParams?.cluster) {
    selectedCluster = exploreParams.cluster
    selectedAnnot = exploreParams.annotation
  } else {
    selectedCluster = annotList.default_cluster
    selectedAnnot = annotList.default_annotation
  }

  annotHasDe = exploreInfo.differentialExpression.some(deItem => {
    return (
      deItem.cluster_name === selectedCluster &&
      deItem.annotation_name === selectedAnnot.name &&
      deItem.annotation_scope === selectedAnnot.scope
    )
  })

  return annotHasDe
}

/**
 * Renders the gene search box and the tab selection
 * Responsible for determining which tabs are available for a given view of the study
 *
 * We want to mount all components that are enabled, so they can fetch their data and persist
 * even when they are not currently in view. We don't want to mount non-enabled components
 * as their display doesn't make sense with the current dataParams, and so they will
 * need to re-render on dataParams change anyway
 *
 * @param {String} studyAccession  the study accession to visualize
 * @param {Object} exploreInfo  the object returned from a call to api/v1/studies/{study}/visualization/explore
 * @param {Object} dataParams  object with cluster, annotation, and other viewing properties specified.
 * @param { Function } updateDataParams function for passing updates to the dataParams object
 */
export default function ExploreDisplayTabs({
  studyAccession, exploreInfo, setExploreInfo, exploreParams, updateExploreParams,
  clearExploreParams, exploreParamsWithDefaults, routerLocation
}) {
  const [, setRenderForcer] = useState({})
  const [dataCache] = useState(createCache())
  // tracks whether the view options controls are open or closed
  const [showViewOptionsControls, setShowViewOptionsControls] = useState(true)
  // whether the user is in lasso-select mode for selecting points for an annotation
  const [isCellSelecting, setIsCellSelecting] = useState(false)
  // a plotly points_selected event
  const [currentPointsSelected, setCurrentPointsSelected] = useState(null)

  // Differential expression settings
  const isDifferentialExpressionEnabled = annotHasDe(exploreInfo, exploreParams)
  const [, setShowDeGroupPicker] = useState(false)
  const [deGenes, setDeGenes] = useState(null)
  const [deGroup, setDeGroup] = useState(null)
  const [showDifferentialExpressionPanel, setShowDifferentialExpressionPanel] = useState(deGenes !== null)

  // Hash of trace label names to the number of points in that trace
  const [countsByLabel, setCountsByLabel] = useState(null)

  const plotContainerClass = 'explore-plot-tab-content'

  const {
    enabledTabs, isGeneList, isGene, isMultiGene, hasIdeogramOutputs
  } = getEnabledTabs(exploreInfo, exploreParamsWithDefaults)

  // exploreParams object without genes specified, to pass to cluster comparison plots
  const referencePlotDataParams = _clone(exploreParams)
  referencePlotDataParams.genes = []

  /** helper function so that StudyGeneField doesn't have to see the full exploreParams object */
  function searchGenes(genes) {
    // also unset any selected gene lists or ideogram files
    const newParams = { genes, geneList: '', ideogramFileId: '' }
    if (genes.length < 2) {
      // and unset the consensus if there are no longer 2+ genes
      newParams.consensus = ''
    }
    updateExploreParams(newParams)
  }

  let shownTab = exploreParams.tab
  if (!enabledTabs.includes(shownTab)) {
    shownTab = enabledTabs[0]
  }
  let showRelatedGenesIdeogram = false
  let showGeneLeadsIdeogram = false
  let currentTaxon = null
  let searchedGene = null
  if (
    exploreInfo &&
    exploreInfo.taxonNames.length === 1 &&
    !isGeneList
  ) {
    currentTaxon = exploreInfo.taxonNames[0]
    searchedGene = exploreParams.genes[0]

    const flags = getFeatureFlagsWithDefaults()

    if (exploreParams.genes.length === 0 && flags.gene_leads_ideogram) {
      showGeneLeadsIdeogram = true
    }

    if (exploreParams.genes.length === 1) {
      showRelatedGenesIdeogram = true
    }
  }
  const showIdeogram = showRelatedGenesIdeogram || showGeneLeadsIdeogram

  const isCorrelatedScatter = enabledTabs.includes('correlatedScatter')

  const annotationList = exploreInfo ? exploreInfo.annotationList : null
  // hide the cluster controls if we're on a genome/image tab, or if there aren't clusters to choose
  const showClusterControls = !['genome', 'infercnv-genome', 'images', 'geneListHeatmap'].includes(shownTab) &&
                                annotationList?.clusters?.length

  let hasSpatialGroups = false
  if (exploreInfo) {
    hasSpatialGroups = exploreInfo.spatialGroups.length > 0
  }

  /** in the event a component takes an action which updates the list of annotations available
    * e.g. by creating a user annotation, this updates the list */
  function setAnnotationList(newAnnotationList) {
    const newExploreInfo = Object.assign({}, exploreInfo, { annotationList: newAnnotationList })
    setExploreInfo(newExploreInfo)
  }

  /** copies the url to the clipboard */
  function copyLink(routerLocation) {
    navigator.clipboard.writeText(routerLocation.href)
  }

  /** handler for when the user selects points in a plotly scatter graph */
  function plotPointsSelected(points) {
    log('select:scatter:cells')
    setCurrentPointsSelected(points)
  }

  /** Handle clicks on "View Options" toggler element */
  function toggleViewOptions() {
    setShowViewOptionsControls(!showViewOptionsControls)
  }

  /** handles cluster selection to also populate the default spatial groups */
  function updateClusterParams(newParams) {
    if (newParams.cluster && !newParams.spatialGroups) {
      newParams.spatialGroups = getDefaultSpatialGroupsForCluster(newParams.cluster, exploreInfo.spatialGroups)
      dataCache.clear()
    }

    // if the user updates any cluster params, store all of them in the URL so we don't end up with
    // broken urls in the event of a default cluster/annotation changes
    // also, unset any gene lists as we're about to re-render the explore tab and having gene list selected will show
    // the wrong tabs
    const updateParams = { geneList: '', ideogramFileId: '' }
    const clusterParamNames = ['cluster', 'annotation', 'subsample', 'spatialGroups']
    clusterParamNames.forEach(param => {
      updateParams[param] = param in newParams ? newParams[param] : exploreParamsWithDefaults[param]
    })
    // if a user switches to a numeric annotation, change the tab to annotated scatter (SCP-3833)
    if (newParams.annotation?.type === 'numeric' &&
      exploreParamsWithDefaults.genes.length &&
      exploreParamsWithDefaults.annotation?.type !== 'numeric'
    ) {
      updateParams.tab = 'annotatedScatter'
    }
    // if the user changes annotation, unset hiddenTraces
    if (newParams.annotation && newParams.annotation.name !== exploreParams.annotation.name) {
      updateParams.hiddenTraces = []
    }

    updateExploreParams(updateParams)
  }

  /** handles gene list selection */
  function updateGeneList(geneListName) {
    const geneListInfo = exploreInfo.geneLists.find(gl => gl.name === geneListName)
    if (!geneListInfo) {
      updateExploreParams({ geneList: '', heatmapRowCentering: '', heatmapFit: '' })
    } else {
      updateExploreParams({
        geneList: geneListName,
        heatmapRowCentering: '',
        heatmapFit: 'both',
        genes: []
      })
    }
  }

  /** handles updating inferCNV/ideogram selection */
  function updateInferCNVIdeogramFile(annotationFile) {
    updateExploreParams({ ideogramFileId: annotationFile, tab: 'infercnv-genome' })
  }

  /** if the user hasn't selected anything, and there are genelists to view, but no clusters
    * default to the first gene list */
  useEffect(() => {
    if ((exploreInfo && exploreInfo.annotationList.clusters.length === 0 &&
      exploreInfo.geneLists.length && !exploreParams.tab && !exploreParams.geneList)) {
      updateGeneList(exploreInfo.geneLists[0].name)
    }
  }, [exploreInfo?.geneLists])

  /** on window resize call setRenderForcer, which is just trivial state to ensure a re-render
   * ensuring that the plots get passed fresh dimensions */
  useResizeEffect(() => {
    setRenderForcer({})
  }, 300)

  return (
    <>
      <div className="row">
        <div className="col-md-5">
          <div className="flexbox">
            <StudyGeneField genes={exploreParams.genes}
              searchGenes={searchGenes}
              allGenes={exploreInfo ? exploreInfo.uniqueGenes : []}
              isLoading={!exploreInfo}
              speciesList={exploreInfo ? exploreInfo.taxonNames : []}/>
            { // show if this is gene search || gene list
              (isGene || isGeneList || hasIdeogramOutputs) &&
                <OverlayTrigger placement='top' overlay={
                  <Tooltip id='back-to-cluster-view'>{'Return to cluster view'}</Tooltip>
                }>
                  <button className="action fa-lg"
                    onClick={() => searchGenes([])}>
                    <FontAwesomeIcon icon={faArrowLeft}/>
                  </button>
                </OverlayTrigger>
            }
          </div>
        </div>
        <div className="col-md-4 col-md-offset-1">
          <ul className="nav nav-tabs" role="tablist" data-analytics-name="explore-default">
            { enabledTabs.map(tabKey => {
              const label = tabList.find(({ key }) => key === tabKey).label
              return (
                <li key={tabKey}
                  role="presentation"
                  className={`study-nav ${tabKey === shownTab ? 'active' : ''} ${tabKey}-tab-anchor`}>
                  <a onClick={() => updateExploreParams({ tab: tabKey })}>{label}</a>
                </li>
              )
            })}
          </ul>
        </div>
      </div>

      <div className="row explore-tab-content">
        <div className={showViewOptionsControls ? 'col-md-10' : 'col-md-12'}>
          <div className="explore-plot-tab-content row">
            { showGeneLeadsIdeogram &&
              <GeneLeadsIdeogram
                gene={searchedGene}
                taxon={currentTaxon}
                target={`.${plotContainerClass}`}
                genesInScope={exploreInfo.uniqueGenes}
                searchGenes={searchGenes}
                speciesList={exploreInfo.taxonNames}
              />
            }
            { showRelatedGenesIdeogram &&
              <RelatedGenesIdeogram
                gene={searchedGene}
                taxon={currentTaxon}
                target={`.${plotContainerClass}`}
                genesInScope={exploreInfo.uniqueGenes}
                searchGenes={searchGenes}
                speciesList={exploreInfo.taxonNames}
              />
            }
            { !showViewOptionsControls &&
              <button className="action view-options-toggle view-options-toggle-on"
                onClick={toggleViewOptions}
                data-analytics-name="view-options-show">
                OPTIONS <FontAwesomeIcon className="fa-lg" icon={faCog}/>
              </button>
            }
            { enabledTabs.includes('annotatedScatter') &&
              <div className={shownTab === 'annotatedScatter' ? '' : 'hidden'}>
                <ScatterPlot
                  studyAccession={studyAccession}
                  {...exploreParamsWithDefaults}
                  isAnnotatedScatter={true}
                  dimensionProps={{
                    numColumns: 1,
<<<<<<< HEAD
                    numRows: exploreParams?.spatialGroups.length ? 2 : 1,
                    showIdeogram,
=======
                    numRows: exploreParamsWithDefaults?.spatialGroups.length ? 2 : 1,
                    showRelatedGenesIdeogram,
>>>>>>> de3f69d5
                    showViewOptionsControls
                  }}
                  isCellSelecting={isCellSelecting}
                  plotPointsSelected={plotPointsSelected}
                  countsByLabel={countsByLabel}
                  setCountsByLabel={setCountsByLabel}
                />
              </div>
            }
            { enabledTabs.includes('correlatedScatter') &&
              <div className={shownTab === 'correlatedScatter' ? '' : 'hidden'}>
                <ScatterPlot
                  studyAccession={studyAccession}
                  {...exploreParamsWithDefaults}
                  isCorrelatedScatter={true}
                  dimensionProps={{
                    numColumns: 1,
                    numRows: 1
                  }}
                  isCellSelecting={isCellSelecting}
                  plotPointsSelected={plotPointsSelected}
                  countsByLabel={countsByLabel}
                  setCountsByLabel={setCountsByLabel}
                />
              </div>
            }
            { enabledTabs.includes('scatter') &&
              <div className={shownTab === 'scatter' ? '' : 'hidden'}>
                <ScatterTab
                  {...{
                    studyAccession,
                    exploreParamsWithDefaults,
                    updateExploreParamsWithDefaults: updateExploreParams,
                    exploreInfo,
                    isGeneList,
                    isGene,
                    isMultiGene,
                    isCellSelecting,
                    isCorrelatedScatter,
                    plotPointsSelected,
                    showIdeogram,
                    showViewOptionsControls,
                    scatterColor: exploreParamsWithDefaults.scatterColor,
                    countsByLabel,
                    setCountsByLabel,
                    dataCache
                  }}/>
              </div>
            }
            { enabledTabs.includes('distribution') &&
              <div className={shownTab === 'distribution' ? '' : 'hidden'}>
                <StudyViolinPlot
                  studyAccession={studyAccession}
                  updateDistributionPlot={distributionPlot => updateExploreParams({ distributionPlot }, false)}
                  dimensions={getPlotDimensions({
                    showIdeogram, showViewOptionsControls
                  })}
                  {...exploreParams}/>
              </div>
            }
            { enabledTabs.includes('dotplot') &&
              <div className={shownTab === 'dotplot' ? '' : 'hidden'}>
                <DotPlot
                  studyAccession={studyAccession}
                  {... exploreParamsWithDefaults}
                  annotationValues={getAnnotationValues(
                     exploreParamsWithDefaults?.annotation,
                     exploreParamsWithDefaults?.annotationList?.annotations
                  )}
                  dimensions={getPlotDimensions({ showViewOptionsControls })}
                />
              </div>
            }
            { enabledTabs.includes('heatmap') &&
              <div className={shownTab === 'heatmap' ? '' : 'hidden'}>
                <Heatmap
                  studyAccession={studyAccession}
                  {... exploreParamsWithDefaults}
                  dimensions={getPlotDimensions({ showViewOptionsControls })}
                />
              </div>
            }
            { enabledTabs.includes('geneListHeatmap') &&
              <div className={shownTab === 'geneListHeatmap' ? '' : 'hidden'}>
                <GeneListHeatmap
                  studyAccession={studyAccession}
                  {... exploreParamsWithDefaults}
                  geneLists={exploreInfo.geneLists}
                  dimensions={getPlotDimensions({ showViewOptionsControls })}
                />
              </div>
            }
            { enabledTabs.includes('genome') &&
              <div className={shownTab === 'genome' ? '' : 'hidden'}>
                <GenomeView
                  studyAccession={studyAccession}
                  bamFileName={exploreParams.bamFileName}
                  uniqueGenes={exploreInfo.uniqueGenes}
                  isVisible={shownTab === 'genome'}
                  updateExploreParams={updateExploreParams}
                />
              </div>
            }
            { enabledTabs.includes('infercnv-genome') &&
            <div className={shownTab === 'infercnv-genome' ? '' : 'hidden'}>
              <InferCNVIdeogram
                studyAccession={studyAccession}
                ideogramFileId={exploreParams?.ideogramFileId}
                inferCNVIdeogramFiles={exploreInfo.inferCNVIdeogramFiles}
                showViewOptionsControls={showViewOptionsControls}
              />
            </div>
            }
            { enabledTabs.includes('images') &&
              <div className={shownTab === 'images' ? '' : 'hidden'}>
                <ImageTab
                  studyAccession={studyAccession}
                  imageFiles={exploreInfo.imageFiles}
                  bucketName={exploreInfo.bucketId}
                  isCellSelecting={isCellSelecting}
                  isVisible={shownTab === 'images'}
                  getPlotDimensions={getPlotDimensions}
                  exploreParams={exploreParams}
                  plotPointsSelected={plotPointsSelected}
                />
              </div>
            }
            { enabledTabs.includes('loading') &&
              <div className={shownTab === 'loading' ? '' : 'hidden'}>
                <LoadingSpinner testId="explore-spinner"/>
              </div>
            }
          </div>
        </div>
        <div className={showViewOptionsControls ? 'col-md-2 ' : 'hidden'}>
          <div className="view-options-toggle">
            {!showDifferentialExpressionPanel &&
              <>
                <FontAwesomeIcon className="fa-lg" icon={faCog}/> OPTIONS
                <button className="action"
                  onClick={toggleViewOptions}
                  title="Hide options"
                  data-analytics-name="view-options-hide">
                  <FontAwesomeIcon className="fa-lg" icon={faTimes}/>
                </button>
              </>
            }
            {showDifferentialExpressionPanel &&
              <DifferentialExpressionPanelHeader
                setDeGenes={setDeGenes}
                setDeGroup={setDeGroup}
                setShowDifferentialExpressionPanel={setShowDifferentialExpressionPanel}
              />
            }
          </div>

          {!showDifferentialExpressionPanel &&
          <>
            <div>
              <div className={showClusterControls ? '' : 'hidden'}>
                <ClusterSelector
                  annotationList={annotationList}
                  cluster={exploreParamsWithDefaults.cluster}
                  annotation={exploreParamsWithDefaults.annotation}
                  updateClusterParams={updateClusterParams}
                  spatialGroups={exploreInfo ? exploreInfo.spatialGroups : []}/>
                {hasSpatialGroups &&
                <SpatialSelector allSpatialGroups={exploreInfo.spatialGroups}
                  spatialGroups={exploreParamsWithDefaults.spatialGroups}
                  updateSpatialGroups={spatialGroups => updateClusterParams({ spatialGroups })}/>
                }
                <AnnotationSelector
                  annotationList={annotationList}
                  cluster={exploreParamsWithDefaults.cluster}
                  annotation={exploreParamsWithDefaults.annotation}
                  updateClusterParams={updateClusterParams}/>
                { shownTab === 'scatter' && <CreateAnnotation
                  isSelecting={isCellSelecting}
                  setIsSelecting={setIsCellSelecting}
                  annotationList={exploreInfo ? exploreInfo.annotationList : null}
                  currentPointsSelected={currentPointsSelected}
                  cluster={exploreParamsWithDefaults.cluster}
                  annotation={exploreParamsWithDefaults.annotation}
                  subsample={exploreParamsWithDefaults.subsample}
                  updateClusterParams={updateClusterParams}
                  setAnnotationList={setAnnotationList}
                  studyAccession={studyAccession}/>
                }
                {isDifferentialExpressionEnabled &&
                <>
                  <button
                    className="btn btn-primary"
                    onClick={() => {
                      setShowDifferentialExpressionPanel(true)
                      setShowDeGroupPicker(true)
                    }}
                  >Differential expression</button>
                  <br/><br/>
                </>
                }
                <SubsampleSelector
                  annotationList={annotationList}
                  cluster={exploreParamsWithDefaults.cluster}
                  subsample={exploreParamsWithDefaults.subsample}
                  updateClusterParams={updateClusterParams}/>
              </div>
              { exploreInfo?.geneLists?.length > 0 &&
              <GeneListSelector
                geneList={exploreParamsWithDefaults.geneList}
                studyGeneLists={exploreInfo.geneLists}
                selectLabel={exploreInfo.precomputedHeatmapLabel ?? undefined}
                updateGeneList={updateGeneList}/>
              }
              { exploreParams.genes.length > 1 && !['genome', 'infercnv-genome'].includes(shownTab) &&
              <ExploreConsensusSelector
                consensus={exploreParamsWithDefaults.consensus}
                updateConsensus={consensus => updateExploreParams({ consensus })}/>
              }
              { !!exploreInfo?.inferCNVIdeogramFiles &&
                <InferCNVIdeogramSelector
                  inferCNVIdeogramFile={exploreParamsWithDefaults.ideogramFileId}
                  studyInferCNVIdeogramFiles={exploreInfo.inferCNVIdeogramFiles}
                  updateInferCNVIdeogramFile={updateInferCNVIdeogramFile}
                />
              }
            </div>
            <PlotDisplayControls
              shownTab={shownTab}
              exploreParams={exploreParamsWithDefaults}
              updateExploreParams={updateExploreParams}
              allGenes={exploreInfo ? exploreInfo.uniqueGenes : []}/>
            <button className="action"
              onClick={clearExploreParams}
              title="Reset all view options"
              data-analytics-name="explore-view-options-reset">
              <FontAwesomeIcon icon={faUndo}/> Reset view
            </button>
            <button onClick={() => copyLink(routerLocation)}
              className="action"
              data-toggle="tooltip"
              title="Copy a link to this visualization to the clipboard">
              <FontAwesomeIcon icon={faLink}/> Get link
            </button>
          </>
          }
          {showDifferentialExpressionPanel && countsByLabel &&
          <>
            <DifferentialExpressionPanel
              deGroup={deGroup}
              deGenes={deGenes}
              searchGenes={searchGenes}
              exploreParamsWithDefaults={exploreParamsWithDefaults}
              exploreInfo={exploreInfo}
              clusterName={exploreParamsWithDefaults.cluster}
              annotation={exploreParamsWithDefaults.annotation}
              setShowDeGroupPicker={setShowDeGroupPicker}
              setDeGenes={setDeGenes}
              setDeGroup={setDeGroup}
              countsByLabel={countsByLabel}
            />
          </>
          }
        </div>
      </div>
    </>
  )
}

/**
  * return an array of the tab names that should be shown, given the exploreParams and exploreInfo
  * (note that the export is for test availability -- this funtion is not intended to be used elsewhere
  */
export function getEnabledTabs(exploreInfo, exploreParams) {
  const isGeneList = !!exploreParams.geneList
  const numGenes = exploreParams?.genes?.length
  const isMultiGene = numGenes > 1
  const isGene = exploreParams?.genes?.length > 0
  const isConsensus = !!exploreParams.consensus
  const hasClusters = exploreInfo && exploreInfo.clusterGroupNames.length > 0
  const hasSpatialGroups = exploreParams.spatialGroups?.length > 0
  const hasGenomeFiles = exploreInfo && exploreInfo?.bamBundleList?.length > 0
  const hasIdeogramOutputs = !!exploreInfo?.inferCNVIdeogramFiles
  const hasImages = exploreInfo?.imageFiles?.length > 0

  let enabledTabs = []
  if (isGeneList) {
    enabledTabs = ['geneListHeatmap']
  } else if (isGene) {
    if (isMultiGene) {
      if (isConsensus) {
        if (exploreParams.annotation.type === 'numeric') {
          enabledTabs = ['annotatedScatter', 'dotplot', 'heatmap']
        } else {
          enabledTabs = ['scatter', 'distribution', 'dotplot']
        }
      } else if (hasSpatialGroups) {
        enabledTabs = ['scatter', 'dotplot', 'heatmap']
      } else {
        enabledTabs = ['dotplot', 'heatmap']
        if (numGenes === 2) {
          enabledTabs = ['correlatedScatter', 'dotplot', 'heatmap']
        }
      }
    } else if (exploreParams.annotation.type === 'numeric') {
      enabledTabs = ['annotatedScatter', 'scatter']
    } else {
      enabledTabs = ['scatter', 'distribution']
    }
  } else if (hasClusters) {
    enabledTabs = ['scatter']
  }
  if (hasGenomeFiles) {
    enabledTabs.push('genome')
  }
  if (hasIdeogramOutputs) {
    enabledTabs.push('infercnv-genome')
  }
  if (hasImages) {
    enabledTabs.push('images')
  }

  if (!exploreInfo) {
    enabledTabs = ['loading']
  }

  return { enabledTabs, isGeneList, isGene, isMultiGene, hasIdeogramOutputs }
}<|MERGE_RESOLUTION|>--- conflicted
+++ resolved
@@ -345,13 +345,8 @@
                   isAnnotatedScatter={true}
                   dimensionProps={{
                     numColumns: 1,
-<<<<<<< HEAD
-                    numRows: exploreParams?.spatialGroups.length ? 2 : 1,
+                    numRows: exploreParamsWithDefaults?.spatialGroups.length ? 2 : 1,
                     showIdeogram,
-=======
-                    numRows: exploreParamsWithDefaults?.spatialGroups.length ? 2 : 1,
-                    showRelatedGenesIdeogram,
->>>>>>> de3f69d5
                     showViewOptionsControls
                   }}
                   isCellSelecting={isCellSelecting}
