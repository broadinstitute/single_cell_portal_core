import React, { useState, useEffect } from 'react'
import _clone from 'lodash/clone'
import _isEqual from 'lodash/isEqual'
import { FontAwesomeIcon } from '@fortawesome/react-fontawesome'
import { faArrowLeft, faEye } from '@fortawesome/free-solid-svg-icons'

import StudyGeneField from './StudyGeneField'
import { createCache } from './plot-data-cache'
import ScatterTab from './ScatterTab'
import PlotUtils from '~/lib/plot'
const getPlotDimensions = PlotUtils.getPlotDimensions
import ScatterPlot from '~/components/visualization/ScatterPlot'
import StudyViolinPlot from '~/components/visualization/StudyViolinPlot'
import DotPlot from '~/components/visualization/DotPlot'
import Heatmap from '~/components/visualization/Heatmap'
import GeneListHeatmap from '~/components/visualization/GeneListHeatmap'
import GenomeView from './GenomeView'
import { getAnnotationValues, getShownAnnotation } from '~/lib/cluster-utils'
import RelatedGenesIdeogram from '~/components/visualization/RelatedGenesIdeogram'
import InferCNVIdeogram from '~/components/visualization/InferCNVIdeogram'
import useResizeEffect from '~/hooks/useResizeEffect'
import LoadingSpinner from '~/lib/LoadingSpinner'
import { log } from '~/lib/metrics-api'
import { getFeatureFlagsWithDefaults } from '~/providers/UserProvider'
import ExploreDisplayPanelManager from './ExploreDisplayPanelManager'
import OverlayTrigger from 'react-bootstrap/lib/OverlayTrigger'
import Tooltip from 'react-bootstrap/lib/Tooltip'
import PlotTabs from './PlotTabs'
import { initCellFaceting, filterCells } from '~/lib/cell-faceting'

/** Get the selected clustering and annotation, or their defaults */
export function getSelectedClusterAndAnnot(exploreInfo, exploreParams) {
  if (!exploreInfo) {return [null, null]}
  const annotList = exploreInfo.annotationList
  let selectedCluster
  let selectedAnnot
  if (exploreParams?.cluster) {
    selectedCluster = exploreParams.cluster
    selectedAnnot = exploreParams.annotation
  } else {
    selectedCluster = annotList.default_cluster
    selectedAnnot = annotList.default_annotation
  }

  return [selectedCluster, selectedAnnot]
}

/** Determine if current annotation has one-vs-rest or pairwise DE */
function getHasComparisonDe(exploreInfo, exploreParams, comparison) {
  const flags = getFeatureFlagsWithDefaults()
  if (!flags?.differential_expression_frontend || !exploreInfo) {return false}

  const [selectedCluster, selectedAnnot] = getSelectedClusterAndAnnot(exploreInfo, exploreParams)

  const hasComparisonDe = exploreInfo.differentialExpression.some(deItem => {
    return (
      deItem.cluster_name === selectedCluster &&
      deItem.annotation_name === selectedAnnot.name &&
      deItem.annotation_scope === selectedAnnot.scope &&
      deItem.select_options[comparison].length > 0
    )
  })

  return hasComparisonDe
}

/** Handle switching to a new clustering that has annotations (i.e., facets) not in previous clustering */
export function handleClusterSwitchForFiltering(cellFilteringSelection, newCellFaceting, setCellFilteringSelection) {
  if (cellFilteringSelection) {
    const existingSelectionFacets = Object.keys(cellFilteringSelection)
    const updatedSelectionFacets =
      newCellFaceting.facets.filter(
        nf => !nf.isSelectedAnnotation && !existingSelectionFacets.includes(nf.annotation)
      )
    if (updatedSelectionFacets.length > 0) {
      updatedSelectionFacets.forEach(uf => cellFilteringSelection[uf.annotation] = uf.groups)
    }

    setCellFilteringSelection(cellFilteringSelection)
  }
}

/** wrapper function with error handling/state setting for retrieving cell facet data */
function getCellFacetingData(cluster, annotation, setterFunctions, context, prevCellFaceting) {
  const [
    setCellFilteringSelection,
    setClusterCanFilter,
    setFilterErrorText,
    setCellFilterCounts,
    setCellFaceting,
    updateFilteredCells
  ] = setterFunctions

  const {
    exploreParams,
    exploreInfo,
    studyAccession,
    cellFilteringSelection
  } = context

  const showCellFiltering = getFeatureFlagsWithDefaults()?.show_cell_facet_filtering
  if (showCellFiltering) {
    const allAnnots = exploreInfo?.annotationList.annotations
    if (allAnnots && allAnnots.length > 0) {
      if (!prevCellFaceting?.isFullyLoaded) {
        initCellFaceting(
          cluster, annotation, studyAccession, allAnnots, prevCellFaceting
        ).then(newCellFaceting => {
          const initSelection = {}
          if (!cellFilteringSelection) {
            newCellFaceting.facets.filter(f => !f.isSelectedAnnotation).forEach(facet => {
              initSelection[facet.annotation] = facet.groups
            })

            setCellFilteringSelection(initSelection)
          }

          // Handle switching to a new clustering that has annotations (i.e., facets) not in previous clustering
          handleClusterSwitchForFiltering(cellFilteringSelection, newCellFaceting, setCellFilteringSelection)

          setClusterCanFilter(true)
          setFilterErrorText('')

          let selectionFromUrl = {}
          if (exploreParams?.facets && exploreParams.facets !== undefined) {
            const thisSelection = cellFilteringSelection ?? initSelection
            selectionFromUrl = parseFacetsParam(
              thisSelection, exploreParams.facets
            )
          }
          if (!_isEqual(cellFilteringSelection, selectionFromUrl)) {
            setCellFilterCounts(newCellFaceting.filterCounts)
            setCellFaceting(newCellFaceting)
          }


          // The cell filtering UI is initialized in batches of 5 facets
          // This recursively loads the next 5 facets until faceting is fully loaded.
          getCellFacetingData(cluster, annotation, setterFunctions, context, newCellFaceting)
        }).catch(error => {
        // NOTE: these 'errors' are in fact handled corner cases where faceting data isn't present for various reasons
        // as such, they don't need to be reported to Sentry/Mixpanel, only conveyed to the user
        // example: 400 (Bad Request): Clustering is not indexed, Cannot use numeric annotations for facets, or
        // 404 (Not Found) Cluster not found
        // see app/controllers/api/v1/visualization/annotations_controller.rb#facets for more information
          setClusterCanFilter(false)
          setFilterErrorText(error.message)
          console.error(error) // Show trace in console; retains debuggability if actual error
        })
      } else {
        if (exploreParams?.facets && exploreParams.facets !== undefined) {
          let selection = {}
          if (!cellFilteringSelection) {
            prevCellFaceting.facets.forEach(facet => {
              selection[facet.annotation] = facet.groups
            })
          } else {
            selection = cellFilteringSelection
          }

          const selectionFromUrl = parseFacetsParam(
            selection, exploreParams.facets
          )

          if (!_isEqual(selection, selectionFromUrl)) {
            updateFilteredCells(selectionFromUrl, prevCellFaceting)
          }
        }
      }
    }
  }
}

/** Get `facets` parameter value, for cell filtering */
function getFacetsParam(initFacets, selection) {
  const minimalSelection = {}

  // console.log('initFacets', initFacets)

  const initSelection = {}
<<<<<<< HEAD
  initFacets.forEach(facet => {
    if (facet.type === 'group') {
      initSelection[facet.annotation] = facet.groups
    }
=======
  initFacets.filter(f => !f.isSelectedAnnotation).forEach(facet => {
    initSelection[facet.annotation] = facet.groups
>>>>>>> a1b0c5e4
  })
  // console.log('initSelection', initSelection)

  const innerParams = []
  Object.entries(initSelection).forEach(([facet, filters]) => {
    filters.forEach(filter => {
      // Unlike `selection`, which specifies all filters that are selected
      // (i.e., checked and not applied), the `facets` parameter species only
      // filters that are _not_ selected, i.e. they're unchecked and applied.
      //
      // This makes the `facets` parameter much clearer.
      if (facet.type === 'group' && !selection[facet].includes(filter)) {
        if (facet in minimalSelection) {
          minimalSelection[facet].push(filter)
        } else {
          minimalSelection[facet] = [filter]
        }
      }
    })
  })

  Object.entries(minimalSelection).forEach(([facet, filters]) => {
    const innerParam = `${facet}:${filters.join('|')}`
    innerParams.push(innerParam)
  })

  const facetParams = innerParams.join(';')
  return facetParams
}

/** Parse `facets` URL parameter into cell filtering selection object */
function parseFacetsParam(initFacets, facetsParam) {
  const selection = {}

  // Convert the `facets` parameter value, which is a string,
  // into an object that has the same shape as `selections`
  const facets = {}
  const innerParams = facetsParam.split(';')
  innerParams.forEach(innerParam => {
    const [facet, rawFilters] = innerParam.split(':')
    const filters = rawFilters.split('|')
    facets[facet] = filters
  })

  // Take the complement of the minimal `facets` object, transforming
  // it into the more verbose `selection` object which specifies filters
  // that are _not_ applied.
  Object.entries(initFacets).forEach(([facet, filters]) => {
    filters.forEach(filter => {
      if (!facets[facet]?.includes(filter)) {
        if (facet in selection) {
          selection[facet].push(filter)
        } else {
          selection[facet] = [filter]
        }
      }
    })
  })

  return selection
}

/**
 * Renders the gene search box and the tab selection
 * Responsible for determining which tabs are available for a given view of the study
 *
 * We want to mount all components that are enabled, so they can fetch their data and persist
 * even when they are not currently in view. We don't want to mount non-enabled components
 * as their display doesn't make sense with the current dataParams, and so they will
 * need to re-render on dataParams change anyway
 *
 * @param {String} studyAccession  the study accession to visualize
 * @param {Object} exploreInfo  the object returned from a call to api/v1/studies/{study}/visualization/explore
 * @param {Object} dataParams  object with cluster, annotation, and other viewing properties specified.
 * @param { Function } updateDataParams function for passing updates to the dataParams object
 */
export default function ExploreDisplayTabs({
  studyAccession, exploreInfo, setExploreInfo, exploreParams, updateExploreParams,
  clearExploreParams, exploreParamsWithDefaults, routerLocation
}) {
  const [, setRenderForcer] = useState({})
  const [dataCache] = useState(createCache())
  // tracks whether the view options controls are open or closed
  const [showViewOptionsControls, setShowViewOptionsControls] = useState(true)
  // whether the user is in lasso-select mode for selecting points for an annotation
  const [isCellSelecting, setIsCellSelecting] = useState(false)
  // a plotly points_selected event
  const [currentPointsSelected, setCurrentPointsSelected] = useState(null)

  // morpheus JSON data
  const [morpheusData, setMorpheusData] = useState(null)
  // Differential expression settings
  const hasPairwiseDe = getHasComparisonDe(exploreInfo, exploreParams, 'pairwise')

  const [, setShowDeGroupPicker] = useState(false)
  const [deGenes, setDeGenes] = useState(null)
  const [showDifferentialExpressionPanel, setShowDifferentialExpressionPanel] = useState(deGenes !== null)
  const [showUpstreamDifferentialExpressionPanel, setShowUpstreamDifferentialExpressionPanel] = useState(deGenes !== null)

  let initialPanel = 'options'
  if (showDifferentialExpressionPanel || showUpstreamDifferentialExpressionPanel) {
    initialPanel = 'differential-expression'
  } else if (exploreParams.facets !== '') {
    initialPanel = 'cell-filtering'
  }
  const [panelToShow, setPanelToShow] = useState(initialPanel)

  // Hash of trace label names to the number of points in that trace
  const [countsByLabel, setCountsByLabel] = useState(null)
  const showDifferentialExpressionTable = (showViewOptionsControls && deGenes !== null)
  const plotContainerClass = 'explore-plot-tab-content'

  const [cellFaceting, setCellFaceting] = useState(null)
  const [filteredCells, setFilteredCells] = useState(null)
  const [cellFilterCounts, setCellFilterCounts] = useState(null)

  const [cellFilteringSelection, setCellFilteringSelection] = useState(null)

  // flow/error handling for cell filtering
  const [clusterCanFilter, setClusterCanFilter] = useState(true)
  const [filterErrorText, setFilterErrorText] = useState(null)

  const {
    enabledTabs, disabledTabs, isGeneList, isGene, isMultiGene, hasIdeogramOutputs
  } = getEnabledTabs(exploreInfo, exploreParamsWithDefaults, cellFaceting)

  // exploreParams object without genes specified, to pass to cluster comparison plots
  const referencePlotDataParams = _clone(exploreParams)
  referencePlotDataParams.genes = []

  /** helper function so that StudyGeneField doesn't have to see the full exploreParams object */
  function searchGenes(genes) {
    // also unset any selected gene lists or ideogram files
    const newParams = { genes, geneList: '', ideogramFileId: '' }
    if (genes.length < 2) {
      // and unset the consensus if there are no longer 2+ genes
      newParams.consensus = ''
    }
    updateExploreParams(newParams)
  }

  let shownTab = exploreParams.tab
  if (!enabledTabs.includes(shownTab)) {
    shownTab = enabledTabs[0]
  }
  let showRelatedGenesIdeogram = false
  let currentTaxon = null
  let searchedGene = null
  if (
    exploreInfo &&
    exploreInfo.taxonNames.length === 1 &&
    exploreParams.genes.length === 1 &&
    !isGeneList
  ) {
    showRelatedGenesIdeogram = true
    currentTaxon = exploreInfo.taxonNames[0]
    searchedGene = exploreParams.genes[0]
  }

  const isCorrelatedScatter = enabledTabs.includes('correlatedScatter')


  // If clustering or annotation changes, then update facets shown for cell filtering
  useEffect(() => {
    if (!exploreInfo) {return}
    if (exploreInfo.skipFetchFacets) {
      // The loadStudyData in ExploreView updates exploreParams _twice_ upon
      // loading the page.  To avoid doubling requests to the `/facets` API
      // endpoint, this special `skipFetchFacets` prop is set to true in the
      // 2nd upstream update.  This block _skips_ that 2nd volley of /facets
      // requests triggered by that pageload-time double state update
      // in loadStudyData.
      exploreInfo.skipFetchFacets = false
      return
    }
    const [newCluster, newAnnot] = getSelectedClusterAndAnnot(exploreInfo, exploreParams)

    const paramCluster = exploreParams.cluster
    const paramAnnot = exploreParams.annotation

    if (
      filteredCells &&
      (
        (paramCluster === '' && paramAnnot.name === '') ||
        (paramCluster === newCluster && _isEqual(paramAnnot, newAnnot))
      )
    ) {
      // We've fully loaded facets,
      // and cluster and annotation are the default or not actually changed,
      // but another parameter has changed.
      // We only need to get cell faceting data when either clustering or
      // annotation has changed, so skip unless we detect a change.
      return
    }

    const setterFunctions = [
      setCellFilteringSelection,
      setClusterCanFilter,
      setFilterErrorText,
      setCellFilterCounts,
      setCellFaceting,
      updateFilteredCells
    ]
    const context = {
      exploreParams,
      exploreInfo,
      studyAccession,
      cellFilteringSelection
    }
    getCellFacetingData(newCluster, newAnnot, setterFunctions, context)
  }, [exploreParams?.cluster, exploreParams?.annotation])


  /** Update filtered cells to only those that match annotation group value filter selections */
  function updateFilteredCells(selection, overrideCellFaceting) {
    const thisCellFaceting = overrideCellFaceting ?? cellFaceting
    if (!thisCellFaceting) {return}
    if (!selection) {
      setFilteredCells(null)
      return
    }

    const cellsByFacet = thisCellFaceting.cellsByFacet
    const initFacets = thisCellFaceting.facets
    const filtersByFacet = thisCellFaceting.filtersByFacet
    const filterableCells = thisCellFaceting.filterableCells
    const rawFacets = thisCellFaceting.rawFacets.facets

    // Filter cells by selection (i.e., selected facets and filters)
    const [newFilteredCells, newFilterCounts] = filterCells(
      selection, cellsByFacet, initFacets, filtersByFacet, filterableCells, rawFacets
    )

    // Update UI
    setFilteredCells(newFilteredCells)
    setCellFilterCounts(newFilterCounts)
    setCellFilteringSelection(selection)

    if (!overrideCellFaceting) {
      const facetsParam = getFacetsParam(initFacets, selection)
      updateExploreParams({ facets: facetsParam })
    }
  }

  // Below line is worth keeping, but only uncomment to debug in development
  window.SCP.updateFilteredCells = updateFilteredCells


  /** handler for when the user selects points in a plotly scatter graph */
  function plotPointsSelected(points) {
    log('select:scatter:cells')
    setCurrentPointsSelected(points)
  }
  /** Handle clicks on "View Options" toggler element */
  function toggleViewOptions() {
    setShowViewOptionsControls(!showViewOptionsControls)
  }

  /** toggle between the panels for DE, Facet Filtering and Default
   * needed at this level for choosing style for panel
  */
  function togglePanel(panelOption) {
    setPanelToShow(panelOption)
  }

  /** handles gene list selection */
  function updateGeneList(geneListName) {
    const geneListInfo = exploreInfo.geneLists.find(gl => gl.name === geneListName)
    if (!geneListInfo) {
      updateExploreParams({ geneList: '', heatmapRowCentering: '', heatmapFit: '' })
    } else {
      updateExploreParams({
        geneList: geneListName,
        heatmapRowCentering: '',
        heatmapFit: 'both',
        genes: []
      })
    }
  }

  /** if the user hasn't selected anything, and there are genelists to view, but no clusters
    * default to the first gene list */
  useEffect(() => {
    if ((exploreInfo && exploreInfo.annotationList.clusters.length === 0 &&
      exploreInfo.geneLists.length && !exploreParams.tab && !exploreParams.geneList)) {
      updateGeneList(exploreInfo.geneLists[0].name)
    }
  }, [exploreInfo?.geneLists])

  /** on window resize call setRenderForcer, which is just trivial state to ensure a re-render
   * ensuring that the plots get passed fresh dimensions */
  useResizeEffect(() => {
    setRenderForcer({})
  }, 300)

  /** Get widths for main (plots) and side (options, DE, or FF) panels, for current Explore state */
  function getPanelWidths() {
    let main
    let side
    if (showViewOptionsControls) {
      if (
        (deGenes !== null) ||
          (hasPairwiseDe && (showDifferentialExpressionPanel || showUpstreamDifferentialExpressionPanel))
      ) {
        // DE table is shown, or pairwise DE is available.  Least horizontal space for plots.
        main = 'col-md-9'
        side = 'col-md-3 right-panel'
      } else if (panelToShow === 'cell-filtering') {
        main = 'col-md-10-5'
        side = 'col-md-2-5 right-panel'
      } else {
        // Default state, when side panel is "Options" and not collapsed
        main = 'col-md-10'
        // only set options-bg if we're outside the DE UX

        side = panelToShow === 'options' ? 'col-md-2 options-bg right-panel' : 'col-md-2 right-panel'
      }
    } else {
      // When options panel is collapsed.  Maximize horizontal space for plots.
      main = 'col-md-12'
      side = 'hidden'
    }
    return { main, side }
  }

  return (
    <>
      {/* Render top content for Explore view, i.e. gene search box and plot tabs */}
      <div className="row position-forward">
        <div className="col-md-5">
          <div className="flexbox">
            <StudyGeneField genes={exploreParams.genes}
              searchGenes={searchGenes}
              allGenes={exploreInfo ? exploreInfo.uniqueGenes : []}
              isLoading={!exploreInfo}
              speciesList={exploreInfo ? exploreInfo.taxonNames : []}/>
            { // show if this is gene search || gene list
              (isGene || isGeneList || hasIdeogramOutputs) &&
                <OverlayTrigger placement="top" overlay={
                  <Tooltip id="back-to-cluster-view">{'Return to cluster view'}</Tooltip>
                }>
                  <button className="action fa-lg"
                    aria-label="Back arrow"
                    onClick={() => searchGenes([])}>
                    <FontAwesomeIcon icon={faArrowLeft}/>
                  </button>
                </OverlayTrigger>
            }
          </div>
        </div>
        <PlotTabs
          shownTab={shownTab}
          enabledTabs={enabledTabs}
          disabledTabs={disabledTabs}
          updateExploreParams={updateExploreParams}
        />
      </div>

      {/* Render plots for the given Explore view state */}
      <div className="row explore-tab-content">
        <div className={getPanelWidths().main}>
          <div className="explore-plot-tab-content row">
            { showRelatedGenesIdeogram &&
              <RelatedGenesIdeogram
                gene={searchedGene}
                taxon={currentTaxon}
                target={`.${plotContainerClass}`}
                genesInScope={exploreInfo.uniqueGenes}
                searchGenes={searchGenes}
                speciesList={exploreInfo.taxonNames}
              />
            }
            { enabledTabs.includes('annotatedScatter') &&
              <div className={shownTab === 'annotatedScatter' ? '' : 'hidden'}>
                <ScatterPlot
                  studyAccession={studyAccession}
                  {...exploreParamsWithDefaults}
                  isAnnotatedScatter={true}
                  dimensionProps={{
                    numColumns: 1,
                    numRows: exploreParamsWithDefaults?.spatialGroups.length ? 2 : 1,
                    showRelatedGenesIdeogram,
                    showViewOptionsControls
                  }}
                  isCellSelecting={isCellSelecting}
                  plotPointsSelected={plotPointsSelected}
                  countsByLabel={countsByLabel}
                  setCountsByLabel={setCountsByLabel}
                  updateExploreParams={updateExploreParams}
                />
              </div>
            }
            { enabledTabs.includes('correlatedScatter') &&
              <div className={shownTab === 'correlatedScatter' ? '' : 'hidden'}>
                <ScatterPlot
                  studyAccession={studyAccession}
                  {...exploreParamsWithDefaults}
                  isCorrelatedScatter={true}
                  dimensionProps={{
                    numColumns: 1,
                    numRows: 1
                  }}
                  isCellSelecting={isCellSelecting}
                  plotPointsSelected={plotPointsSelected}
                  countsByLabel={countsByLabel}
                  setCountsByLabel={setCountsByLabel}
                  updateExploreParams={updateExploreParams}
                />
              </div>
            }
            { enabledTabs.includes('scatter') &&
              <div className={shownTab === 'scatter' ? '' : 'hidden'}>
                <ScatterTab
                  {...{
                    studyAccession,
                    exploreParamsWithDefaults,
                    updateExploreParamsWithDefaults: updateExploreParams,
                    exploreInfo,
                    isGeneList,
                    isGene,
                    isMultiGene,
                    isCellSelecting,
                    isCorrelatedScatter,
                    plotPointsSelected,
                    showRelatedGenesIdeogram,
                    showViewOptionsControls,
                    showDifferentialExpressionTable,
                    scatterColor: exploreParamsWithDefaults.scatterColor,
                    countsByLabel,
                    setCountsByLabel,
                    dataCache,
                    filteredCells,
                    cellFilteringSelection
                  }}/>
              </div>
            }
            { enabledTabs.includes('distribution') &&
              <div className={shownTab === 'distribution' ? '' : 'hidden'}>
                <StudyViolinPlot
                  studyAccession={studyAccession}
                  updateDistributionPlot={distributionPlot => updateExploreParams({ distributionPlot }, false)}
                  dimensions={getPlotDimensions({
                    showRelatedGenesIdeogram, showViewOptionsControls, showDifferentialExpressionTable
                  })}
                  cellFaceting={cellFaceting}
                  filteredCells={filteredCells}
                  {...exploreParams}/>
              </div>
            }
            { enabledTabs.includes('dotplot') &&
              <div className={shownTab === 'dotplot' ? '' : 'hidden'}>
                <DotPlot
                  studyAccession={studyAccession}
                  {... exploreParamsWithDefaults}
                  annotationValues={getAnnotationValues(
                     exploreParamsWithDefaults?.annotation,
                     exploreParamsWithDefaults?.annotationList?.annotations
                  )}
                  setMorpheusData={setMorpheusData}
                  dimensions={getPlotDimensions({ showViewOptionsControls, showDifferentialExpressionTable })}
                />
              </div>
            }
            { enabledTabs.includes('heatmap') &&
              <div className={shownTab === 'heatmap' ? '' : 'hidden'}>
                <Heatmap
                  studyAccession={studyAccession}
                  {... exploreParamsWithDefaults}
                  morpheusData={morpheusData}
                  dimensions={getPlotDimensions({ showViewOptionsControls, showDifferentialExpressionTable })}
                />
              </div>
            }
            { enabledTabs.includes('geneListHeatmap') &&
              <div className={shownTab === 'geneListHeatmap' ? '' : 'hidden'}>
                <GeneListHeatmap
                  studyAccession={studyAccession}
                  {... exploreParamsWithDefaults}
                  geneLists={exploreInfo.geneLists}
                  dimensions={getPlotDimensions({ showViewOptionsControls, showDifferentialExpressionTable })}
                />
              </div>
            }
            { enabledTabs.includes('genome') &&
              <div className={shownTab === 'genome' ? '' : 'hidden'}>
                <GenomeView
                  studyAccession={studyAccession}
                  bamFileName={exploreParams.bamFileName}
                  uniqueGenes={exploreInfo.uniqueGenes}
                  isVisible={shownTab === 'genome'}
                  updateExploreParams={updateExploreParams}
                />
              </div>
            }
            { enabledTabs.includes('infercnv-genome') &&
            <div className={shownTab === 'infercnv-genome' ? '' : 'hidden'}>
              <InferCNVIdeogram
                studyAccession={studyAccession}
                ideogramFileId={exploreParams?.ideogramFileId}
                inferCNVIdeogramFiles={exploreInfo.inferCNVIdeogramFiles}
                showViewOptionsControls={showViewOptionsControls}
              />
            </div>
            }
            { enabledTabs.includes('loading') &&
              <div className={shownTab === 'loading' ? '' : 'hidden'}>
                <LoadingSpinner testId="explore-spinner"/>
              </div>
            }
          </div>
        </div>
        { !showViewOptionsControls &&
              <button className={showDifferentialExpressionPanel ?
                'action view-options-toggle view-options-toggle-on' :
                'action view-options-toggle view-options-toggle-on minified-options'
              }
              onClick={toggleViewOptions}
              data-analytics-name="view-options-show">
                <FontAwesomeIcon className="fa-lg" icon={faEye}/>
              </button>
        }
        <div className={getPanelWidths().side}>
          <ExploreDisplayPanelManager
            studyAccession={studyAccession}
            exploreInfo={exploreInfo}
            setExploreInfo={setExploreInfo}
            exploreParams={exploreParams}
            updateExploreParams={updateExploreParams}
            clearExploreParams={clearExploreParams}
            exploreParamsWithDefaults={exploreParamsWithDefaults}
            routerLocation={routerLocation}
            searchGenes={searchGenes}
            countsByLabel={countsByLabel}
            setShowUpstreamDifferentialExpressionPanel={setShowUpstreamDifferentialExpressionPanel}
            showDifferentialExpressionPanel={showDifferentialExpressionPanel}
            setShowDifferentialExpressionPanel={setShowDifferentialExpressionPanel}
            showUpstreamDifferentialExpressionPanel={showUpstreamDifferentialExpressionPanel}
            togglePanel={togglePanel}
            shownTab={shownTab}
            setIsCellSelecting={setIsCellSelecting}
            currentPointsSelected={currentPointsSelected}
            isCellSelecting={isCellSelecting}
            deGenes={deGenes}
            setDeGenes={setDeGenes}
            setShowDeGroupPicker={setShowDeGroupPicker}
            cellFaceting={cellFaceting}
            cellFilteringSelection={cellFilteringSelection}
            cellFilterCounts={cellFilterCounts}
            clusterCanFilter={clusterCanFilter}
            filterErrorText ={filterErrorText}
            updateFilteredCells={updateFilteredCells}
            panelToShow={panelToShow}
            toggleViewOptions={toggleViewOptions}
          />
        </div>
      </div>
    </>
  )
}

/**
  * return an array of the tab names that should be shown, given the exploreParams and exploreInfo
  * (note that the export is for test availability -- this funtion is not intended to be used elsewhere
  */
export function getEnabledTabs(exploreInfo, exploreParams, cellFaceting) {
  const isGeneList = !!exploreParams.geneList
  const numGenes = exploreParams?.genes?.length
  const isMultiGene = numGenes > 1
  const isGene = exploreParams?.genes?.length > 0
  const isConsensus = !!exploreParams.consensus
  const hasClusters = exploreInfo && exploreInfo.clusterGroupNames.length > 0
  const hasSpatialGroups = exploreParams.spatialGroups?.length > 0
  const hasGenomeFiles = exploreInfo && exploreInfo?.bamBundleList?.length > 0
  const hasIdeogramOutputs = !!exploreInfo?.inferCNVIdeogramFiles
  const isNumeric = exploreParams?.annotation?.type === 'numeric'

  let coreTabs = [
    'annotatedScatter', 'scatter',
    'distribution', 'correlatedScatter',
    'dotplot', 'heatmap'
  ]

  let enabledTabs = []

  if (isGeneList) {
    enabledTabs = ['geneListHeatmap']
  } else if (isGene) {
    if (isMultiGene) {
      if (isConsensus) {
        coreTabs = coreTabs.filter(tab => tab !== 'correlatedScatter') // omit for consensus
        if (isNumeric) {
          enabledTabs = ['annotatedScatter', 'dotplot', 'heatmap']
        } else {
          enabledTabs = ['scatter', 'distribution', 'dotplot']
          coreTabs = coreTabs.filter(tab => tab !== 'heatmap') // omit for consensus
        }
      } else if (hasSpatialGroups) {
        enabledTabs = ['scatter', 'dotplot', 'heatmap']
      } else {
        enabledTabs = ['dotplot', 'heatmap']
        if (numGenes === 2) {
          enabledTabs = ['correlatedScatter', 'dotplot', 'heatmap']
        }
      }
    } else if (isNumeric) {
      enabledTabs = ['annotatedScatter', 'scatter']
    } else {
      enabledTabs = ['scatter', 'distribution']
    }
  } else if (hasClusters) {
    enabledTabs = ['scatter']
  }
  if (hasGenomeFiles) {
    enabledTabs.push('genome')
  }
  if (hasIdeogramOutputs) {
    enabledTabs.push('infercnv-genome')
  }

  let disabledTabs = coreTabs.filter(tab => {
    return (
      !enabledTabs.includes(tab) && // Omit any enabled tabs
      !(!isNumeric && tab === 'annotatedScatter') // Omit "Annotated scatter" for group annotations
    )
  })

  if (
    !exploreInfo ||
    (exploreParams.facets !== '' && !cellFaceting?.isFullyLoaded)
  ) {
    enabledTabs = ['loading']
    disabledTabs = []
  }

  return { enabledTabs, disabledTabs, isGeneList, isGene, isMultiGene, hasIdeogramOutputs }
}<|MERGE_RESOLUTION|>--- conflicted
+++ resolved
@@ -178,15 +178,10 @@
   // console.log('initFacets', initFacets)
 
   const initSelection = {}
-<<<<<<< HEAD
-  initFacets.forEach(facet => {
+  initFacets.filter(f => !f.isSelectedAnnotation).forEach(facet => {
     if (facet.type === 'group') {
       initSelection[facet.annotation] = facet.groups
     }
-=======
-  initFacets.filter(f => !f.isSelectedAnnotation).forEach(facet => {
-    initSelection[facet.annotation] = facet.groups
->>>>>>> a1b0c5e4
   })
   // console.log('initSelection', initSelection)
 
