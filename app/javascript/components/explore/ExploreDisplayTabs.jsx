import React, { useState, useEffect } from 'react'
import _clone from 'lodash/clone'
import { FontAwesomeIcon } from '@fortawesome/react-fontawesome'
import { faArrowLeft, faEye } from '@fortawesome/free-solid-svg-icons'

import StudyGeneField from './StudyGeneField'
import { createCache } from './plot-data-cache'
import ScatterTab from './ScatterTab'
import PlotUtils from '~/lib/plot'
const getPlotDimensions = PlotUtils.getPlotDimensions
import ScatterPlot from '~/components/visualization/ScatterPlot'
import StudyViolinPlot from '~/components/visualization/StudyViolinPlot'
import DotPlot from '~/components/visualization/DotPlot'
import Heatmap from '~/components/visualization/Heatmap'
import GeneListHeatmap from '~/components/visualization/GeneListHeatmap'
import GenomeView from './GenomeView'
import { getAnnotationValues, getShownAnnotation } from '~/lib/cluster-utils'
import RelatedGenesIdeogram from '~/components/visualization/RelatedGenesIdeogram'
import InferCNVIdeogram from '~/components/visualization/InferCNVIdeogram'
import useResizeEffect from '~/hooks/useResizeEffect'
import LoadingSpinner from '~/lib/LoadingSpinner'
import { log } from '~/lib/metrics-api'
import { getFeatureFlagsWithDefaults } from '~/providers/UserProvider'
import ExploreDisplayPanelManager from './ExploreDisplayPanelManager'
import OverlayTrigger from 'react-bootstrap/lib/OverlayTrigger'
import Tooltip from 'react-bootstrap/lib/Tooltip'
import PlotTabs from './PlotTabs'
import { initCellFaceting, filterCells } from '~/lib/cell-faceting'

/** Get the selected clustering and annotation, or their defaults */
export function getSelectedClusterAndAnnot(exploreInfo, exploreParams) {
  if (!exploreInfo) {return [null, null]}
  const annotList = exploreInfo.annotationList
  let selectedCluster
  let selectedAnnot
  if (exploreParams?.cluster) {
    selectedCluster = exploreParams.cluster
    selectedAnnot = exploreParams.annotation
  } else {
    selectedCluster = annotList.default_cluster
    selectedAnnot = annotList.default_annotation
  }

  return [selectedCluster, selectedAnnot]
}

/** Determine if current annotation has one-vs-rest or pairwise DE */
function getHasComparisonDe(exploreInfo, exploreParams, comparison) {
  const flags = getFeatureFlagsWithDefaults()
  if (!flags?.differential_expression_frontend || !exploreInfo) {return false}

  const [selectedCluster, selectedAnnot] = getSelectedClusterAndAnnot(exploreInfo, exploreParams)

  const hasComparisonDe = exploreInfo.differentialExpression.some(deItem => {
    return (
      deItem.cluster_name === selectedCluster &&
      deItem.annotation_name === selectedAnnot.name &&
      deItem.annotation_scope === selectedAnnot.scope &&
      deItem.select_options[comparison].length > 0
    )
  })

  return hasComparisonDe
}

/** Handle switching to a new clustering that has annotations (i.e., facets) not in previous clustering */
export function handleClusterSwitchForFiltering(cellFilteringSelection, newCellFaceting, setCellFilteringSelection) {
  if (cellFilteringSelection) {
    const existingSelectionFacets = Object.keys(cellFilteringSelection)
    const updatedSelectionFacets = newCellFaceting.facets.filter(nf => !existingSelectionFacets.includes(nf.annotation))
    if (updatedSelectionFacets.length > 0) {
      updatedSelectionFacets.forEach(uf => cellFilteringSelection[uf.annotation] = uf.groups)
    }

    setCellFilteringSelection(cellFilteringSelection)
  }
}

/** wrapper function with error handling/state setting for retrieving cell facet data */
function getCellFacetingData(cluster, annotation, setterFunctions, context, prevCellFaceting) {
  const [
    setCellFilteringSelection,
    setClusterCanFilter,
    setFilterErrorText,
    setCellFilterCounts,
    setCellFaceting
  ] = setterFunctions

  const {
    exploreInfo,
    studyAccession,
    cellFilteringSelection
  } = context

  const showCellFiltering = getFeatureFlagsWithDefaults()?.show_cell_facet_filtering
  if (showCellFiltering) {
    const allAnnots = exploreInfo?.annotationList.annotations
    if (allAnnots && allAnnots.length > 0 && !prevCellFaceting?.isFullyLoaded) {
      initCellFaceting(
        cluster, annotation, studyAccession, allAnnots, prevCellFaceting
      ).then(newCellFaceting => {
        if (!cellFilteringSelection) {
          const initSelection = {}
          newCellFaceting.facets.forEach(facet => {
            initSelection[facet.annotation] = facet.groups
          })
          setCellFilteringSelection(initSelection)
        }

        // Handle switching to a new clustering that has annotations (i.e., facets) not in previous clustering
        handleClusterSwitchForFiltering(cellFilteringSelection, newCellFaceting, setCellFilteringSelection)

        setClusterCanFilter(true)
        setFilterErrorText('')

        setCellFilterCounts(newCellFaceting.filterCounts)
        setCellFaceting(newCellFaceting)

        // The cell filtering UI is initialized in batches of 5 facets
        // This recursively loads the next 5 facets until faceting is fully loaded.
        getCellFacetingData(cluster, annotation, setterFunctions, context, newCellFaceting)
      }).catch(error => {
        // NOTE: these 'errors' are in fact handled corner cases where faceting data isn't present for various reasons
        // as such, they don't need to be reported to Sentry/Mixpanel, only conveyed to the user
        // example: 400 (Bad Request): Clustering is not indexed, Cannot use numeric annotations for facets, or
        // 404 (Not Found) Cluster not found
        // see app/controllers/api/v1/visualization/annotations_controller.rb#facets for more information
        setClusterCanFilter(false)
        setFilterErrorText(error.message)
        console.error(error) // Show trace in console; retains debuggability if actual error
      })
    }
  }
}

/**
 * Renders the gene search box and the tab selection
 * Responsible for determining which tabs are available for a given view of the study
 *
 * We want to mount all components that are enabled, so they can fetch their data and persist
 * even when they are not currently in view. We don't want to mount non-enabled components
 * as their display doesn't make sense with the current dataParams, and so they will
 * need to re-render on dataParams change anyway
 *
 * @param {String} studyAccession  the study accession to visualize
 * @param {Object} exploreInfo  the object returned from a call to api/v1/studies/{study}/visualization/explore
 * @param {Object} dataParams  object with cluster, annotation, and other viewing properties specified.
 * @param { Function } updateDataParams function for passing updates to the dataParams object
 */
export default function ExploreDisplayTabs({
  studyAccession, exploreInfo, setExploreInfo, exploreParams, updateExploreParams,
  clearExploreParams, exploreParamsWithDefaults, routerLocation
}) {
  const [, setRenderForcer] = useState({})
  const [dataCache] = useState(createCache())
  // tracks whether the view options controls are open or closed
  const [showViewOptionsControls, setShowViewOptionsControls] = useState(true)
  // whether the user is in lasso-select mode for selecting points for an annotation
  const [isCellSelecting, setIsCellSelecting] = useState(false)
  // a plotly points_selected event
  const [currentPointsSelected, setCurrentPointsSelected] = useState(null)

  // morpheus JSON data
  const [morpheusData, setMorpheusData] = useState(null)
  // Differential expression settings
  const hasPairwiseDe = getHasComparisonDe(exploreInfo, exploreParams, 'pairwise')

  const [, setShowDeGroupPicker] = useState(false)
  const [deGenes, setDeGenes] = useState(null)
  const [showDifferentialExpressionPanel, setShowDifferentialExpressionPanel] = useState(deGenes !== null)
  const [showUpstreamDifferentialExpressionPanel, setShowUpstreamDifferentialExpressionPanel] = useState(deGenes !== null)

  let initialPanel = 'options'
  if (showDifferentialExpressionPanel || showUpstreamDifferentialExpressionPanel) {
    initialPanel = 'differential-expression'
  }
  const [panelToShow, setPanelToShow] = useState(initialPanel)

  // Hash of trace label names to the number of points in that trace
  const [countsByLabel, setCountsByLabel] = useState(null)
  const showDifferentialExpressionTable = (showViewOptionsControls && deGenes !== null)
  const plotContainerClass = 'explore-plot-tab-content'

  const [cellFaceting, setCellFaceting] = useState(null)
  const [filteredCells, setFilteredCells] = useState(null)
  const [cellFilterCounts, setCellFilterCounts] = useState(null)
  const [cellFilteringSelection, setCellFilteringSelection] = useState(null)

  // flow/error handling for cell filtering
  const [clusterCanFilter, setClusterCanFilter] = useState(true)
  const [filterErrorText, setFilterErrorText] = useState(null)

  const {
    enabledTabs, disabledTabs, isGeneList, isGene, isMultiGene, hasIdeogramOutputs
  } = getEnabledTabs(exploreInfo, exploreParamsWithDefaults)

  // exploreParams object without genes specified, to pass to cluster comparison plots
  const referencePlotDataParams = _clone(exploreParams)
  referencePlotDataParams.genes = []

  /** helper function so that StudyGeneField doesn't have to see the full exploreParams object */
  function searchGenes(genes) {
    // also unset any selected gene lists or ideogram files
    const newParams = { genes, geneList: '', ideogramFileId: '' }
    if (genes.length < 2) {
      // and unset the consensus if there are no longer 2+ genes
      newParams.consensus = ''
    }
    updateExploreParams(newParams)
  }

  let shownTab = exploreParams.tab
  if (!enabledTabs.includes(shownTab)) {
    shownTab = enabledTabs[0]
  }
  let showRelatedGenesIdeogram = false
  let currentTaxon = null
  let searchedGene = null
  if (
    exploreInfo &&
    exploreInfo.taxonNames.length === 1 &&
    exploreParams.genes.length === 1 &&
    !isGeneList
  ) {
    showRelatedGenesIdeogram = true
    currentTaxon = exploreInfo.taxonNames[0]
    searchedGene = exploreParams.genes[0]
  }

  const isCorrelatedScatter = enabledTabs.includes('correlatedScatter')


  // If clustering or annotation changes, then update facets shown for cell filtering
  useEffect(() => {
    if (!exploreInfo) {return}
    if (exploreInfo.skipFetchFacets) {
      // The loadStudyData in ExploreView updates exploreParams _twice_ upon
      // loading the page.  To avoid doubling requests to the `/facets` API
      // endpoint, this special `skipFetchFacets` prop is set to true in the
      // 2nd upstream update.  This block _skips_ that 2nd volley of /facets
      // requests triggered by that pageload-time double state update
      // in loadStudyData.
      exploreInfo.skipFetchFacets = false
      return
    }
    const [newCluster, newAnnot] = getSelectedClusterAndAnnot(exploreInfo, exploreParams)
    const setterFunctions = [
      setCellFilteringSelection,
      setClusterCanFilter,
      setFilterErrorText,
      setCellFilterCounts,
      setCellFaceting
    ]
    const context = {
      exploreInfo,
      studyAccession,
      cellFilteringSelection
    }
    getCellFacetingData(newCluster, newAnnot, setterFunctions, context)
  }, [exploreParams?.cluster, exploreParams?.annotation])

  /** Update filtered cells to only those that match annotation group value filter selections */
  function updateFilteredCells(selection) {
    if (!cellFaceting) {return}
    if (!selection) {
      setFilteredCells(null)
      return
    }
    const cellsByFacet = cellFaceting.cellsByFacet
    const initFacets = cellFaceting.facets
    const filtersByFacet = cellFaceting.filtersByFacet
    const filterableCells = cellFaceting.filterableCells

    // Filter cells by selection (i.e., selected facets and filters)
    const [newFilteredCells, newFilterCounts] = filterCells(
      selection, cellsByFacet, initFacets, filtersByFacet, filterableCells, cellFaceting.rawFacets.facets
    )

    // Update UI
    setFilteredCells(newFilteredCells)
    setCellFilterCounts(newFilterCounts)
    setCellFilteringSelection(selection)
  }

  // Below line is worth keeping, but only uncomment to debug in development
  // window.SCP.updateFilteredCells = updateFilteredCells

  /** handler for when the user selects points in a plotly scatter graph */
  function plotPointsSelected(points) {
    log('select:scatter:cells')
    setCurrentPointsSelected(points)
  }
  /** Handle clicks on "View Options" toggler element */
  function toggleViewOptions() {
    setShowViewOptionsControls(!showViewOptionsControls)
  }

  /** toggle between the panels for DE, Facet Filtering and Default
   * needed at this level for choosing style for panel
  */
  function togglePanel(panelOption) {
    setPanelToShow(panelOption)
  }

  /** handles gene list selection */
  function updateGeneList(geneListName) {
    const geneListInfo = exploreInfo.geneLists.find(gl => gl.name === geneListName)
    if (!geneListInfo) {
      updateExploreParams({ geneList: '', heatmapRowCentering: '', heatmapFit: '' })
    } else {
      updateExploreParams({
        geneList: geneListName,
        heatmapRowCentering: '',
        heatmapFit: 'both',
        genes: []
      })
    }
  }

  /** if the user hasn't selected anything, and there are genelists to view, but no clusters
    * default to the first gene list */
  useEffect(() => {
    if ((exploreInfo && exploreInfo.annotationList.clusters.length === 0 &&
      exploreInfo.geneLists.length && !exploreParams.tab && !exploreParams.geneList)) {
      updateGeneList(exploreInfo.geneLists[0].name)
    }
  }, [exploreInfo?.geneLists])

  /** on window resize call setRenderForcer, which is just trivial state to ensure a re-render
   * ensuring that the plots get passed fresh dimensions */
  useResizeEffect(() => {
    setRenderForcer({})
  }, 300)

  /** Get widths for main (plots) and side (options, DE, or FF) panels, for current Explore state */
  function getPanelWidths() {
    let main
    let side
    if (showViewOptionsControls) {
      if (
        (deGenes !== null) ||
          (hasPairwiseDe && (showDifferentialExpressionPanel || showUpstreamDifferentialExpressionPanel))
      ) {
        // DE table is shown, or pairwise DE is available.  Least horizontal space for plots.
        main = 'col-md-9'
        side = 'col-md-3 right-panel'
      } else if (panelToShow === 'cell-filtering') {
<<<<<<< HEAD
        main = 'col-md-10'
        side = 'col-md-2 right-panel'
=======
        main = 'col-md-10-5'
        side = 'col-md-2-5'
>>>>>>> fd64b362
      } else {
        // Default state, when side panel is "Options" and not collapsed
        main = 'col-md-10'
        // only set options-bg if we're outside the DE UX

        side = panelToShow === 'options' ? 'col-md-2 options-bg right-panel' : 'col-md-2 right-panel'
      }
    } else {
      // When options panel is collapsed.  Maximize horizontal space for plots.
      main = 'col-md-12'
      side = 'hidden'
    }
    return { main, side }
  }

  return (
    <>
      {/* Render top content for Explore view, i.e. gene search box and plot tabs */}
      <div className="row position-forward">
        <div className="col-md-5">
          <div className="flexbox">
            <StudyGeneField genes={exploreParams.genes}
              searchGenes={searchGenes}
              allGenes={exploreInfo ? exploreInfo.uniqueGenes : []}
              isLoading={!exploreInfo}
              speciesList={exploreInfo ? exploreInfo.taxonNames : []}/>
            { // show if this is gene search || gene list
              (isGene || isGeneList || hasIdeogramOutputs) &&
                <OverlayTrigger placement="top" overlay={
                  <Tooltip id="back-to-cluster-view">{'Return to cluster view'}</Tooltip>
                }>
                  <button className="action fa-lg"
                    aria-label="Back arrow"
                    onClick={() => searchGenes([])}>
                    <FontAwesomeIcon icon={faArrowLeft}/>
                  </button>
                </OverlayTrigger>
            }
          </div>
        </div>
        <PlotTabs
          shownTab={shownTab}
          enabledTabs={enabledTabs}
          disabledTabs={disabledTabs}
          updateExploreParams={updateExploreParams}
        />
      </div>

      {/* Render plots for the given Explore view state */}
      <div className="row explore-tab-content">
        <div className={getPanelWidths().main}>
          <div className="explore-plot-tab-content row">
            { showRelatedGenesIdeogram &&
              <RelatedGenesIdeogram
                gene={searchedGene}
                taxon={currentTaxon}
                target={`.${plotContainerClass}`}
                genesInScope={exploreInfo.uniqueGenes}
                searchGenes={searchGenes}
                speciesList={exploreInfo.taxonNames}
              />
            }
            { enabledTabs.includes('annotatedScatter') &&
              <div className={shownTab === 'annotatedScatter' ? '' : 'hidden'}>
                <ScatterPlot
                  studyAccession={studyAccession}
                  {...exploreParamsWithDefaults}
                  isAnnotatedScatter={true}
                  dimensionProps={{
                    numColumns: 1,
                    numRows: exploreParamsWithDefaults?.spatialGroups.length ? 2 : 1,
                    showRelatedGenesIdeogram,
                    showViewOptionsControls
                  }}
                  isCellSelecting={isCellSelecting}
                  plotPointsSelected={plotPointsSelected}
                  countsByLabel={countsByLabel}
                  setCountsByLabel={setCountsByLabel}
                  updateExploreParams={updateExploreParams}
                />
              </div>
            }
            { enabledTabs.includes('correlatedScatter') &&
              <div className={shownTab === 'correlatedScatter' ? '' : 'hidden'}>
                <ScatterPlot
                  studyAccession={studyAccession}
                  {...exploreParamsWithDefaults}
                  isCorrelatedScatter={true}
                  dimensionProps={{
                    numColumns: 1,
                    numRows: 1
                  }}
                  isCellSelecting={isCellSelecting}
                  plotPointsSelected={plotPointsSelected}
                  countsByLabel={countsByLabel}
                  setCountsByLabel={setCountsByLabel}
                  updateExploreParams={updateExploreParams}
                />
              </div>
            }
            { enabledTabs.includes('scatter') &&
              <div className={shownTab === 'scatter' ? '' : 'hidden'}>
                <ScatterTab
                  {...{
                    studyAccession,
                    exploreParamsWithDefaults,
                    updateExploreParamsWithDefaults: updateExploreParams,
                    exploreInfo,
                    isGeneList,
                    isGene,
                    isMultiGene,
                    isCellSelecting,
                    isCorrelatedScatter,
                    plotPointsSelected,
                    showRelatedGenesIdeogram,
                    showViewOptionsControls,
                    showDifferentialExpressionTable,
                    scatterColor: exploreParamsWithDefaults.scatterColor,
                    countsByLabel,
                    setCountsByLabel,
                    dataCache,
                    filteredCells,
                    cellFilteringSelection
                  }}/>
              </div>
            }
            { enabledTabs.includes('distribution') &&
              <div className={shownTab === 'distribution' ? '' : 'hidden'}>
                <StudyViolinPlot
                  studyAccession={studyAccession}
                  updateDistributionPlot={distributionPlot => updateExploreParams({ distributionPlot }, false)}
                  dimensions={getPlotDimensions({
                    showRelatedGenesIdeogram, showViewOptionsControls, showDifferentialExpressionTable
                  })}
                  filteredCells={filteredCells}
                  {...exploreParams}/>
              </div>
            }
            { enabledTabs.includes('dotplot') &&
              <div className={shownTab === 'dotplot' ? '' : 'hidden'}>
                <DotPlot
                  studyAccession={studyAccession}
                  {... exploreParamsWithDefaults}
                  annotationValues={getAnnotationValues(
                     exploreParamsWithDefaults?.annotation,
                     exploreParamsWithDefaults?.annotationList?.annotations
                  )}
                  setMorpheusData={setMorpheusData}
                  dimensions={getPlotDimensions({ showViewOptionsControls, showDifferentialExpressionTable })}
                />
              </div>
            }
            { enabledTabs.includes('heatmap') &&
              <div className={shownTab === 'heatmap' ? '' : 'hidden'}>
                <Heatmap
                  studyAccession={studyAccession}
                  {... exploreParamsWithDefaults}
                  morpheusData={morpheusData}
                  dimensions={getPlotDimensions({ showViewOptionsControls, showDifferentialExpressionTable })}
                />
              </div>
            }
            { enabledTabs.includes('geneListHeatmap') &&
              <div className={shownTab === 'geneListHeatmap' ? '' : 'hidden'}>
                <GeneListHeatmap
                  studyAccession={studyAccession}
                  {... exploreParamsWithDefaults}
                  geneLists={exploreInfo.geneLists}
                  dimensions={getPlotDimensions({ showViewOptionsControls, showDifferentialExpressionTable })}
                />
              </div>
            }
            { enabledTabs.includes('genome') &&
              <div className={shownTab === 'genome' ? '' : 'hidden'}>
                <GenomeView
                  studyAccession={studyAccession}
                  bamFileName={exploreParams.bamFileName}
                  uniqueGenes={exploreInfo.uniqueGenes}
                  isVisible={shownTab === 'genome'}
                  updateExploreParams={updateExploreParams}
                />
              </div>
            }
            { enabledTabs.includes('infercnv-genome') &&
            <div className={shownTab === 'infercnv-genome' ? '' : 'hidden'}>
              <InferCNVIdeogram
                studyAccession={studyAccession}
                ideogramFileId={exploreParams?.ideogramFileId}
                inferCNVIdeogramFiles={exploreInfo.inferCNVIdeogramFiles}
                showViewOptionsControls={showViewOptionsControls}
              />
            </div>
            }
            { enabledTabs.includes('loading') &&
              <div className={shownTab === 'loading' ? '' : 'hidden'}>
                <LoadingSpinner testId="explore-spinner"/>
              </div>
            }
          </div>
        </div>
        { !showViewOptionsControls &&
              <button className={showDifferentialExpressionPanel ?
                'action view-options-toggle view-options-toggle-on' :
                'action view-options-toggle view-options-toggle-on minified-options'
              }
              onClick={toggleViewOptions}
              data-analytics-name="view-options-show">
                <FontAwesomeIcon className="fa-lg" icon={faEye}/>
              </button>
        }
        <div className={getPanelWidths().side}>
          <ExploreDisplayPanelManager
            studyAccession={studyAccession}
            exploreInfo={exploreInfo}
            setExploreInfo={setExploreInfo}
            exploreParams={exploreParams}
            updateExploreParams={updateExploreParams}
            clearExploreParams={clearExploreParams}
            exploreParamsWithDefaults={exploreParamsWithDefaults}
            routerLocation={routerLocation}
            searchGenes={searchGenes}
            countsByLabel={countsByLabel}
            setShowUpstreamDifferentialExpressionPanel={setShowUpstreamDifferentialExpressionPanel}
            showDifferentialExpressionPanel={showDifferentialExpressionPanel}
            setShowDifferentialExpressionPanel={setShowDifferentialExpressionPanel}
            showUpstreamDifferentialExpressionPanel={showUpstreamDifferentialExpressionPanel}
            togglePanel={togglePanel}
            shownTab={shownTab}
            setIsCellSelecting={setIsCellSelecting}
            currentPointsSelected={currentPointsSelected}
            isCellSelecting={isCellSelecting}
            deGenes={deGenes}
            setDeGenes={setDeGenes}
            setShowDeGroupPicker={setShowDeGroupPicker}
            cellFaceting={cellFaceting}
            cellFilteringSelection={cellFilteringSelection}
            cellFilterCounts={cellFilterCounts}
            clusterCanFilter={clusterCanFilter}
            filterErrorText ={filterErrorText}
            updateFilteredCells={updateFilteredCells}
            panelToShow={panelToShow}
            toggleViewOptions={toggleViewOptions}
          />
        </div>
      </div>
    </>
  )
}

/**
  * return an array of the tab names that should be shown, given the exploreParams and exploreInfo
  * (note that the export is for test availability -- this funtion is not intended to be used elsewhere
  */
export function getEnabledTabs(exploreInfo, exploreParams) {
  const isGeneList = !!exploreParams.geneList
  const numGenes = exploreParams?.genes?.length
  const isMultiGene = numGenes > 1
  const isGene = exploreParams?.genes?.length > 0
  const isConsensus = !!exploreParams.consensus
  const hasClusters = exploreInfo && exploreInfo.clusterGroupNames.length > 0
  const hasSpatialGroups = exploreParams.spatialGroups?.length > 0
  const hasGenomeFiles = exploreInfo && exploreInfo?.bamBundleList?.length > 0
  const hasIdeogramOutputs = !!exploreInfo?.inferCNVIdeogramFiles
  const isNumeric = exploreParams?.annotation?.type === 'numeric'

  let coreTabs = [
    'annotatedScatter', 'scatter',
    'distribution', 'correlatedScatter',
    'dotplot', 'heatmap'
  ]

  let enabledTabs = []

  if (isGeneList) {
    enabledTabs = ['geneListHeatmap']
  } else if (isGene) {
    if (isMultiGene) {
      if (isConsensus) {
        coreTabs = coreTabs.filter(tab => tab !== 'correlatedScatter') // omit for consensus
        if (isNumeric) {
          enabledTabs = ['annotatedScatter', 'dotplot', 'heatmap']
        } else {
          enabledTabs = ['scatter', 'distribution', 'dotplot']
          coreTabs = coreTabs.filter(tab => tab !== 'heatmap') // omit for consensus
        }
      } else if (hasSpatialGroups) {
        enabledTabs = ['scatter', 'dotplot', 'heatmap']
      } else {
        enabledTabs = ['dotplot', 'heatmap']
        if (numGenes === 2) {
          enabledTabs = ['correlatedScatter', 'dotplot', 'heatmap']
        }
      }
    } else if (isNumeric) {
      enabledTabs = ['annotatedScatter', 'scatter']
    } else {
      enabledTabs = ['scatter', 'distribution']
    }
  } else if (hasClusters) {
    enabledTabs = ['scatter']
  }
  if (hasGenomeFiles) {
    enabledTabs.push('genome')
  }
  if (hasIdeogramOutputs) {
    enabledTabs.push('infercnv-genome')
  }

  let disabledTabs = coreTabs.filter(tab => {
    return (
      !enabledTabs.includes(tab) && // Omit any enabled tabs
      !(!isNumeric && tab === 'annotatedScatter') // Omit "Annotated scatter" for group annotations
    )
  })

  if (!exploreInfo) {
    enabledTabs = ['loading']
    disabledTabs = []
  }

  return { enabledTabs, disabledTabs, isGeneList, isGene, isMultiGene, hasIdeogramOutputs }
}<|MERGE_RESOLUTION|>--- conflicted
+++ resolved
@@ -345,13 +345,8 @@
         main = 'col-md-9'
         side = 'col-md-3 right-panel'
       } else if (panelToShow === 'cell-filtering') {
-<<<<<<< HEAD
-        main = 'col-md-10'
-        side = 'col-md-2 right-panel'
-=======
         main = 'col-md-10-5'
-        side = 'col-md-2-5'
->>>>>>> fd64b362
+        side = 'col-md-2-5 right-panel'
       } else {
         // Default state, when side panel is "Options" and not collapsed
         main = 'col-md-10'
