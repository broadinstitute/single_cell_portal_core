import React, { useState, useEffect } from 'react'
import _clone from 'lodash/clone'
import { FontAwesomeIcon } from '@fortawesome/react-fontawesome'
import { faLink, faArrowLeft, faCog, faTimes, faUndo } from '@fortawesome/free-solid-svg-icons'

import StudyGeneField from './StudyGeneField'
import ClusterSelector from '~/components/visualization/controls/ClusterSelector'
import AnnotationSelector from '~/components/visualization/controls/AnnotationSelector'
import SubsampleSelector from '~/components/visualization/controls/SubsampleSelector'
import { ExploreConsensusSelector } from '~/components/visualization/controls/ConsensusSelector'
import SpatialSelector from '~/components/visualization/controls/SpatialSelector'
import CreateAnnotation from '~/components/visualization/controls/CreateAnnotation'
import PlotDisplayControls from '~/components/visualization/PlotDisplayControls'
import GeneListSelector from '~/components/visualization/controls/GeneListSelector'
import InferCNVIdeogramSelector from '~/components/visualization/controls/InferCNVIdeogramSelector'
import { createCache } from './plot-data-cache'
import ScatterTab from './ScatterTab'
import PlotUtils from '~/lib/plot'
const getPlotDimensions = PlotUtils.getPlotDimensions
import ScatterPlot from '~/components/visualization/ScatterPlot'
import StudyViolinPlot from '~/components/visualization/StudyViolinPlot'
import DotPlot from '~/components/visualization/DotPlot'
import Heatmap from '~/components/visualization/Heatmap'
import GeneListHeatmap from '~/components/visualization/GeneListHeatmap'
import GenomeView from './GenomeView'
import { getAnnotationValues, getShownAnnotation, getDefaultSpatialGroupsForCluster } from '~/lib/cluster-utils'
import RelatedGenesIdeogram from '~/components/visualization/RelatedGenesIdeogram'
import InferCNVIdeogram from '~/components/visualization/InferCNVIdeogram'
import useResizeEffect from '~/hooks/useResizeEffect'
import LoadingSpinner from '~/lib/LoadingSpinner'
import { log } from '~/lib/metrics-api'
import { getFeatureFlagsWithDefaults } from '~/providers/UserProvider'
import DifferentialExpressionPanel, { DifferentialExpressionPanelHeader } from './DifferentialExpressionPanel'
import OverlayTrigger from 'react-bootstrap/lib/OverlayTrigger'
import Tooltip from 'react-bootstrap/lib/Tooltip'
import DifferentialExpressionModal from '~/components/explore/DifferentialExpressionModal'
<<<<<<< HEAD
import PlotTabs from './PlotTabs'
=======

const tabList = [
  { key: 'loading', label: 'Loading...' },
  { key: 'scatter', label: 'Scatter' },
  { key: 'annotatedScatter', label: 'Annotated scatter' },
  { key: 'correlatedScatter', label: 'Correlation' },
  { key: 'distribution', label: 'Distribution' },
  { key: 'dotplot', label: 'Dot plot' },
  { key: 'heatmap', label: 'Heatmap' },
  { key: 'geneListHeatmap', label: 'Precomputed heatmap' },
  { key: 'spatial', label: 'Spatial' },
  { key: 'genome', label: 'Genome' },
  { key: 'infercnv-genome', label: 'Genome (inferCNV)' }
]

const disabledTooltips = {
  'scatter': { numToSearch: '1', isMulti: false },
  'distribution': { numToSearch: '1', isMulti: false },
  'correlatedScatter': { numToSearch: '2', isMulti: true },
  'dotplot': { numToSearch: '2 or more', isMulti: true },
  'heatmap': { numToSearch: '2 or more', isMulti: true }
}
>>>>>>> 6cf1c217

/** Determine if currently selected cluster has differential expression outputs available */
function getClusterHasDe(exploreInfo, exploreParams) {
  const flags = getFeatureFlagsWithDefaults()
  if (!flags?.differential_expression_frontend || !exploreInfo) {return false}
  let clusterHasDe = false
  const annotList = exploreInfo.annotationList
  let selectedCluster
  if (exploreParams?.cluster) {
    selectedCluster = exploreParams.cluster
  } else {
    selectedCluster = annotList.default_cluster
  }

  clusterHasDe = exploreInfo.differentialExpression.some(deItem => {
    return (
      deItem.cluster_name === selectedCluster
    )
  })

  return clusterHasDe
}

/** Return list of annotations that have differential expression enabled */
function getAnnotationsWithDE(exploreInfo) {
  if (!exploreInfo) {return false}

  let annotsWithDe = []

  annotsWithDe = exploreInfo.differentialExpression.filter(deItem => {
    return deItem
  }).map(annot => {
    return {
      cluster_name: annot.cluster_name,
      name: annot.annotation_name,
      scope: annot.annotation_scope,
      type: 'group'
    }
  })

  const clustersWithDe = Array.from(new Set(annotsWithDe.map(a => a.cluster_name)))

  return {
    clusters: clustersWithDe,
    annotations: annotsWithDe,
    subsample_thresholds: exploreInfo.annotationList.subsample_thresholds
  }
}

/** Determine if currently selected annotation has differential expression outputs available */
function getAnnotHasDe(exploreInfo, exploreParams) {
  const flags = getFeatureFlagsWithDefaults()
  if (!flags?.differential_expression_frontend || !exploreInfo) {
    // set isDifferentialExpressionEnabled to false as user cannot see DE results, even if present for annotation
    if (window.SCP) {
      window.SCP.isDifferentialExpressionEnabled = false
    }
    return false
  }

  let annotHasDe = false
  const annotList = exploreInfo.annotationList
  let selectedCluster
  let selectedAnnot
  if (exploreParams?.cluster) {
    selectedCluster = exploreParams.cluster
    selectedAnnot = exploreParams.annotation
  } else {
    selectedCluster = annotList.default_cluster
    selectedAnnot = annotList.default_annotation
  }

  annotHasDe = exploreInfo.differentialExpression.some(deItem => {
    return (
      deItem.cluster_name === selectedCluster &&
      deItem.annotation_name === selectedAnnot.name &&
      deItem.annotation_scope === selectedAnnot.scope
    )
  })

  return annotHasDe
}

/**
 * Renders gene search box, plot tabs, plots, and options panel
 *
 * We want to mount all components that are enabled, so they can fetch their data and persist
 * even when they are not currently in view. We don't want to mount non-enabled components
 * as their display doesn't make sense with the current dataParams, and so they will
 * need to re-render on dataParams change anyway
 *
 * @param {String} studyAccession  the study accession to visualize
 * @param {Object} exploreInfo  the object returned from a call to api/v1/studies/{study}/visualization/explore
 * @param {Object} dataParams  object with cluster, annotation, and other viewing properties specified.
 * @param { Function } updateDataParams function for passing updates to the dataParams object
 */
export default function ExploreDisplayTabs({
  studyAccession, exploreInfo, setExploreInfo, exploreParams, updateExploreParams,
  clearExploreParams, exploreParamsWithDefaults, routerLocation
}) {
  const [, setRenderForcer] = useState({})
  const [dataCache] = useState(createCache())
  // tracks whether the view options controls are open or closed
  const [showViewOptionsControls, setShowViewOptionsControls] = useState(true)
  // whether the user is in lasso-select mode for selecting points for an annotation
  const [isCellSelecting, setIsCellSelecting] = useState(false)
  // a plotly points_selected event
  const [currentPointsSelected, setCurrentPointsSelected] = useState(null)

  // Differential expression settings
  const flags = getFeatureFlagsWithDefaults()
  const studyHasDe = flags?.differential_expression_frontend && exploreInfo?.differentialExpression.length > 0
  const annotHasDe = getAnnotHasDe(exploreInfo, exploreParams)
  const clusterHasDe = getClusterHasDe(exploreInfo, exploreParams)

  const [, setShowDeGroupPicker] = useState(false)
  const [deGenes, setDeGenes] = useState(null)
  const [deGroup, setDeGroup] = useState(null)
  const [showDifferentialExpressionPanel, setShowDifferentialExpressionPanel] = useState(deGenes !== null)
  const [showUpstreamDifferentialExpressionPanel, setShowUpstreamDifferentialExpressionPanel] = useState(deGenes !== null)

  // Hash of trace label names to the number of points in that trace
  const [countsByLabel, setCountsByLabel] = useState(null)

  const showDifferentialExpressionTable = (
    showViewOptionsControls &&
    deGenes !== null
  )

  const plotContainerClass = 'explore-plot-tab-content'

  const {
    enabledTabs, disabledTabs, isGeneList, isGene, isMultiGene, hasIdeogramOutputs
  } = getEnabledTabs(exploreInfo, exploreParamsWithDefaults)

  // exploreParams object without genes specified, to pass to cluster comparison plots
  const referencePlotDataParams = _clone(exploreParams)
  referencePlotDataParams.genes = []

  /** helper function so that StudyGeneField doesn't have to see the full exploreParams object */
  function searchGenes(genes) {
    // also unset any selected gene lists or ideogram files
    const newParams = { genes, geneList: '', ideogramFileId: '' }
    if (genes.length < 2) {
      // and unset the consensus if there are no longer 2+ genes
      newParams.consensus = ''
    }
    updateExploreParams(newParams)
  }

  let shownTab = exploreParams.tab
  if (!enabledTabs.includes(shownTab)) {
    shownTab = enabledTabs[0]
  }
  let showRelatedGenesIdeogram = false
  let currentTaxon = null
  let searchedGene = null
  if (
    exploreInfo &&
    exploreInfo.taxonNames.length === 1 &&
    exploreParams.genes.length === 1 &&
    !isGeneList
  ) {
    showRelatedGenesIdeogram = true
    currentTaxon = exploreInfo.taxonNames[0]
    searchedGene = exploreParams.genes[0]
  }

  const isCorrelatedScatter = enabledTabs.includes('correlatedScatter')

  const annotationList = exploreInfo ? exploreInfo.annotationList : null
  // hide the cluster controls if we're on a genome tab, or if there aren't clusters to choose
  const showClusterControls = !['genome', 'infercnv-genome', 'geneListHeatmap'].includes(shownTab) &&
                                annotationList?.clusters?.length

  let hasSpatialGroups = false
  if (exploreInfo) {
    hasSpatialGroups = exploreInfo.spatialGroups.length > 0
  }

  const shownAnnotation = getShownAnnotation(exploreParamsWithDefaults.annotation, annotationList)

  /** in the event a component takes an action which updates the list of annotations available
    * e.g. by creating a user annotation, this updates the list */
  function setAnnotationList(newAnnotationList) {
    const newExploreInfo = Object.assign({}, exploreInfo, { annotationList: newAnnotationList })
    setExploreInfo(newExploreInfo)
  }

  /** copies the url to the clipboard */
  function copyLink(routerLocation) {
    navigator.clipboard.writeText(routerLocation.href)
  }

  /** handler for when the user selects points in a plotly scatter graph */
  function plotPointsSelected(points) {
    log('select:scatter:cells')
    setCurrentPointsSelected(points)
  }

  /** Handle clicks on "View Options" toggler element */
  function toggleViewOptions() {
    setShowViewOptionsControls(!showViewOptionsControls)
  }

  /** handles cluster selection to also populate the default spatial groups */
  function updateClusterParams(newParams) {
    if (newParams.cluster && !newParams.spatialGroups) {
      newParams.spatialGroups = getDefaultSpatialGroupsForCluster(newParams.cluster, exploreInfo.spatialGroups)
      dataCache.clear()
    }

    // if the user updates any cluster params, store all of them in the URL so we don't end up with
    // broken urls in the event of a default cluster/annotation changes
    // also, unset any gene lists as we're about to re-render the explore tab and having gene list selected will show
    // the wrong tabs
    const updateParams = { geneList: '', ideogramFileId: '' }

    const clusterParamNames = ['cluster', 'annotation', 'subsample', 'spatialGroups']
    clusterParamNames.forEach(param => {
      updateParams[param] = param in newParams ? newParams[param] : exploreParamsWithDefaults[param]
    })
    // if a user switches to a numeric annotation, change the tab to annotated scatter (SCP-3833)
    if (newParams.annotation?.type === 'numeric' &&
      exploreParamsWithDefaults.genes.length &&
      exploreParamsWithDefaults.annotation?.type !== 'numeric'
    ) {
      updateParams.tab = 'annotatedScatter'
    }
    // if the user changes annotation, unset hiddenTraces
    if (newParams.annotation && newParams.annotation.name !== exploreParams.annotation.name) {
      updateParams.hiddenTraces = []
    }

    updateExploreParams(updateParams)
  }

  /** handles gene list selection */
  function updateGeneList(geneListName) {
    const geneListInfo = exploreInfo.geneLists.find(gl => gl.name === geneListName)
    if (!geneListInfo) {
      updateExploreParams({ geneList: '', heatmapRowCentering: '', heatmapFit: '' })
    } else {
      updateExploreParams({
        geneList: geneListName,
        heatmapRowCentering: '',
        heatmapFit: 'both',
        genes: []
      })
    }
  }

  /** handles updating inferCNV/ideogram selection */
  function updateInferCNVIdeogramFile(annotationFile) {
    updateExploreParams({ ideogramFileId: annotationFile, tab: 'infercnv-genome' })
  }

  /** if the user hasn't selected anything, and there are genelists to view, but no clusters
    * default to the first gene list */
  useEffect(() => {
    if ((exploreInfo && exploreInfo.annotationList.clusters.length === 0 &&
      exploreInfo.geneLists.length && !exploreParams.tab && !exploreParams.geneList)) {
      updateGeneList(exploreInfo.geneLists[0].name)
    }
  }, [exploreInfo?.geneLists])

  /** on window resize call setRenderForcer, which is just trivial state to ensure a re-render
   * ensuring that the plots get passed fresh dimensions */
  useResizeEffect(() => {
    setRenderForcer({})
  }, 300)

  /** Get widths for main (plots) and side (options or DE) panels, for current Explore state */
  function getPanelWidths() {
    let main
    let side
    if (showViewOptionsControls) {
      if (showDifferentialExpressionTable) {
        // DE table is shown.  Least horizontal space for plots.
        main = 'col-md-9'
        side = 'col-md-3'
      } else {
        // Default state, when side panel is "Options" and not collapsed
        main = 'col-md-10'
        side = 'col-md-2'
      }
    } else {
      // When options panel is collapsed.  Maximize horizontal space for plots.
      main = 'col-md-12'
      side = 'hidden'
    }
    return { main, side }
  }

  // Determine if the flag show_explore_tab_ux_updates is toggled to show explore tab UX updates
  const isNewExploreUX = getFeatureFlagsWithDefaults()?.show_explore_tab_ux_updates

  return (
    <>

      {/* Render top content for Explore view, i.e. gene search box and plot tabs */}
      <div className="row">
        <div className="col-md-5">
          <div className="flexbox">
            <StudyGeneField genes={exploreParams.genes}
              searchGenes={searchGenes}
              allGenes={exploreInfo ? exploreInfo.uniqueGenes : []}
              isLoading={!exploreInfo}
              speciesList={exploreInfo ? exploreInfo.taxonNames : []}/>
            { // show if this is gene search || gene list
              (isGene || isGeneList || hasIdeogramOutputs) &&
                <OverlayTrigger placement="top" overlay={
                  <Tooltip id="back-to-cluster-view">{'Return to cluster view'}</Tooltip>
                }>
                  <button className="action fa-lg"
                    aria-label="Back arrow"
                    onClick={() => searchGenes([])}>
                    <FontAwesomeIcon icon={faArrowLeft}/>
                  </button>
                </OverlayTrigger>
            }
          </div>
        </div>
        <PlotTabs
          shownTab={shownTab}
          enabledTabs={enabledTabs}
          disabledTabs={disabledTabs}
          updateExploreParams={updateExploreParams}
          isNewExploreUX={isNewExploreUX}
        />
      </div>

      {/* Render plots for the given Explore view state */}
      <div className="row explore-tab-content">
        <div className={getPanelWidths().main}>
          <div className="explore-plot-tab-content row">
            { showRelatedGenesIdeogram &&
              <RelatedGenesIdeogram
                gene={searchedGene}
                taxon={currentTaxon}
                target={`.${plotContainerClass}`}
                genesInScope={exploreInfo.uniqueGenes}
                searchGenes={searchGenes}
                speciesList={exploreInfo.taxonNames}
              />
            }
            { !showViewOptionsControls &&
              <button className="action view-options-toggle view-options-toggle-on"
                onClick={toggleViewOptions}
                data-analytics-name="view-options-show">
                OPTIONS <FontAwesomeIcon className="fa-lg" icon={faCog}/>
              </button>
            }
            { enabledTabs.includes('annotatedScatter') &&
              <div className={shownTab === 'annotatedScatter' ? '' : 'hidden'}>
                <ScatterPlot
                  studyAccession={studyAccession}
                  {...exploreParamsWithDefaults}
                  isAnnotatedScatter={true}
                  dimensionProps={{
                    numColumns: 1,
                    numRows: exploreParamsWithDefaults?.spatialGroups.length ? 2 : 1,
                    showRelatedGenesIdeogram,
                    showViewOptionsControls
                  }}
                  isCellSelecting={isCellSelecting}
                  plotPointsSelected={plotPointsSelected}
                  countsByLabel={countsByLabel}
                  setCountsByLabel={setCountsByLabel}
                />
              </div>
            }
            { enabledTabs.includes('correlatedScatter') &&
              <div className={shownTab === 'correlatedScatter' ? '' : 'hidden'}>
                <ScatterPlot
                  studyAccession={studyAccession}
                  {...exploreParamsWithDefaults}
                  isCorrelatedScatter={true}
                  dimensionProps={{
                    numColumns: 1,
                    numRows: 1
                  }}
                  isCellSelecting={isCellSelecting}
                  plotPointsSelected={plotPointsSelected}
                  countsByLabel={countsByLabel}
                  setCountsByLabel={setCountsByLabel}
                />
              </div>
            }
            { enabledTabs.includes('scatter') &&
              <div className={shownTab === 'scatter' ? '' : 'hidden'}>
                <ScatterTab
                  {...{
                    studyAccession,
                    exploreParamsWithDefaults,
                    updateExploreParamsWithDefaults: updateExploreParams,
                    exploreInfo,
                    isGeneList,
                    isGene,
                    isMultiGene,
                    isCellSelecting,
                    isCorrelatedScatter,
                    plotPointsSelected,
                    showRelatedGenesIdeogram,
                    showViewOptionsControls,
                    showDifferentialExpressionTable,
                    scatterColor: exploreParamsWithDefaults.scatterColor,
                    countsByLabel,
                    setCountsByLabel,
                    dataCache
                  }}/>
              </div>
            }
            { enabledTabs.includes('distribution') &&
              <div className={shownTab === 'distribution' ? '' : 'hidden'}>
                <StudyViolinPlot
                  studyAccession={studyAccession}
                  updateDistributionPlot={distributionPlot => updateExploreParams({ distributionPlot }, false)}
                  dimensions={getPlotDimensions({
                    showRelatedGenesIdeogram, showViewOptionsControls, showDifferentialExpressionTable
                  })}
                  {...exploreParams}/>
              </div>
            }
            { enabledTabs.includes('dotplot') &&
              <div className={shownTab === 'dotplot' ? '' : 'hidden'}>
                <DotPlot
                  studyAccession={studyAccession}
                  {... exploreParamsWithDefaults}
                  annotationValues={getAnnotationValues(
                     exploreParamsWithDefaults?.annotation,
                     exploreParamsWithDefaults?.annotationList?.annotations
                  )}
                  dimensions={getPlotDimensions({ showViewOptionsControls, showDifferentialExpressionTable })}
                />
              </div>
            }
            { enabledTabs.includes('heatmap') &&
              <div className={shownTab === 'heatmap' ? '' : 'hidden'}>
                <Heatmap
                  studyAccession={studyAccession}
                  {... exploreParamsWithDefaults}
                  dimensions={getPlotDimensions({ showViewOptionsControls, showDifferentialExpressionTable })}
                />
              </div>
            }
            { enabledTabs.includes('geneListHeatmap') &&
              <div className={shownTab === 'geneListHeatmap' ? '' : 'hidden'}>
                <GeneListHeatmap
                  studyAccession={studyAccession}
                  {... exploreParamsWithDefaults}
                  geneLists={exploreInfo.geneLists}
                  dimensions={getPlotDimensions({ showViewOptionsControls, showDifferentialExpressionTable })}
                />
              </div>
            }
            { enabledTabs.includes('genome') &&
              <div className={shownTab === 'genome' ? '' : 'hidden'}>
                <GenomeView
                  studyAccession={studyAccession}
                  bamFileName={exploreParams.bamFileName}
                  uniqueGenes={exploreInfo.uniqueGenes}
                  isVisible={shownTab === 'genome'}
                  updateExploreParams={updateExploreParams}
                />
              </div>
            }
            { enabledTabs.includes('infercnv-genome') &&
            <div className={shownTab === 'infercnv-genome' ? '' : 'hidden'}>
              <InferCNVIdeogram
                studyAccession={studyAccession}
                ideogramFileId={exploreParams?.ideogramFileId}
                inferCNVIdeogramFiles={exploreInfo.inferCNVIdeogramFiles}
                showViewOptionsControls={showViewOptionsControls}
              />
            </div>
            }
            { enabledTabs.includes('loading') &&
              <div className={shownTab === 'loading' ? '' : 'hidden'}>
                <LoadingSpinner testId="explore-spinner"/>
              </div>
            }
          </div>
        </div>

        {/* Render "Options" panel at right of page */}
        <div className={getPanelWidths().side}>
          <div className="view-options-toggle">
            {!showDifferentialExpressionPanel && !showUpstreamDifferentialExpressionPanel &&
              <>
                <FontAwesomeIcon className="fa-lg" icon={faCog}/> OPTIONS
                <button className="action"
                  onClick={toggleViewOptions}
                  title="Hide options"
                  data-analytics-name="view-options-hide">
                  <FontAwesomeIcon className="fa-lg" icon={faTimes}/>
                </button>
              </>
            }
            {(showDifferentialExpressionPanel || showUpstreamDifferentialExpressionPanel) &&
              <DifferentialExpressionPanelHeader
                setDeGenes={setDeGenes}
                setDeGroup={setDeGroup}
                setShowDifferentialExpressionPanel={setShowDifferentialExpressionPanel}
                setShowUpstreamDifferentialExpressionPanel={setShowUpstreamDifferentialExpressionPanel}
                isUpstream={showUpstreamDifferentialExpressionPanel}
                cluster={exploreParamsWithDefaults.cluster}
                annotation={shownAnnotation}
              />
            }
          </div>

          {!showDifferentialExpressionPanel && !showUpstreamDifferentialExpressionPanel &&
          <>
            <div>
              <div className={showClusterControls ? '' : 'hidden'}>
                <ClusterSelector
                  annotationList={annotationList}
                  cluster={exploreParamsWithDefaults.cluster}
                  annotation={exploreParamsWithDefaults.annotation}
                  updateClusterParams={updateClusterParams}
                  spatialGroups={exploreInfo ? exploreInfo.spatialGroups : []}/>
                {hasSpatialGroups &&
                <SpatialSelector allSpatialGroups={exploreInfo.spatialGroups}
                  spatialGroups={exploreParamsWithDefaults.spatialGroups}
                  updateSpatialGroups={spatialGroups => updateClusterParams({ spatialGroups })}/>
                }
                <AnnotationSelector
                  annotationList={annotationList}
                  cluster={exploreParamsWithDefaults.cluster}
                  shownAnnotation={shownAnnotation}
                  updateClusterParams={updateClusterParams}/>
                { shownTab === 'scatter' && <CreateAnnotation
                  isSelecting={isCellSelecting}
                  setIsSelecting={setIsCellSelecting}
                  annotationList={exploreInfo ? exploreInfo.annotationList : null}
                  currentPointsSelected={currentPointsSelected}
                  cluster={exploreParamsWithDefaults.cluster}
                  annotation={exploreParamsWithDefaults.annotation}
                  subsample={exploreParamsWithDefaults.subsample}
                  updateClusterParams={updateClusterParams}
                  setAnnotationList={setAnnotationList}
                  studyAccession={studyAccession}/>
                }
                {studyHasDe &&
                <>
                  <div className="row de-modal-row-wrapper">
                    <div className="col-xs-12 de-modal-row">
                      <button
                        className=
                          {`btn btn-primary differential-expression${annotHasDe ? '' : '-nondefault'}`}
                        onClick={() => {
                          if (annotHasDe) {
                            setShowDifferentialExpressionPanel(true)
                            setShowDeGroupPicker(true)
                          } else if (studyHasDe) {
                            setShowUpstreamDifferentialExpressionPanel(true)
                          }
                        }}
                      >Differential expression</button>
                      <DifferentialExpressionModal />
                    </div>

                  </div>
                </>
                }
                <SubsampleSelector
                  annotationList={annotationList}
                  cluster={exploreParamsWithDefaults.cluster}
                  subsample={exploreParamsWithDefaults.subsample}
                  updateClusterParams={updateClusterParams}/>
              </div>
              { exploreInfo?.geneLists?.length > 0 &&
              <GeneListSelector
                geneList={exploreParamsWithDefaults.geneList}
                studyGeneLists={exploreInfo.geneLists}
                selectLabel={exploreInfo.precomputedHeatmapLabel ?? undefined}
                updateGeneList={updateGeneList}/>
              }
              { exploreParams.genes.length > 1 && !['genome', 'infercnv-genome'].includes(shownTab) &&
              <ExploreConsensusSelector
                consensus={exploreParamsWithDefaults.consensus}
                updateConsensus={consensus => updateExploreParams({ consensus })}/>
              }
              { !!exploreInfo?.inferCNVIdeogramFiles &&
                <InferCNVIdeogramSelector
                  inferCNVIdeogramFile={exploreParamsWithDefaults.ideogramFileId}
                  studyInferCNVIdeogramFiles={exploreInfo.inferCNVIdeogramFiles}
                  updateInferCNVIdeogramFile={updateInferCNVIdeogramFile}
                />
              }
            </div>
            <PlotDisplayControls
              shownTab={shownTab}
              exploreParams={exploreParamsWithDefaults}
              updateExploreParams={updateExploreParams}
              allGenes={exploreInfo ? exploreInfo.uniqueGenes : []}/>
            <button className="action"
              onClick={clearExploreParams}
              title="Reset all view options"
              data-analytics-name="explore-view-options-reset">
              <FontAwesomeIcon icon={faUndo}/> Reset view
            </button>
            <button onClick={() => copyLink(routerLocation)}
              className="action"
              data-toggle="tooltip"
              title="Copy a link to this visualization to the clipboard">
              <FontAwesomeIcon icon={faLink}/> Get link
            </button>
          </>
          }
          {showDifferentialExpressionPanel && countsByLabel && annotHasDe &&
          <>
            <DifferentialExpressionPanel
              deGroup={deGroup}
              deGenes={deGenes}
              searchGenes={searchGenes}
              exploreParamsWithDefaults={exploreParamsWithDefaults}
              exploreInfo={exploreInfo}
              clusterName={exploreParamsWithDefaults.cluster}
              annotation={shownAnnotation}
              setShowDeGroupPicker={setShowDeGroupPicker}
              setDeGenes={setDeGenes}
              setDeGroup={setDeGroup}
              countsByLabel={countsByLabel}
            />
          </>
          }
          {showUpstreamDifferentialExpressionPanel &&
          <>
            {!clusterHasDe &&
            <>
              <ClusterSelector
                annotationList={getAnnotationsWithDE(exploreInfo)}
                cluster={''}
                annotation={''}
                updateClusterParams={updateClusterParams}
                hasSelection={false}
                spatialGroups={exploreInfo ? exploreInfo.spatialGroups : []}/>
            </>
            }
            {clusterHasDe &&
              <AnnotationSelector
                annotationList={getAnnotationsWithDE(exploreInfo)}
                cluster={exploreParamsWithDefaults.cluster}
                shownAnnotation={shownAnnotation}
                updateClusterParams={updateClusterParams}
                hasSelection={false}
                setShowDifferentialExpressionPanel={setShowDifferentialExpressionPanel}
                setShowUpstreamDifferentialExpressionPanel={setShowUpstreamDifferentialExpressionPanel}
              />
            }
          </>
          }
        </div>
      </div>
    </>
  )
}

/**
  * return an array of the tab names that should be shown, given the exploreParams and exploreInfo
  * (note that the export is for test availability -- this funtion is not intended to be used elsewhere
  */
export function getEnabledTabs(exploreInfo, exploreParams) {
  const isGeneList = !!exploreParams.geneList
  const numGenes = exploreParams?.genes?.length
  const isMultiGene = numGenes > 1
  const isGene = exploreParams?.genes?.length > 0
  const isConsensus = !!exploreParams.consensus
  const hasClusters = exploreInfo && exploreInfo.clusterGroupNames.length > 0
  const hasSpatialGroups = exploreParams.spatialGroups?.length > 0
  const hasGenomeFiles = exploreInfo && exploreInfo?.bamBundleList?.length > 0
  const hasIdeogramOutputs = !!exploreInfo?.inferCNVIdeogramFiles
  const isNumeric = exploreParams?.annotation?.type === 'numeric'

  let coreTabs = [
    'annotatedScatter', 'scatter',
    'distribution', 'correlatedScatter',
    'dotplot', 'heatmap'
  ]

  let enabledTabs = []

  if (isGeneList) {
    enabledTabs = ['geneListHeatmap']
  } else if (isGene) {
    if (isMultiGene) {
      if (isConsensus) {
        coreTabs = coreTabs.filter(tab => tab !== 'correlatedScatter') // omit for consensus
        if (isNumeric) {
          enabledTabs = ['annotatedScatter', 'dotplot', 'heatmap']
        } else {
          enabledTabs = ['scatter', 'distribution', 'dotplot']
          coreTabs = coreTabs.filter(tab => tab !== 'heatmap') // omit for consensus
        }
      } else if (hasSpatialGroups) {
        enabledTabs = ['scatter', 'dotplot', 'heatmap']
      } else {
        enabledTabs = ['dotplot', 'heatmap']
        if (numGenes === 2) {
          enabledTabs = ['correlatedScatter', 'dotplot', 'heatmap']
        }
      }
    } else if (isNumeric) {
      enabledTabs = ['annotatedScatter', 'scatter']
    } else {
      enabledTabs = ['scatter', 'distribution']
    }
  } else if (hasClusters) {
    enabledTabs = ['scatter']
  }
  if (hasGenomeFiles) {
    enabledTabs.push('genome')
  }
  if (hasIdeogramOutputs) {
    enabledTabs.push('infercnv-genome')
  }

  let disabledTabs = coreTabs.filter(tab => {
    return (
      !enabledTabs.includes(tab) && // Omit any enabled tabs
      !(!isNumeric && tab === 'annotatedScatter') // Omit "Annotated scatter" for group annotations
    )
  })

  if (!exploreInfo) {
    enabledTabs = ['loading']
    disabledTabs = []
  }

  return { enabledTabs, disabledTabs, isGeneList, isGene, isMultiGene, hasIdeogramOutputs }
}<|MERGE_RESOLUTION|>--- conflicted
+++ resolved
@@ -34,32 +34,7 @@
 import OverlayTrigger from 'react-bootstrap/lib/OverlayTrigger'
 import Tooltip from 'react-bootstrap/lib/Tooltip'
 import DifferentialExpressionModal from '~/components/explore/DifferentialExpressionModal'
-<<<<<<< HEAD
 import PlotTabs from './PlotTabs'
-=======
-
-const tabList = [
-  { key: 'loading', label: 'Loading...' },
-  { key: 'scatter', label: 'Scatter' },
-  { key: 'annotatedScatter', label: 'Annotated scatter' },
-  { key: 'correlatedScatter', label: 'Correlation' },
-  { key: 'distribution', label: 'Distribution' },
-  { key: 'dotplot', label: 'Dot plot' },
-  { key: 'heatmap', label: 'Heatmap' },
-  { key: 'geneListHeatmap', label: 'Precomputed heatmap' },
-  { key: 'spatial', label: 'Spatial' },
-  { key: 'genome', label: 'Genome' },
-  { key: 'infercnv-genome', label: 'Genome (inferCNV)' }
-]
-
-const disabledTooltips = {
-  'scatter': { numToSearch: '1', isMulti: false },
-  'distribution': { numToSearch: '1', isMulti: false },
-  'correlatedScatter': { numToSearch: '2', isMulti: true },
-  'dotplot': { numToSearch: '2 or more', isMulti: true },
-  'heatmap': { numToSearch: '2 or more', isMulti: true }
-}
->>>>>>> 6cf1c217
 
 /** Determine if currently selected cluster has differential expression outputs available */
 function getClusterHasDe(exploreInfo, exploreParams) {
