import React, { useState, useEffect } from 'react'
import _clone from 'lodash/clone'
import { FontAwesomeIcon } from '@fortawesome/react-fontawesome'
import { faLink, faEye, faTimes, faUndo } from '@fortawesome/free-solid-svg-icons'
import LoadingSpinner from '~/lib/LoadingSpinner'

import ClusterSelector from '~/components/visualization/controls/ClusterSelector'
import AnnotationSelector from '~/components/visualization/controls/AnnotationSelector'
import SubsampleSelector from '~/components/visualization/controls/SubsampleSelector'
import { ExploreConsensusSelector } from '~/components/visualization/controls/ConsensusSelector'
import SpatialSelector from '~/components/visualization/controls/SpatialSelector'
import CreateAnnotation from '~/components/visualization/controls/CreateAnnotation'
import PlotDisplayControls from '~/components/visualization/PlotDisplayControls'
import GeneListSelector from '~/components/visualization/controls/GeneListSelector'
import InferCNVIdeogramSelector from '~/components/visualization/controls/InferCNVIdeogramSelector'
import { createCache } from './plot-data-cache'
import { getShownAnnotation, getDefaultSpatialGroupsForCluster } from '~/lib/cluster-utils'
import useResizeEffect from '~/hooks/useResizeEffect'
import { getFeatureFlagsWithDefaults } from '~/providers/UserProvider'
import DifferentialExpressionPanel, { DifferentialExpressionPanelHeader } from './DifferentialExpressionPanel'
import DifferentialExpressionModal from '~/components/explore/DifferentialExpressionModal'
import FacetFilteringModal from '~/components/explore/FacetFilteringModal'
import { FacetFilterPanel, FacetFilterPanelHeader } from './FacetFilterPanel'

/** Get the selected clustering and annotation, or their defaults */
function getSelectedClusterAndAnnot(exploreInfo, exploreParams) {
  const annotList = exploreInfo.annotationList
  let selectedCluster
  let selectedAnnot
  if (exploreParams?.cluster) {
    selectedCluster = exploreParams.cluster
    selectedAnnot = exploreParams.annotation
  } else {
    selectedCluster = annotList.default_cluster
    selectedAnnot = annotList.default_annotation
  }

  return [selectedCluster, selectedAnnot]
}

/** Determine if currently selected cluster has differential expression outputs available */
function getClusterHasDe(exploreInfo, exploreParams) {
  const flags = getFeatureFlagsWithDefaults()
  if (!flags?.differential_expression_frontend || !exploreInfo) {return false}
  let clusterHasDe = false
  const selectedCluster = getSelectedClusterAndAnnot(exploreInfo, exploreParams)[0]

  clusterHasDe = exploreInfo.differentialExpression.some(deItem => {
    return (
      deItem.cluster_name === selectedCluster
    )
  })

  return clusterHasDe
}

/** Determine if current annotation has one-vs-rest or pairwise DE */
function getHasComparisonDe(exploreInfo, exploreParams, comparison) {
  const flags = getFeatureFlagsWithDefaults()
  if (!flags?.differential_expression_frontend || !exploreInfo) {return false}

  const [selectedCluster, selectedAnnot] = getSelectedClusterAndAnnot(exploreInfo, exploreParams)

  const hasComparisonDe = exploreInfo.differentialExpression.some(deItem => {
    return (
      deItem.cluster_name === selectedCluster &&
      deItem.annotation_name === selectedAnnot.name &&
      deItem.annotation_scope === selectedAnnot.scope &&
      deItem.select_options[comparison].length > 0
    )
  })

  return hasComparisonDe
}

/** Return list of annotations that have differential expression enabled */
function getAnnotationsWithDE(exploreInfo) {
  if (!exploreInfo) {return false}

  let annotsWithDe = []

  annotsWithDe = exploreInfo.differentialExpression.filter(deItem => {
    return deItem
  }).map(annot => {
    return {
      cluster_name: annot.cluster_name,
      name: annot.annotation_name,
      scope: annot.annotation_scope,
      type: 'group'
    }
  })

  const clustersWithDe = Array.from(new Set(annotsWithDe.map(a => a.cluster_name)))

  return {
    clusters: clustersWithDe,
    annotations: annotsWithDe,
    subsample_thresholds: exploreInfo.annotationList.subsample_thresholds
  }
}


/** Determine if current annotation has differential expression results available */
function getAnnotHasDe(exploreInfo, exploreParams) {
  const flags = getFeatureFlagsWithDefaults()
  if (!flags?.differential_expression_frontend || !exploreInfo) {
    // set isDifferentialExpressionEnabled to false as user cannot see DE results, even if present for annotation
    if (window.SCP) {
      window.SCP.isDifferentialExpressionEnabled = false
    }
    return false
  }

  let annotHasDe = false
  const [selectedCluster, selectedAnnot] = getSelectedClusterAndAnnot(exploreInfo, exploreParams)

  annotHasDe = exploreInfo.differentialExpression.some(deItem => {
    return (
      deItem.cluster_name === selectedCluster &&
      deItem.annotation_name === selectedAnnot.name &&
      deItem.annotation_scope === selectedAnnot.scope
    )
  })

  return annotHasDe
}

/**
 * Determine if current annotation has differential expression results that are user-generated.
 *
 * DE results have two dimensions:
 * - Comparison type: either "one-vs-rest" or "pairwise"
 * - Source: "author-computed" "or SCP-computed"
 *
 * Author-computed DE is also often called "precomputed" or "user-uploaded" or "study-owner-generated"
 * or "custom".  Whereas SCP-generated DE is computed only for cell-type-like annotations and only as
 * one-vs-rest comparisons, user-generated DE can be more comprehensive -- it can be available for
 * any annotation, and as one-vs-rest and/or pairwise comparisons.
 */
function getIsAuthorDe(exploreInfo, exploreParams) {
  const flags = getFeatureFlagsWithDefaults()
  if (!flags?.differential_expression_frontend || !exploreInfo) {
    return false
  }

  const [selectedCluster, selectedAnnot] = getSelectedClusterAndAnnot(exploreInfo, exploreParams)

  const deItem = exploreInfo.differentialExpression.find(deItem => {
    return (
      deItem.cluster_name === selectedCluster &&
      deItem.annotation_name === selectedAnnot.name &&
      deItem.annotation_scope === selectedAnnot.scope
    )
  })

  const isAuthorDe = deItem?.select_options.is_author_de

  return isAuthorDe
}

/**
 * Manages the right panel section of the explore view of a study. We have three options for the right side
 * panel with different controls to adjust the plots: Options (or default), Differential Expression, and
 * Facet Filtering (currently in progress)
 *
 * This manager will return the correct content and header for the appropriate panel to display.
 *
 *  */
export default function ExploreDisplayPanelManager({
  studyAccession, exploreInfo, setExploreInfo, exploreParams, updateExploreParams, clearExploreParams,
  exploreParamsWithDefaults, routerLocation, searchGenes, countsByLabel, setShowUpstreamDifferentialExpressionPanel,
  setShowDifferentialExpressionPanel, showUpstreamDifferentialExpressionPanel, togglePanel, shownTab,
  showDifferentialExpressionPanel, setIsCellSelecting, currentPointsSelected, isCellSelecting, deGenes,
  setDeGenes, setShowDeGroupPicker, cellFaceting, setCellFaceting, clusterCanFilter, filterErrorText,
  updateFilteredCells, panelToShow, toggleViewOptions
}) {
  const [, setRenderForcer] = useState({})
  const [dataCache] = useState(createCache())

  const [deGroupB, setDeGroupB] = useState(null)
  const [deGroup, setDeGroup] = useState(null)

  const showFiltering = getFeatureFlagsWithDefaults()?.show_cell_facet_filtering

  // Differential expression settings
  const flags = getFeatureFlagsWithDefaults()
  // `differential_expression_frontend` enables exemptions if study owners don't want DE
  const studyHasDe = flags?.differential_expression_frontend && exploreInfo?.differentialExpression.length > 0
  const annotHasDe = getAnnotHasDe(exploreInfo, exploreParams)
  const clusterHasDe = getClusterHasDe(exploreInfo, exploreParams)
  const hasOneVsRestDe = getHasComparisonDe(exploreInfo, exploreParams, 'one_vs_rest')
  const hasPairwiseDe = getHasComparisonDe(exploreInfo, exploreParams, 'pairwise')
  const isAuthorDe = getIsAuthorDe(exploreInfo, exploreParams)

  // exploreParams object without genes specified, to pass to cluster comparison plots
  const referencePlotDataParams = _clone(exploreParams)

  referencePlotDataParams.genes = []

  const annotationList = exploreInfo ? exploreInfo.annotationList : null
  // hide the cluster controls if we're on a genome tab, or if there aren't clusters to choose
  const showClusterControls = !['genome', 'infercnv-genome', 'geneListHeatmap'].includes(shownTab) &&
                                annotationList?.clusters?.length

  let hasSpatialGroups = false
  if (exploreInfo) {
    hasSpatialGroups = exploreInfo.spatialGroups.length > 0
  }

  const shownAnnotation = getShownAnnotation(exploreParamsWithDefaults.annotation, annotationList)

  const isSubsampled = exploreParamsWithDefaults.subsample !== 'all'
  let cellFilteringTooltipAttrs = {}
  if (isSubsampled) {
    cellFilteringTooltipAttrs = {
      'data-toggle': 'tooltip',
      'data-original-title': 'Clicking will remove subsampling; plots might be noticeably slower.'
    }
  }

  /** Toggle cell filtering panel, and remove subsampling if needed */
  function toggleCellFilterPanel() {
    if (isSubsampled) {
      updateClusterParams({ subsample: 'All Cells' })
      document.querySelector('.tooltip.fade.top.in').remove()
    }
    togglePanel('CFF')
  }

  /** in the event a component takes an action which updates the list of annotations available
    * e.g. by creating a user annotation, this updates the list */
  function setAnnotationList(newAnnotationList) {
    const newExploreInfo = Object.assign({}, exploreInfo, { annotationList: newAnnotationList })
    setExploreInfo(newExploreInfo)
  }

  /** copies the url to the clipboard */
  function copyLink(routerLocation) {
    navigator.clipboard.writeText(routerLocation.href)
  }

  /** handles cluster selection to also populate the default spatial groups */
  function updateClusterParams(newParams) {
    if (newParams.cluster && !newParams.spatialGroups) {
      newParams.spatialGroups = getDefaultSpatialGroupsForCluster(newParams.cluster, exploreInfo.spatialGroups)
      dataCache.clear()
    }

    // if the user updates any cluster params, store all of them in the URL so we don't end up with
    // broken urls in the event of a default cluster/annotation changes
    // also, unset any gene lists as we're about to re-render the explore tab and having gene list selected will show
    // the wrong tabs
    const updateParams = { geneList: '', ideogramFileId: '' }

    const clusterParamNames = ['cluster', 'annotation', 'subsample', 'spatialGroups']
    clusterParamNames.forEach(param => {
      updateParams[param] = param in newParams ? newParams[param] : exploreParamsWithDefaults[param]
    })
    // if a user switches to a numeric annotation, change the tab to annotated scatter (SCP-3833)
    if (newParams.annotation?.type === 'numeric' &&
      exploreParamsWithDefaults.genes?.length &&
      exploreParamsWithDefaults.annotation?.type !== 'numeric'
    ) {
      updateParams.tab = 'annotatedScatter'
    }
    // if the user changes annotation, unset hiddenTraces
    if (newParams.annotation && newParams.annotation.name !== exploreParams.annotation.name) {
      updateParams.hiddenTraces = []
    }

    updateExploreParams(updateParams)
  }

  /** handles gene list selection */
  function updateGeneList(geneListName) {
    const geneListInfo = exploreInfo.geneLists.find(gl => gl.name === geneListName)
    if (!geneListInfo) {
      updateExploreParams({ geneList: '', heatmapRowCentering: '', heatmapFit: '' })
    } else {
      updateExploreParams({
        geneList: geneListName,
        heatmapRowCentering: '',
        heatmapFit: 'both',
        genes: []
      })
    }
  }

  /** handles updating inferCNV/ideogram selection */
  function updateInferCNVIdeogramFile(annotationFile) {
    updateExploreParams({ ideogramFileId: annotationFile, tab: 'infercnv-genome' })
  }

  /** if the user hasn't selected anything, and there are genelists to view, but no clusters
    * default to the first gene list */
  useEffect(() => {
    if ((exploreInfo && exploreInfo.annotationList.clusters.length === 0 &&
      exploreInfo.geneLists.length && !exploreParams.tab && !exploreParams.geneList)) {
      updateGeneList(exploreInfo.geneLists[0].name)
    }
  }, [exploreInfo?.geneLists])

  /** on window resize call setRenderForcer, which is just trivial state to ensure a re-render
   * ensuring that the plots get passed fresh dimensions */
  useResizeEffect(() => {
    setRenderForcer({})
  }, 300)

  return (
    <>
      <div>
        {/* Render "Options" panel at right of page */}
        <div className="view-options-toggle">
          {panelToShow === 'default' &&
              <>
                <FontAwesomeIcon className="fa-lg" icon={faEye}/> <span className="options-label">OPTIONS</span>
                <button className={`action ${showDifferentialExpressionPanel ? '' : 'action-with-bg'}`}
                  onClick={toggleViewOptions}
                  title="Hide options"
                  data-analytics-name="view-options-hide">
                  <FontAwesomeIcon className="fa-lg" icon={faTimes}/>
                </button>
              </>
          }
          {showFiltering && panelToShow === 'CFF' && <FacetFilterPanelHeader
            togglePanel={togglePanel}
            setShowDifferentialExpressionPanel={setShowDifferentialExpressionPanel}
            setShowUpstreamDifferentialExpressionPanel={setShowUpstreamDifferentialExpressionPanel}
            isUpstream={showUpstreamDifferentialExpressionPanel}
            cluster={exploreParamsWithDefaults.cluster}
            annotation={shownAnnotation}
            setDeGroupB={setDeGroupB}
            isAuthorDe={isAuthorDe}
            updateFilteredCells={updateFilteredCells}
            deGenes={deGenes}></FacetFilterPanelHeader>}
          {panelToShow === 'DE' &&
              <DifferentialExpressionPanelHeader
                setDeGenes={setDeGenes}
                setDeGroup={setDeGroup}
                setShowDifferentialExpressionPanel={setShowDifferentialExpressionPanel}
                setShowUpstreamDifferentialExpressionPanel={setShowUpstreamDifferentialExpressionPanel}
                isUpstream={showUpstreamDifferentialExpressionPanel}
                cluster={exploreParamsWithDefaults.cluster}
                annotation={shownAnnotation}
                setDeGroupB={setDeGroupB}
                isAuthorDe={isAuthorDe}
                deGenes={deGenes}
                togglePanel={togglePanel}
              />
          }
        </div>
        {panelToShow === 'default' &&
          <>
            <div>
              <div className={showClusterControls ? '' : 'hidden'}>
                <ClusterSelector
                  annotationList={annotationList}
                  cluster={exploreParamsWithDefaults.cluster}
                  annotation={exploreParamsWithDefaults.annotation}
                  updateClusterParams={updateClusterParams}
                  spatialGroups={exploreInfo ? exploreInfo.spatialGroups : []}/>
                {hasSpatialGroups &&
                <SpatialSelector allSpatialGroups={exploreInfo.spatialGroups}
                  spatialGroups={exploreParamsWithDefaults.spatialGroups}
                  updateSpatialGroups={spatialGroups => updateClusterParams({ spatialGroups })}/>
                }
                <AnnotationSelector
                  annotationList={annotationList}
                  cluster={exploreParamsWithDefaults.cluster}
                  shownAnnotation={shownAnnotation}
                  updateClusterParams={updateClusterParams}/>
                { shownTab === 'scatter' && <CreateAnnotation
                  isSelecting={isCellSelecting}
                  setIsSelecting={setIsCellSelecting}
                  annotationList={exploreInfo ? exploreInfo.annotationList : null}
                  currentPointsSelected={currentPointsSelected}
                  cluster={exploreParamsWithDefaults.cluster}
                  annotation={exploreParamsWithDefaults.annotation}
                  subsample={exploreParamsWithDefaults.subsample}
                  updateClusterParams={updateClusterParams}
                  setAnnotationList={setAnnotationList}
                  studyAccession={studyAccession}/>
                }
                {studyHasDe &&
                <>
                  <div className="row de-modal-row-wrapper">
                    <div className="col-xs-12 de-modal-row">
                      <button
                        className=
                          {`btn btn-primary differential-expression${annotHasDe ? '' : '-nondefault'}`}
                        onClick={() => {
                          if (annotHasDe) {
                            setShowDifferentialExpressionPanel(true)
                            setShowDeGroupPicker(true)
                            togglePanel('DE')
                          } else if (studyHasDe) {
                            setShowUpstreamDifferentialExpressionPanel(true)
                            togglePanel('DE')
                          }
                        }}
                      >Differential expression</button>
                      <DifferentialExpressionModal />
                    </div>
                  </div>
                </>
                }
<<<<<<< HEAD
                { getFeatureFlagsWithDefaults()?.show_cell_facet_filtering && clusterCanFilter &&
=======
                { showFiltering &&
>>>>>>> 369358f5
                  <>
                    <div className="row">
                      <div className="col-xs-12 cff-button_style">
                        <button
                          disabled={!cellFaceting}
                          className={`btn btn-primary`}
                          data-testid="cell-filtering-button"
                          {...cellFilteringTooltipAttrs}
                          onClick={() => toggleCellFilterPanel()}
                        >Cell filtering</button>
                        {!cellFaceting && <LoadingSpinner className="fa-lg"/>}
                        {cellFaceting && <FacetFilteringModal />}
                      </div>
                    </div>
                  </>
                }
                { getFeatureFlagsWithDefaults()?.show_cell_facet_filtering && !clusterCanFilter &&
                  <>
                    <div className="row">
                      <div className="col-xs-12 cff-button_style">
                        <button
                          disabled="disabled"
                          className={`btn btn-primary`}
                          data-testid="cell facet filtering button"
                          data-toggle="tooltip"
                          data-original-title={`Cell filtering cannot be displayed for this selection: ${filterErrorText}.`}
                        >Filtering unavailable</button>
                      </div>
                    </div>
                  </>
                }
                <SubsampleSelector
                  annotationList={annotationList}
                  cluster={exploreParamsWithDefaults.cluster}
                  subsample={exploreParamsWithDefaults.subsample}
                  updateClusterParams={updateClusterParams}/>
              </div>
              { exploreInfo?.geneLists?.length > 0 &&
              <GeneListSelector
                geneList={exploreParamsWithDefaults.geneList}
                studyGeneLists={exploreInfo.geneLists}
                selectLabel={exploreInfo.precomputedHeatmapLabel ?? undefined}
                updateGeneList={updateGeneList}/>
              }
              { exploreParams.genes?.length > 1 && !['genome', 'infercnv-genome'].includes(shownTab) &&
              <ExploreConsensusSelector
                consensus={exploreParamsWithDefaults.consensus}
                updateConsensus={consensus => updateExploreParams({ consensus })}/>
              }
              { !!exploreInfo?.inferCNVIdeogramFiles &&
                <InferCNVIdeogramSelector
                  inferCNVIdeogramFile={exploreParamsWithDefaults.ideogramFileId}
                  studyInferCNVIdeogramFiles={exploreInfo.inferCNVIdeogramFiles}
                  updateInferCNVIdeogramFile={updateInferCNVIdeogramFile}
                />
              }
            </div>
            <PlotDisplayControls
              shownTab={shownTab}
              exploreParams={exploreParamsWithDefaults}
              updateExploreParams={updateExploreParams}
              allGenes={exploreInfo ? exploreInfo.uniqueGenes : []}/>
            <button className="action action-with-bg margin-extra-right"
              onClick={clearExploreParams}
              title="Reset all view options"
              data-analytics-name="explore-view-options-reset">
              <FontAwesomeIcon icon={faUndo}/> Reset view
            </button>
            <button onClick={() => copyLink(routerLocation)}
              className="action action-with-bg"
              data-toggle="tooltip"
              title="Copy a link to this visualization to the clipboard">
              <FontAwesomeIcon icon={faLink}/> Get link
            </button>
          </>
        }
<<<<<<< HEAD
        {getFeatureFlagsWithDefaults()?.show_cell_facet_filtering && panelToShow === 'CFF' && clusterCanFilter &&
          <FacetFilterPanel
            annotationList={annotationList}
            cluster={exploreParamsWithDefaults.cluster}
            shownAnnotation={shownAnnotation}
            updateClusterParams={updateClusterParams}
            cellFaceting={cellFaceting}
            updateFilteredCells={updateFilteredCells}
            exploreParams={exploreParams}
            exploreInfo={exploreInfo}
            studyAccession={studyAccession}>
=======
        {showFiltering && panelToShow === 'CFF' && <FacetFilterPanel
          annotationList={annotationList}
          cluster={exploreParamsWithDefaults.cluster}
          shownAnnotation={shownAnnotation}
          updateClusterParams={updateClusterParams}
          cellFaceting={cellFaceting}
          updateFilteredCells={updateFilteredCells}
          exploreParams={exploreParams}
          exploreInfo={exploreInfo}
          studyAccession={studyAccession}
          setCellFaceting={setCellFaceting}>
>>>>>>> 369358f5
        </FacetFilterPanel>}
        {panelToShow === 'DE' && countsByLabel && annotHasDe &&
          <>
            <DifferentialExpressionPanel
              deGroup={deGroup}
              deGenes={deGenes}
              searchGenes={searchGenes}
              exploreParamsWithDefaults={exploreParamsWithDefaults}
              exploreInfo={exploreInfo}
              clusterName={exploreParamsWithDefaults.cluster}
              annotation={shownAnnotation}
              setShowDeGroupPicker={setShowDeGroupPicker}
              setDeGenes={setDeGenes}
              setDeGroup={setDeGroup}
              hasOneVsRestDe={hasOneVsRestDe}
              hasPairwiseDe={hasPairwiseDe}
              isAuthorDe={isAuthorDe}
              deGroupB={deGroupB}
              setDeGroupB={setDeGroupB}
              countsByLabel={countsByLabel}
              togglePanel={togglePanel}
            />
          </>
        }
        {showUpstreamDifferentialExpressionPanel &&
          <>
            {!clusterHasDe &&
            <>
              <ClusterSelector
                annotationList={getAnnotationsWithDE(exploreInfo)}
                cluster={''}
                annotation={''}
                updateClusterParams={updateClusterParams}
                hasSelection={false}
                spatialGroups={exploreInfo ? exploreInfo.spatialGroups : []}/>
            </>
            }
            {clusterHasDe &&
              <AnnotationSelector
                annotationList={getAnnotationsWithDE(exploreInfo)}
                cluster={exploreParamsWithDefaults.cluster}
                shownAnnotation={shownAnnotation}
                updateClusterParams={updateClusterParams}
                hasSelection={false}
                setShowDifferentialExpressionPanel={setShowDifferentialExpressionPanel}
                setShowUpstreamDifferentialExpressionPanel={setShowUpstreamDifferentialExpressionPanel}
              />
            }
          </>
        }
      </div>
    </>
  )
}<|MERGE_RESOLUTION|>--- conflicted
+++ resolved
@@ -404,11 +404,8 @@
                   </div>
                 </>
                 }
-<<<<<<< HEAD
-                { getFeatureFlagsWithDefaults()?.show_cell_facet_filtering && clusterCanFilter &&
-=======
-                { showFiltering &&
->>>>>>> 369358f5
+                { showFiltering && clusterCanFilter &&
+
                   <>
                     <div className="row">
                       <div className="col-xs-12 cff-button_style">
@@ -485,20 +482,7 @@
             </button>
           </>
         }
-<<<<<<< HEAD
-        {getFeatureFlagsWithDefaults()?.show_cell_facet_filtering && panelToShow === 'CFF' && clusterCanFilter &&
-          <FacetFilterPanel
-            annotationList={annotationList}
-            cluster={exploreParamsWithDefaults.cluster}
-            shownAnnotation={shownAnnotation}
-            updateClusterParams={updateClusterParams}
-            cellFaceting={cellFaceting}
-            updateFilteredCells={updateFilteredCells}
-            exploreParams={exploreParams}
-            exploreInfo={exploreInfo}
-            studyAccession={studyAccession}>
-=======
-        {showFiltering && panelToShow === 'CFF' && <FacetFilterPanel
+        {showFiltering && panelToShow === 'CFF' && clusterCanFilter && <FacetFilterPanel
           annotationList={annotationList}
           cluster={exploreParamsWithDefaults.cluster}
           shownAnnotation={shownAnnotation}
@@ -509,7 +493,6 @@
           exploreInfo={exploreInfo}
           studyAccession={studyAccession}
           setCellFaceting={setCellFaceting}>
->>>>>>> 369358f5
         </FacetFilterPanel>}
         {panelToShow === 'DE' && countsByLabel && annotHasDe &&
           <>
