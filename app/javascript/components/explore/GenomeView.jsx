import React, { useEffect, useState } from 'react'
import igv from '@single-cell-portal/igv'
import _uniqueId from 'lodash/uniqueId'

import LoadingSpinner from '~/lib/LoadingSpinner'
import { log } from '~/lib/metrics-api'
import { fetchTrackInfo } from '~/lib/scp-api'
import { updateTrack } from '~/lib/igv-utils'
import { withErrorBoundary } from '~/lib/ErrorBoundary'
import { getReadOnlyToken, userHasTerraProfile } from '~/providers/UserProvider'
import { profileWarning } from '~/lib/study-overview/terra-profile-warning'

/** Component for displaying IGV for any BAM/BAI files provided with the study */
function GenomeView({
  studyAccession, trackFileName, uniqueGenes, isVisible, queriedGenes, updateExploreParams
}) {
  const [isLoading, setIsLoading] = useState(false)
  const [trackFileList, setTrackFileList] = useState(null)
  const [igvInitializedFiles, setIgvInitializedFiles] = useState('')
  const [igvContainerId] = useState(_uniqueId('study-igv-'))
  const [showProfileWarning, setShowProfileWarning] = useState(false)

  useEffect(() => {
    // Get the track file names and urls from the server.
    setIsLoading(true)
    fetchTrackInfo(studyAccession).then(result => {
      setTrackFileList(result)
      setIsLoading(false)
    })
  }, [studyAccession])

  // create a concatenated string with the files to be rendered, so react can detect changes to it
  let fileListString = ''
  if (trackFileList) {
    fileListString = trackFileList.tracks.map(file => file.url).join(',')
  }

  // re-render IGV any time the listing of trackFiles changes
  useEffect(() => {
    if (trackFileList && trackFileList.tracks.length && isVisible) {
      // show profile warning from non-existent token due to incomplete Terra registration
      if (!userHasTerraProfile()) {
        setShowProfileWarning(true)
      }

      let listToShow = trackFileList.tracks
      if (trackFileName) {
        // if the user has specified a particular file name (likely because they are coming from the study download tab)
        // then limit the list of files to show to just that one
        listToShow = listToShow.filter(file => file.name === trackFileName)
      }
      const fileNamesToShow = listToShow.map(file => file.name).join(',')
      // we only want to render igv when this tab is visible (igv can't draw itself to hidden panels)
      // but we don't want to rerender every time the user toggles.
      // So we track what the last files are that we initialized
      // IGV with, and only rerender if they are different.
      if (igvInitializedFiles !== fileNamesToShow) {
        initializeIgv(igvContainerId, listToShow, trackFileList.gtfFiles, uniqueGenes, queriedGenes)
      }
      setIgvInitializedFiles(fileNamesToShow)
    }
  }, [fileListString, trackFileName, isVisible])

  // Search gene in IGV upon searching gene in Explore
  useEffect(() => {
    if (window.igvBrowser) {
      const genomeId = trackFileList.tracks[0].genomeAssembly
      getDefaultLocus(queriedGenes, uniqueGenes, genomeId)
      window.igvBrowser.search(queriedGenes[0])
    }
  }, [queriedGenes.join(',')])

  /** handle clicks on the download 'browse in genome' buttons
   * This should get refactored when/if we migrate the other study-overview tabs to react
  */
  useEffect(() => {
    if (window.$) {
      $(document).on('click', '.track-browse-genome', e => {
        $('#study-visualize-nav > a').click()
        const selectedTrack = $(e.target).attr('data-filename')
        updateExploreParams({ trackFileName: selectedTrack, tab: 'genome' })
      })
      $(document).on('click', '#study-visualize-nav > a', () => {
      // IGV doesn't handle rendering to hidden divs. So for edge cases where this renders but is not shown
      // (e.g. someone is viewing the genome tab, then navigates to summary tab, then reloads the page)
      // we trigger a resize event so that IGV will know to redraw itself
        if (isVisible) {
          window.dispatchEvent(new Event('resize'))
        }
      })
      return () => {
        $(document).off('click', '.track-browse-genome')
      }
    }
  }, [])

  /** show the full list of files, rather than the specific selected one */
  function showAllFiles() {
    updateExploreParams({ trackFileName: '' })
  }

  return <div>
    { isLoading &&
      <LoadingSpinner testId="genome-view-loading-icon"/>
    }
    <div>
      <div id={igvContainerId} style={{ marginBottom: '20px' }}></div>
    </div>
    { trackFileName && trackFileList?.tracks?.length > 1 &&
      <a className="action" onClick={showAllFiles}>See all sequence files for this study</a>
    }
    { showProfileWarning && profileWarning }
  </div>
}

const SafeGenomeView = withErrorBoundary(GenomeView)
export default SafeGenomeView

/** Get unfiltered genomic features on current chromosome */
function getOriginalChrFeatures(trackIndex, igvBrowser) {
  const chr = igvBrowser.referenceFrameList[0].chr

  if (
    typeof window.originalFeatures === 'undefined' ||
    chr in window.originalFeatures === false
  ) {
    window.originalFeatures = igvBrowser.trackViews[trackIndex].track.featureSource.featureCache.allFeatures
  }

  const originalChrFeatures = window.originalFeatures[chr]

  return originalChrFeatures
}

/** Determine if feature is in genomic frame */
function getIsFeatureInFrame(feature, igvBrowser) {
  const frame = igvBrowser.referenceFrameList[0]

  const isFeatureInFrame = (
    // Contained:
    // Frame:     --------
    // Feature:     ----
    (feature.start >= frame.start && feature.end <= frame.end) ||

    // Overlaps start
    // Frame:     --------
    // Feature:  ----
    (feature.start <= frame.start && feature.end >= frame.start) ||

    // Overlaps end
    // Frame:     --------
    // Feature:         ----
    (feature.start <= frame.end && feature.end >= frame.end) ||

    // Spans
    // Frame:     --------
    // Feature: ------------
    (feature.start <= frame.start && feature.end >= frame.end)
  )

  return isFeatureInFrame
}

// /**
//    * TODO: Consider maturing this filtering by "score", which is a
//    * dimension that is _not_ an annotation yet is still often applicable
//    * for all genomic features in a BED file.
//    *
//    * Context, demo:
//    * https://github.com/broadinstitute/single_cell_portal_core/pull/2021
//    */
// function filterByScore(scoreSelection) {
//   const trackIndex = 4 // Track index
//   const igvBrowser = window.igvBrowser

//   const originalChrFeatures = getOriginalChrFeatures(trackIndex, igvBrowser)

//   if (!scoreSelection) {
//     scoreSelection = new Set(2)
//   }
//   // const inputs = document.querySelectorAll('.filters input')
//   // inputs.forEach(input => {
//   //   if (input.checked) {
//   //     selection[input.value] = 1
//   //   }
//   // })

//   const filteredFeatures = originalChrFeatures.filter(feature => scoreSelection.has(feature.score))

//   updateTrack(trackIndex, filteredFeatures, igv, igvBrowser)
// }

/** Filter genomic features */
export function filterIgvFeatures(filteredCellNames, retryAttempt=0) {
  const igvBrowser = window.igvBrowser
  if (!igvBrowser.tracks) {return}
  const trackIndex = igvBrowser.tracks.findIndex(
    track => track.config?.dataType === 'atac-fragment'
  )

  const originalChrFeatures = getOriginalChrFeatures(trackIndex, igvBrowser)

  if (typeof originalChrFeatures === 'undefined') {
    if (retryAttempt < 20) { // Poll RAM every 250 ms, up to 20 times (~5 s)
      setTimeout(() => {
        filterIgvFeatures(filteredCellNames, retryAttempt++)
      }, 250)
    }
    return
  }
  const filteredFeatures = originalChrFeatures.filter(
    feature => filteredCellNames.has(feature.name) && getIsFeatureInFrame(feature, igvBrowser)
  )

  updateTrack(trackIndex, filteredFeatures, igv, igvBrowser)
}

// Uncomment to ease debugging
// window.SCP.filterByScore = filterByScore
// window.SCP.filterIgvFeatures = filterIgvFeatures

/**
 * Get tracks for selected TSV (e.g. BAM, BED) files, to show genomic features
 */
function getTracks(tsvAndIndexFiles, dataType) {
  const tsvTracks = []

  for (let i = 0; i < tsvAndIndexFiles.length; i++) {
    let tsvTrack = tsvAndIndexFiles[i]

    tsvTrack.oauthToken = getReadOnlyToken()
    tsvTrack.label = tsvTrack.name
    tsvTrack.indexURL = decodeURIComponent(tsvTrack.indexUrl)
    tsvTrack.url = decodeURIComponent(tsvTrack.url)
    tsvTrack.visibilityWindow = 1_000_000 // 1 Mbp
    if (dataType && dataType === 'atac-fragment') {
      const atacProps = {
        displayMode: 'SQUISHED',
        colorBy: 'score',
        height: 300,

        // "Score" in scATAC-seq BED files is more accurately "read count".
        //
        // Per Pipeline Development team, multiple reads per fragment per
        // barcode can occur due to technical factors like PCR duplicates,
        // sequencing errors, or low complexity regions.
        //
        // So this colors features in a sequential scale from a neutral grey
        // ("score": 1) to bright red ("score": 5/6).
        //
        // More context:
        // https://broadinstitute.slack.com/archives/CESEYJW9W/p1717148489885659?thread_ts=1717099893.194269&cid=CESEYJW9W
        //
        // Per 2024-06-05, it might be worth giving users finer-grained control
        // over the color table for their sequence file tracks.
        colorTable: {
          '1': '#AAA',
          '2': '#C88',
          '3': '#C66',
          '4': '#E44',
          '5': '#E44',
          '6': '#E44'
        },

        // "dataType" is an SCP-custom IGV track attribute, which lets us
        // distinguish between various kinds of BED file.
        //
        // TODO: Add an "ATAC fragment?" checkbox in "Sequence file" upload to
        // distinguish this type of BED from default (generic) BEDs.
        dataType: 'atac-fragment'
      }
      tsvTrack = Object.assign(tsvTrack, atacProps)
    }

    tsvTracks.push(tsvTrack)
  }

  return tsvTracks
}

/**
 * Gets the track of genes and transcripts from the genome's BED file
 */
function getGenesTrack(gtfFiles, genome, genesTrackName) {
  // gtfFiles assigned in _genome.html.erb
  const gtfFile = gtfFiles[genome].genome_annotations

  // SCP encodes these URLs, but IGV does too.  This avoids double-encoding.
  gtfFile.url = decodeURIComponent(gtfFile.url)
  gtfFile.indexUrl = decodeURIComponent(gtfFile.indexUrl)

  const genesTrack = {
    name: genesTrackName,
    url: gtfFile.url,
    indexURL: gtfFile.indexUrl,
    type: 'annotation',
    format: 'gtf',
    sourceType: 'file',
    height: 102,
    order: 0,
    visibilityWindow: 300000000,
    displayMode: 'EXPANDED',
    oauthToken: getReadOnlyToken()
  }

  return genesTrack
}

/** Get genomic feature or coordinates to view in IGV */
function getDefaultLocus(queriedGenes, uniqueGenes, genomeId) {
  let fallbackLocus
  if (genomeId === 'Macaca_fascicularis_5.0') {
    fallbackLocus = 'chr1:1-2'
  } else {
    fallbackLocus = 'GAPDH'
  }

  let locus
  if (queriedGenes.length > 0) {
    // The user searched within a study for one or multiple genes
    locus = [queriedGenes[0]]
  } else if (uniqueGenes.length > 0) {
    // The user is viewing the default cluster plot, so find
    // a reasonable gene to view
    let defaultGeneIndex = uniqueGenes.indexOf('GAPDH')
    if (defaultGeneIndex === -1) {
      defaultGeneIndex = uniqueGenes.indexOf('Gapdh')
    }
    if (defaultGeneIndex === -1) {
      defaultGeneIndex = 0 // If GAPDH not found, use first gene in matrix
    }
    locus = [uniqueGenes[defaultGeneIndex]]
  } else {
    // Rarely, users will upload BAMs and *not* matrices.  This accounts for
    // that case.
    locus = [fallbackLocus]
  }
  return locus
}

/** Get configuration options for IGV genome browser */
export function getIgvOptions(tracks, gtfFiles, uniqueGenes, queriedGenes) {
  let genomeId = tracks[0].genomeAssembly

  if (genomeId === 'GRCh38') {
    genomeId = 'hg38'
    gtfFiles[genomeId] = gtfFiles['GRCh38']
    delete gtfFiles['GRCh38']
  }

  if (genomeId === 'GRCm38') {
    genomeId = 'mm10'
    gtfFiles[genomeId] = gtfFiles['GRCm38']
    delete gtfFiles['GRCm38']
  }

  let reference
  let searchOptions
  if (genomeId === 'Macaca_fascicularis_5.0') {
    // To consider:
    //  - Update genomes pipeline to make such files automatically reproducible
    const genomeAnnotationObj = tracks[0].genomeAnnotation
    const genomePath =
      `${genomeAnnotationObj.link.split('/').slice(0, -2).join('%2F')}%2F`
    const bucket = genomeAnnotationObj.bucket_id
    const gcsBase = 'https://www.googleapis.com/storage/v1/b/'
    const macacaFascicularisBase = `${gcsBase + bucket}/o/${genomePath}`

    const fasta = 'Macaca_fascicularis.Macaca_fascicularis_5.0.dna.toplevel.fa'
    const cytoband = 'macaca-fascicularis-cytobands.txt'

    searchOptions = {
      url: 'https://rest.ensembl.org/lookup/symbol/macaca_fascicularis/$FEATURE$?content-type=application/json',
      chromosomeField: 'seq_region_name',
      displayName: 'display_name'
    }

    reference = {
      id: genomeId,
      cytobandURL: `${macacaFascicularisBase}${cytoband}?alt=media`,
      fastaURL: `${macacaFascicularisBase}${fasta}?alt=media`,
      indexURL: `${macacaFascicularisBase}${fasta}.fai?alt=media`,
      headers: {
        'Authorization': `Bearer ${window.accessToken}`
      }
    }
  } else {
    reference = genomeId
  }

  const locus = getDefaultLocus(queriedGenes, uniqueGenes, genomeId)

  const genesTrackName = `Genes | ${tracks[0].genomeAnnotation.name}`
  const genesTrack = getGenesTrack(gtfFiles, genomeId, genesTrackName)

  const otherTracks = getTracks(tracks.filter(track => track.format === 'bed'), 'atac-fragment')

  const bamTracks = getTracks(tracks.filter(track => track.format === 'bam'))
  const trackList = [genesTrack].concat(otherTracks, bamTracks)

  const igvOptions = { reference, locus, tracks: trackList, igvGenomeId: genomeId }

  if (typeof searchOptions !== 'undefined') {
    igvOptions['search'] = searchOptions
  }

  return igvOptions
}


/**
 * Instantiates and renders igv.js widget on the page
 */
async function initializeIgv(containerId, tracks, gtfFiles, uniqueGenes, queriedGenes) {
  // Bail if already displayed
  delete igv.browser

  const igvContainer = document.getElementById(containerId)
  igvContainer.innerHTML = ''

  const igvOptions = getIgvOptions(tracks, gtfFiles, uniqueGenes, queriedGenes)

  // Omit default IGV "RefSeq genes" track
  const originalInitializeGenomes = igv.GenomeUtils.initializeGenomes
  igv.GenomeUtils.initializeGenomes = async function(config) {
    await originalInitializeGenomes(config)
    igv.GenomeUtils.KNOWN_GENOMES[igvOptions.igvGenomeId].tracks = []
  }

  window.igv = igv
  const igvBrowser = await igv.createBrowser(igvContainer, igvOptions)
  window.igvBrowser = igvBrowser

  igvBrowser.on('trackclick', (track, popoverData) => {
    // Don't show popover when there's no data.
    if (!popoverData || !popoverData.length) {
      return false
    }

    let markup = '<div class="igv-popover"><div>'

    const spanStyle = 'style="font-weight: bolder"'

    popoverData.forEach(nameValue => {
      if (nameValue.name) {
        let name = nameValue.name
        const config = track.config
        if (config.format === 'bed' && config.dataType === 'atac-fragment') {
          const nameLc = name.toLowerCase()
          if (nameLc === 'score') {
            name = 'Read count'
          } else if (nameLc === 'name') {
            name = 'ATAC barcode'
          }
        }
        const value = nameValue.value
        markup += `<div><span ${spanStyle}>${ name }</span>&nbsp;&nbsp;&nbsp;${value}</div>`
      } else {
        // not a name/value pair
        markup += `<div>${ nameValue.toString() }</div>`
      }
    })

    markup += '</div></div>'

    // By returning a string from the trackclick handler we're asking IGV to use our custom HTML in its pop-over.
    return markup
  })

<<<<<<< HEAD
  igvBrowser.on('locuschange', () => {
    const filteredCellNames = window.SCP.filteredCellNames
    if (filteredCellNames) {
      filterIgvFeatures(filteredCellNames)
    }
  })

  // Log igv.js initialization in Google Analytics
  ga('send', 'event', 'igv', 'initialize')
=======
  // Log igv.js initialization
>>>>>>> 98f68b1e
  log('igv:initialize')
}
<|MERGE_RESOLUTION|>--- conflicted
+++ resolved
@@ -467,7 +467,6 @@
     return markup
   })
 
-<<<<<<< HEAD
   igvBrowser.on('locuschange', () => {
     const filteredCellNames = window.SCP.filteredCellNames
     if (filteredCellNames) {
@@ -475,10 +474,5 @@
     }
   })
 
-  // Log igv.js initialization in Google Analytics
-  ga('send', 'event', 'igv', 'initialize')
-=======
-  // Log igv.js initialization
->>>>>>> 98f68b1e
   log('igv:initialize')
 }
