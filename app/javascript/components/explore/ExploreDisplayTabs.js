import React, { useEffect, useRef, useState } from 'react'
import _clone from 'lodash/clone'
import { FontAwesomeIcon } from '@fortawesome/react-fontawesome'
import { faReply } from '@fortawesome/free-solid-svg-icons'

import StudyGeneField from './StudyGeneField'
import ScatterPlot from 'components/visualization/ScatterPlot'
import StudyViolinPlot from 'components/visualization/StudyViolinPlot'
import DotPlot from 'components/visualization/DotPlot'
import Heatmap from 'components/visualization/Heatmap'
import { getAnnotationValues } from 'components/visualization/ClusterControls'

const tabList = [
  { key: 'cluster', label: 'Cluster' },
  { key: 'scatter', label: 'Scatter' },
  { key: 'distribution', label: 'Distribution' },
  { key: 'dotplot', label: 'Dot Plot' },
  { key: 'heatmap', label: 'Heatmap' }
]

/**
 * Renders the gene search box and the tab selection
 * Responsible for determining which tabs are available for a given view of the study
 *
 * We want to mount all components that are enabled, so they can fetch their data and persist
 * even when they are not currently in view. We don't want to mount non-enabled components
 * as their display doesn't make sense with the current dataParams, and so they will
 * need to re-render on dataParams change anyway
 *
 * @param {String} studyAccession  the study accession to visualize
 * @param {Object} exploreInfo  the object returned from a call to api/v1/studies/{study}/visualization/explore
 * @param {Object} dataParams  object with cluster, annotation, and other viewing properties specified.
 * @param { Function } updateDataParams function for passing updates to the dataParams object
 */
<<<<<<< HEAD
export default function ExploreDisplayTabs(
  {
    studyAccession, exploreInfo, dataParams, renderParams, showDataParams,
    updateDataParams
  }
) {
=======
export default function ExploreDisplayTabs({
  studyAccession,
  exploreInfo,
  renderParams,
  updateRenderParams,
  dataParams,
  updateDataParams
}) {
>>>>>>> 4a560374
  const isMultiGene = dataParams.genes.length > 1
  const isGene = dataParams.genes.length > 0
  const firstRender = useRef(true)
  const plotContainerClass = 'explore-plot-tab-content'
  let enabledTabs = []

  if (isGene) {
    if (isMultiGene) {
      if (dataParams.consensus) {
        enabledTabs = ['scatter', 'distribution', 'dotplot']
      } else {
        enabledTabs = ['dotplot', 'heatmap']
      }
    } else {
      enabledTabs = ['scatter', 'distribution']
    }
  } else {
    enabledTabs = ['cluster']
  }

  let shownTab = dataParams.tab
  if (!enabledTabs.includes(shownTab)) {
    shownTab = enabledTabs[0]
  }
  // dataParams object without genes specified, to pass to cluster comparison plots
  const genelessDataParams = _clone(dataParams)
  genelessDataParams.genes = []

  /** helper function so that StudyGeneField doesn't have to see the full dataParams object */
  function setGenes(genes) {
    updateDataParams({ genes })
  }

  /** Get width and height available for plot components, since they may be first rendered hidden */
  function getPlotContainerDimensions() {
    let width = 0
    let height = 0
    const container = document.querySelector(`.${plotContainerClass}`)
    if (container) {
      width = container.clientWidth - 30 // 30 is the bootstrap auto-padding
      height = container.clientHeight
    }
    console.log('container, width:')
    console.log(container)
    console.log(width)
    return { width, height }
  }

  useEffect(() => {
    if (!firstRender.current) {
      // switch back to the default tab for a given view when the genes/consensus changes
      updateDataParams({ tab: enabledTabs[0] })
    } else {
      firstRender.current = false
    }
  }, [dataParams.genes.join(','), dataParams.consensus])
  return (
    <>
      <div className="row">
        <div className="col-md-5">
          <div className="flexbox">
            <StudyGeneField genes={dataParams.genes}
              setGenes={setGenes}
              allGenes={exploreInfo ? exploreInfo.uniqueGenes : []}/>
            {isGene && <button className="action fa-lg"
              onClick={() => setGenes([])}
              title="Return to cluster view"
              data-analytics-name="back-to-cluster-view">
              <FontAwesomeIcon icon={faReply}/>
            </button> }
          </div>
        </div>
        <div className="col-md-7">
          <ul className="nav nav-tabs" role="tablist" data-analytics-name="explore-default">
            { enabledTabs.map(tabKey => {
              const label = tabList.find(({ key }) => key === tabKey).label
              return (
                <li key={tabKey} role="presentation" className={`study-nav ${tabKey === shownTab ? 'active' : ''}`}>
                  <a onClick={() => updateDataParams({ tab: tabKey })}>{label}</a>
                </li>
              )
            })}
          </ul>
        </div>
      </div>

      <div className="row">
        <div className="explore-plot-tab-content">
          { enabledTabs.includes('cluster') &&
            <div className={shownTab === 'cluster' ? '' : 'hidden'}>
              <ScatterPlot
                studyAccession={studyAccession}
                dataParams={dataParams}
                renderParams={renderParams}
<<<<<<< HEAD
                showDataParams={showDataParams}
                dimensionsFn={getPlotContainerDimensions}
              />
=======
                updateRenderParams={updateRenderParams}/>
>>>>>>> 4a560374
            </div>
          }
          { enabledTabs.includes('scatter') &&
            <div className={shownTab === 'scatter' ? '' : 'hidden'}>
              <div className="row">
                <div className="col-md-6">
                  <ScatterPlot
                    studyAccession={studyAccession}
                    dataParams={dataParams}
                    renderParams={renderParams}
<<<<<<< HEAD
                    showDataParams={showDataParams}
                    dimensionsFn={getPlotContainerDimensions}
                    numPlots={2}
                  />
=======
                    updateRenderParams={updateRenderParams}/>
>>>>>>> 4a560374
                </div>
                <div className="col-md-6">
                  <ScatterPlot
                    studyAccession={studyAccession}
                    dataParams={genelessDataParams}
                    renderParams={renderParams}
<<<<<<< HEAD
                    showDataParams={showDataParams}
                    dimensionsFn={getPlotContainerDimensions}
                    plotOptions= {{ showlegend: false }}
                    numPlots={2}/>
=======
                    updateRenderParams={updateRenderParams}
                    plotOptions= {{ showlegend: false }}/>
>>>>>>> 4a560374
                </div>
              </div>
            </div>
          }
          { enabledTabs.includes('distribution') &&
            <div className={shownTab === 'distribution' ? '' : 'hidden'}>
              <StudyViolinPlot
                studyAccession={studyAccession}
                dataParams={dataParams}
                renderParams={renderParams}
                updateRenderParams={updateRenderParams}
                genes={dataParams.genes}/>
            </div>
          }
          { enabledTabs.includes('dotplot') &&
            <div className={shownTab === 'dotplot' ? '' : 'hidden'}>
              <DotPlotTab
                studyAccession={studyAccession}
                dataParams={dataParams}
                annotations={exploreInfo ? exploreInfo.annotationList.annotations : null}
                dimensionsFn={getPlotContainerDimensions}/>
            </div>
          }
          { enabledTabs.includes('heatmap') &&
            <div className={shownTab === 'heatmap' ? '' : 'hidden'}>
              <Heatmap
                studyAccession={studyAccession}
                dataParams={dataParams}
                genes={dataParams.genes}
                dimensionsFn={getPlotContainerDimensions}/>
            </div>
          }
        </div>
      </div>
    </>
  )
}

/** renders the dot plot tab for multi gene searches */
function DotPlotTab({ studyAccession, dataParams, annotations, widthFunc }) {
  const annotationValues = getAnnotationValues(dataParams.annotation, annotations)
  return (<DotPlot
    studyAccession={studyAccession}
    dataParams={dataParams}
    genes={dataParams.genes}
    annotationValues={annotationValues}
    widthFunc={widthFunc}
  />)
}<|MERGE_RESOLUTION|>--- conflicted
+++ resolved
@@ -32,23 +32,12 @@
  * @param {Object} dataParams  object with cluster, annotation, and other viewing properties specified.
  * @param { Function } updateDataParams function for passing updates to the dataParams object
  */
-<<<<<<< HEAD
 export default function ExploreDisplayTabs(
   {
     studyAccession, exploreInfo, dataParams, renderParams, showDataParams,
-    updateDataParams
+    updateDataParams, updateRenderParams
   }
 ) {
-=======
-export default function ExploreDisplayTabs({
-  studyAccession,
-  exploreInfo,
-  renderParams,
-  updateRenderParams,
-  dataParams,
-  updateDataParams
-}) {
->>>>>>> 4a560374
   const isMultiGene = dataParams.genes.length > 1
   const isGene = dataParams.genes.length > 0
   const firstRender = useRef(true)
@@ -143,13 +132,10 @@
                 studyAccession={studyAccession}
                 dataParams={dataParams}
                 renderParams={renderParams}
-<<<<<<< HEAD
                 showDataParams={showDataParams}
+                updateRenderParams={updateRenderParams}
                 dimensionsFn={getPlotContainerDimensions}
               />
-=======
-                updateRenderParams={updateRenderParams}/>
->>>>>>> 4a560374
             </div>
           }
           { enabledTabs.includes('scatter') &&
@@ -160,29 +146,22 @@
                     studyAccession={studyAccession}
                     dataParams={dataParams}
                     renderParams={renderParams}
-<<<<<<< HEAD
                     showDataParams={showDataParams}
+                    updateRenderParams={updateRenderParams}
                     dimensionsFn={getPlotContainerDimensions}
                     numPlots={2}
                   />
-=======
-                    updateRenderParams={updateRenderParams}/>
->>>>>>> 4a560374
                 </div>
                 <div className="col-md-6">
                   <ScatterPlot
                     studyAccession={studyAccession}
                     dataParams={genelessDataParams}
                     renderParams={renderParams}
-<<<<<<< HEAD
                     showDataParams={showDataParams}
+                    updateRenderParams={updateRenderParams}
                     dimensionsFn={getPlotContainerDimensions}
                     plotOptions= {{ showlegend: false }}
                     numPlots={2}/>
-=======
-                    updateRenderParams={updateRenderParams}
-                    plotOptions= {{ showlegend: false }}/>
->>>>>>> 4a560374
                 </div>
               </div>
             </div>
