
import React, { useState, useEffect } from 'react'
import { FontAwesomeIcon } from '@fortawesome/react-fontawesome'
import {
  faArrowLeft, faChevronDown, faChevronRight, faUndo,
  faSortAlphaDown, faSortAmountDown
} from '@fortawesome/free-solid-svg-icons'

import Select from '~/lib/InstrumentedSelect'
import LoadingSpinner from '~/lib/LoadingSpinner'
import { annotationKeyProperties, clusterSelectStyle } from '~/lib/cluster-utils'
import { log } from '~/lib/metrics-api'
import { round } from '~/lib/metrics-perf'

const tooltipAttrs = {
  'data-toggle': 'tooltip',
  'data-delay': '{"show": 150}' // Avoid flurry of tooltips on passing hover
}

/** Top content for cell facet filtering panel shown at right in Explore tab */
export function CellFilteringPanelHeader({
  togglePanel, updateFilteredCells
}) {
  return (
    <>
      <span>Filter plotted cells</span>
      <button className="action fa-lg cell-filtering-exit-panel"
        onClick={() => {
          updateFilteredCells(null)
          togglePanel('options')
        }}
        title="Back to options panel"
        data-analytics-name="cell-filtering-panel-exit">
        <FontAwesomeIcon icon={faArrowLeft}/>
      </button>
    </>
  )
}

/**
 * Very brief notes on terms in SCP metadata convention, derived from:
 * https://singlecell.zendesk.com/hc/en-us/articles/360060609852-Required-Metadata
 */
const conventionalMetadataGlossary = {
  'biosample_id': 'Unique identifier for each sample in the study',
  'donor_id': 'Unique identifier for each biosample donor in the study',
  'species__ontology_label': 'Taxon name, from NCBITaxon',
  'disease__ontology_label': 'Disease name, from Mondo or PATO',
  'organ__ontology_label': 'Organ name, from Uberon',
  'library_preparation_protocol__ontology_label': 'From EFO',
  'sex': 'One of "female", "male", "mixed", or "unknown"',
  'cell_type__ontology_label': 'From Cell Ontology',
  'ethnicity__ontology_label': 'From Human Ancestry Ontology'
}

/** Determine if annotation is conventional from its raw name */
function getIsConventionalAnnotation(rawName) {
  return (
    rawName.includes('__ontology_label') ||
    ['donor_id', 'biosample_id'].includes(rawName)
  )
}

/** Convert e.g. "cell_type__ontology_label" to "Cell type" */
function parseAnnotationName(annotationIdentifier) {
  const rawName = annotationIdentifier.split('--')[0]
  const sansOntologyName = rawName.replace('__ontology_label', '')
  const sentenceCased = sansOntologyName[0].toUpperCase() + sansOntologyName.slice(1)
  const spaced = sentenceCased.replace(/_/g, ' ')
  let upId = spaced
  if (spaced.slice(-3) === ' id') {
    // e.g. Donor id -> Donor ID
    upId = upId.slice(0, -3) + upId.slice(-3).toUpperCase()
  }
  let ynLess = upId
  if (upId.slice('-3').toUpperCase() === ' YN') {
    ynLess = ynLess.slice(0, -3)
  }
  const displayName = ynLess
  return [displayName, rawName]
}

/** UI control to update how filters are sorted */
function SortFiltersIcon({ sortKey, setSortKey }) {
  const icon = sortKey === 'count' ? faSortAmountDown : faSortAlphaDown
  const nextSortKey = sortKey === 'count' ? 'label' : 'count'

  return (
    <span
      onClick={() => {
        setSortKey(nextSortKey)
        log('sort-filters', { sortKey })
      }}
      className={`sort-filters sort-filters-${sortKey}`}
      data-analytics-name={`sort-filters sort-filters-${sortKey}`}
      {...tooltipAttrs}
      data-original-title={`Sorted by ${sortKey}; click to sort by ${nextSortKey}`}
    >
      <FontAwesomeIcon icon={icon}/>
    </span>
  )
}

/** Toggle icon for collapsing a list; for each filter list, and all filter lists */
function FacetTools({
  isCollapsed, whatToToggle,
  isLoaded,
  sortKey,
  setSortKey,
  facet=null,
  isRoot=false, hasNondefaultSelection, handleResetFilters
}) {
  return (
    <span className="facet-tools">
      {!isLoaded &&
      <span
        {...tooltipAttrs}
        data-original-title="Loading data..."
        style={{ position: 'relative', top: '-5px', left: '-20px', cursor: 'default' }}
      >
        <LoadingSpinner height='14px'/>
      </span>
      }
      {isLoaded && !isRoot && !isCollapsed &&
      <SortFiltersIcon
        facet={facet}
        sortKey={sortKey}
        setSortKey={setSortKey}
      />
      }
      {isRoot &&
        <ResetFiltersButton
          hasNondefaultSelection={hasNondefaultSelection}
          handleResetFilters={handleResetFilters}
        />
      }
      <CollapseToggleChevron
        isCollapsed={isCollapsed}
        whatToToggle={whatToToggle}
      />
    </span>
  )
}

/** Determine if user has deselected any filters */
function getHasNondefaultSelection(checkedMap, facets) {
  let numTotalFilters = 0
<<<<<<< HEAD
  // console.log('in getHasNondefaultSelection, facets', facets)
  facets
    .filter(f => f.type === 'group')
    .forEach(facet => numTotalFilters += facet.groups.length)
=======
  facets.forEach(facet => numTotalFilters += facet.groups?.length)
>>>>>>> de0a46a6
  let numCheckedFilters = 0
  Object.entries(checkedMap).forEach(([_, filters]) => {
    numCheckedFilters += filters?.length
  })

  const hasNondefaultSelection = numTotalFilters !== numCheckedFilters

  return hasNondefaultSelection
}

/** Button to reset all filters to their default, initial state */
function ResetFiltersButton({ hasNondefaultSelection, handleResetFilters }) {
  const isResetEligible = hasNondefaultSelection
  const resetDisplayClass = isResetEligible ? '' : 'hide-reset'

  return (
    <a
      onClick={() => handleResetFilters()}
      className={`reset-cell-filters ${resetDisplayClass}`}
      data-analytics-name="reset-cell-filters"
      data-toggle="tooltip"
      data-original-title="Reset filter selections"
    >
      <FontAwesomeIcon icon={faUndo}/>
    </a>
  )
}

/** Toggle icon for collapsing a list; for each filter list, and all filter lists */
function CollapseToggleChevron({ isCollapsed, whatToToggle }) {
  let toggleIcon
  let toggleIconTooltipText
  if (!isCollapsed) {
    toggleIcon = <FontAwesomeIcon className="chevron-down" icon={faChevronDown} />
    toggleIconTooltipText = `Hide ${whatToToggle}`
  } else {
    toggleIcon = <FontAwesomeIcon className="chevron-right" icon={faChevronRight} />
    toggleIconTooltipText = `Show ${whatToToggle}`
  }

  return (
    <span
      className="facet-toggle-chevron"
      data-original-title={toggleIconTooltipText}
      {...tooltipAttrs}
    >
      {toggleIcon}
    </span>
  )
}

/** determine if the filter is checked or not */
function isChecked(annotation, item, checkedMap) {
  return checkedMap[annotation]?.includes(item)
}

/** Tiny bar chart showing proportions of passed vs. filtered cells */
function BaselineSparkbar({ baselineCount, passedCount }) {
  const maxWidth = 65

  const selectedWidth = Math.round(maxWidth * (passedCount / baselineCount))

  const maxWidthPx = `${maxWidth}px`
  const passedWidthPx = `${selectedWidth}px`

  const fullClass = baselineCount === passedCount ? ' full' : ''
  const baseTop = passedCount === 0 ? '0' : '2px'

  const passedStyle = { width: passedWidthPx }
  const filteredStyle = { width: maxWidthPx, top: baseTop }

  return (
    <>
      <span className="sparkbar">
        <span className="sparkbar-filtered" style={filteredStyle}></span>
        <span className={`sparkbar-passed ${fullClass}`} style={passedStyle}> </span>
      </span>
    </>
  )
}

/** Get tooltip for quantities shown upon hovering when a filter has been applied */
function getQuantitiesTooltip(baselineCount, passedCount, hasNondefaultSelection) {
  if (!hasNondefaultSelection) {
    return {}
  }

  let tooltipContent
  if (passedCount !== baselineCount) {
    // "Baseline": # cells highlighted _before_ any filtering
    // "Passed": # cells highlighted after filtering
    // "Filtered": # cells _not_ highlighted after filtering
    //
    // These "not highlighted after filtering" cells are the group-specific
    // component of the broader "--Filtered--" group we show in the cluster
    // scatter plot legend, for cells that are plotted in a faint grey.  It's
    // important that this tooltip term for "not highlighted after filtering"
    // matches that other term in the plot legend.

    const percentPassed = Math.round(100 * passedCount / baselineCount)
    const filteredCount = baselineCount - passedCount
    const percentFiltered = Math.round(100 - percentPassed)

    const passedText = `Passed: ${passedCount} (${percentPassed}%)`.replace(/ /g, '&nbsp;')
    const filteredText = `Filtered: ${filteredCount} (${percentFiltered}%)`.replace(/ /g, '&nbsp;')

    tooltipContent =
      `<div>` +
      `Baseline:&nbsp;${baselineCount}<br/>` +
      `<span class="sparkbar-tooltip-passed">${passedText}</span><br/>` +
      `<span class="sparkbar-tooltip-filtered">${filteredText}</span>` +
      `</div>`
  } else {
    tooltipContent = 'All cells passed'.replace(/ /g, '&nbsp;')
  }
  const quantitiesTooltip = {
    'data-original-title': tooltipContent,
    'data-html': true,
    ...tooltipAttrs
  }

  return quantitiesTooltip
}

/** Get minimum and maximum bounds of value range for numeric filters */
function getMinMaxValues(filters) {
  const firstValue = filters[0][0]
  const hasNull = firstValue === null
  const minValue = hasNull ? filters[1][0] : firstValue
  const maxValue = filters.slice(-1)[0][0]
  return [minValue, maxValue, hasNull]
}

/** Get histogram to show with numeric filter */
function getHistogramBars(filters) {
  const [minValue, maxValue, hasNull] = getMinMaxValues(filters)

  const numBins = 15
  const binSize = (maxValue - minValue) / numBins
  const bars = []

  for (let i = 0; i < numBins; i++) {
    const isNull = hasNull && i === 0
    let start
    let end
    if (isNull) {
      start = null
      end = null
    } else {
      start = minValue + (binSize * i)
      end = minValue + (binSize * (i + 1))
    }

    const bar = { count: 0, start, end, isNull }
    bars.push(bar)
  }

  for (let i = 0; i < filters.length; i++) {
    const [value, count] = filters[i]
    for (let j = 0; j < bars.length; j++) {
      const bar = bars[j]
      if (j === 0 && bar.isNull) {
        if (value === null) {
          // Count number of cells that have no numeric value for this annotation
          bars[j].count += count
        }
      } else if (j < bars.length - 1) {
        // If not last bar, use exclusive (<) upper-bound to avoid double-count
        if (bar.start <= value && value < bar.end) {
          bars[j].count += count
        }
      } else {
        // If last bar, use inclusive (<=) upper-bound to avoid omitting maximum
        if (bar.start <= value && value <= bar.end) {
          bars[j].count += count
        }
      }
    }
  }

  let maxCount = 0
  for (let i = 0; i < bars.length; i++) {
    const count = bars[i].count
    if (count > maxCount) {maxCount = count}
  }

  return [bars, maxValue, maxCount]
}

/** SVG histogram showing distribution of numeric annotation values */
function Histogram({ filters }) {
  const maxHeight = 20

  const [bars, maxValue, maxCount, minValue] = getHistogramBars(filters)

  const barRectAttrs = []
  bars.forEach((bar, i) => {
    const height = maxHeight * (bar.count / maxCount)
    const width = 11
    const attrs = {
      x: (width + 1) * i,
      y: maxHeight - height + 1,
      width,
      height,
      color: (bar.isNull) ? '#CCC' : '#3D5A87',
      bar
    }
    barRectAttrs.push(attrs)
  })

  const lastBar = barRectAttrs.slice(-1)[0]
  const svgHeight = maxHeight + 2
  const svgWidth = lastBar.x + lastBar.width
  return (
    <>
      <svg
        height={svgHeight}
        width={svgWidth}
        style={{ borderBottom: '1px solid #AAA  ' }}
        className="numeric-filter-histogram"
      >
        {barRectAttrs.map((attrs, i) => {
          return (
            <>
              <rect
                fill={attrs.color}
                x={attrs.x}
                y={attrs.y}
                width={attrs.width}
                height={attrs.height}
              />
            </>
          )
        })}
      </svg>
      <div style={{ position: 'absolute', top: 0 }}>
        {barRectAttrs.map((attrs, i) => {
          const bar = attrs.bar
          let criteria
          if (bar.start === null) {
            criteria = 'N/A'
          } else {
            const briefStart = round(bar.start, 2)
            const briefEnd = round(bar.end, 2)
            criteria = `${briefStart}&nbsp;-&nbsp;${briefEnd}`
          }
          const tooltipContent = `<span>${criteria}:<br/>${bar.count}&nbsp;cells</span>`

          return (
            <span
              style={{
                display: 'inline-block',
                width: attrs.width + 1,
                height: maxHeight
              }}
              data-toggle="tooltip"
              data-html={true}
              data-original-title={tooltipContent}
            >
            </span>
          )
        })}
      </div>
    </>
  )
}

const operators = [
  'between', 'not between', 'equals', 'not equals',
  'less than', 'less than or equal to',
  'greater than', 'greater than or equal to'
]

/** Get options for numeric filter operators */
function OperatorMenu({ operator, setOperator }) {
  const widthsByOperator = {
    'between': 80,
    'not between': 100,
    'equals': 65,
    'not equals': 90,
    'less than': 80,
    'less than or equal to': 150,
    'greater than': 100,
    'greater than or equal to': 170
  }
  const menuWidth = `${widthsByOperator[operator] }px`
  return (
    <select
      style={{ width: menuWidth }}
      value={operator}
      onChange={event => {setOperator(event.target.value)}}
    >
      {operators.map(operator => {
        return (
          <option value={operator}>{operator}</option>
        )
      })}
    </select>
  )
}

/** A visually economical input field for numeric query builder */
function NumericQueryInput({ value, handleChange, facet, filterName }) {
  const fadeOverflowClass = value >= 100_000 ? 'fade-overflow' : ''

  return (
    <span className={fadeOverflowClass}>
      <input
        type="text"
        className="numeric-query-input"
        data-analytics-name={`${facet.annotation}:${filterName}`}
        name={`${facet.annotation}:${filterName}`}
        value={value}
        onChange={event => {
          handleChange(event.target.value)
        }}
      />
    </span>
  )
}

/** Enables manual input of numbers, by which cells get filtered */
function NumericQueryBuilder({ filters, handleNumericChange, facet }) {
  console.log('in NumericQueryBuilder, filters', filters)
  const [operator, setOperator] = useState('between')
  const [minValue, maxValue] = getMinMaxValues(filters)

  const [inputValue, setInputValue] = useState(minValue)
  const [inputValue2, setInputValue2] = useState(maxValue)

  /** Propagate change locally and upstream */
  function updateInputValue(newValue) {
    setInputValue(newValue)
    handleNumericChange(newValue)
  }

  return (
    <div>
      <OperatorMenu
        operator={operator}
        setOperator={setOperator}
      />
      <NumericQueryInput
        value={inputValue}
        handleChange={setInputValue}
        facet={facet}
        filterName="value"
      />
      {['between', 'not between'].includes(operator) &&
      <span>
        <span style={{ marginLeft: '4px' }}>and</span>
        <NumericQueryInput
          value={inputValue2}
          handleChange={setInputValue2}
          facet={facet}
          filterName="value2"
        />
      </span>
      }
    </div>
  )
}

/** Cell filter component for continuous numeric annotation dimension */
function NumericCellFilter({
  facet, filters, isChecked, checkedMap, handleNumericChange,
  hasNondefaultSelection
}) {
  console.log('in NumericCellFilter, facet', facet)
  console.log('in NumericCellFilter, filters', filters)

  return (
    <div style={{ marginLeft: 20, position: 'relative' }}>
      <Histogram filters={filters} />
      <NumericQueryBuilder
        filters={filters}
        handleNumericChange={handleNumericChange}
        facet={facet}
      />
    </div>
  )
}

/** Cell filter component for categorical group annotation dimension */
function GroupCellFilter({
  facet, filter, isChecked, checkedMap, handleCheck,
  hasNondefaultSelection
}) {
  let facetLabelStyle = {}
  const inputStyle = { 'margin': '1px 5px 0 0', 'verticalAlign': 'top' }
  if (!facet.isLoaded) {
    inputStyle.cursor = 'default'
    facetLabelStyle = { color: '#777', cursor: 'default' }
  }

  const filterDisplayName = filter.replace(/_/g, ' ')

  const baselineCount = facet.originalFilterCounts[filter]
  const passedCount = (facet.filterCounts && facet.filterCounts[filter]) ?? 0
  const quantitiesTooltip = getQuantitiesTooltip(baselineCount, passedCount, hasNondefaultSelection)

  return (
    <label className="cell-filter-label" style={{ marginLeft: '18px' }}>
      <div style={{ marginLeft: '2px', lineHeight: '14px', ...facetLabelStyle }}>
        <input
          type="checkbox"
          checked={isChecked(facet.annotation, filter, checkedMap)}
          value={filter}
          data-analytics-name={`${facet.annotation}:${filter}`}
          name={`${facet.annotation}:${filter}`}
          onChange={event => {
            handleCheck(event)
          }}
          style={inputStyle}
          disabled={!facet.isLoaded}
        />
        <span className="cell-filter-label-text">{filterDisplayName}</span>
        <span
          className="cell-filter-quantities"
          {...quantitiesTooltip}
        >
          <span className="cell-filter-count">
            {facet.filterCounts && facet.filterCounts[filter]}
          </span>
          {hasNondefaultSelection &&
          <BaselineSparkbar
            baselineCount={baselineCount}
            passedCount={passedCount}
          />
          }
        </span>
      </div>
    </label>
  )
}

/** Facet name and collapsible list of filter checkboxes */
function CellFacet({
  facet,
  checkedMap, handleCheck, handleNumericChange,
  handleCheckAllFiltersInFacet, updateFilteredCells,
  isAllListsCollapsed, hasNondefaultSelection
}) {
  console.log('in CellFacet, facet', facet)
  if (Object.keys(facet).length === 0) {
    // Only create the list if the facet exists
    return <></>
  }

  let defaultIsFullyCollapsed = false
  if (isAllListsCollapsed) {
    defaultIsFullyCollapsed = true
  }

  const [isPartlyCollapsed, setIsPartlyCollapsed] = useState(true)
  const [isFullyCollapsed, setIsFullyCollapsed] = useState(defaultIsFullyCollapsed)

  const [sortKey, setSortKey] = useState('count')

  const unsortedFilters = facet.unsortedGroups ?? []
  let filters = facet.groups

  if (facet.type === 'numeric' && filters.length < 2) {
    // If facet is numeric, only show if there are multiple values
    return <></>
  }

  let shownFilters = filters
  let numFiltersPartlyCollapsed = null
  if (facet.type === 'group') {
    //  Naturally sort groups (see https://en.wikipedia.org/wiki/Natural_sort_order)
    if (sortKey === 'label') {
      filters = unsortedFilters.sort((a, b) => {
        return a.localeCompare(b, 'en', { numeric: true, ignorePunctuation: true })
      })
    } else {
      // Sort categorical filters (i.e., groups)
      const filterCounts = facet.originalFilterCounts
      const sortedGroups = unsortedFilters.sort((a, b) => {
        if (filterCounts[a] && filterCounts[b]) {
          return filterCounts[b] - filterCounts[a]
        }
      })
      filters = sortedGroups
    }

    // Handle truncating filter lists to account for any full or partial collapse
    numFiltersPartlyCollapsed = 5
    if (isPartlyCollapsed) {
      shownFilters = filters.slice(0, numFiltersPartlyCollapsed)
    }
    if (isFullyCollapsed) {
      shownFilters = []
    }
  }

  useEffect(() => {
    setIsFullyCollapsed(isAllListsCollapsed)
  }, [isAllListsCollapsed])

  let facetStyle = {}
  if (!facet.isLoaded) {
    facetStyle = {
      color: '#777',
      cursor: 'default'
    }
  }

  return (
    <div
      className="cell-facet"
      key={facet.annotation}
      style={facetStyle}
    >
      <FacetHeader
        facet={facet}
        checkedMap={checkedMap}
        handleCheckAllFiltersInFacet={handleCheckAllFiltersInFacet}
        isFullyCollapsed={isFullyCollapsed}
        setIsFullyCollapsed={setIsFullyCollapsed}
        sortKey={sortKey}
        setSortKey={setSortKey}
      />
      {facet.type === 'group' && shownFilters.map((filter, i) => {
        return (
          <GroupCellFilter
            facet={facet}
            filter={filter}
            isChecked={isChecked}
            checkedMap={checkedMap}
            handleCheck={handleCheck}
            updateFilteredCells={updateFilteredCells}
            hasNondefaultSelection={hasNondefaultSelection}
            key={i}
          />
        )
      })
      }
      {facet.type === 'numeric' &&
          <NumericCellFilter
            facet={facet}
            filters={shownFilters}
            isChecked={isChecked}
            checkedMap={checkedMap}
            handleNumericChange={handleNumericChange}
            updateFilteredCells={updateFilteredCells}
            hasNondefaultSelection={hasNondefaultSelection}
          />
      }
      {facet.type === 'group' && !isFullyCollapsed && filters.length > numFiltersPartlyCollapsed &&
        <a
          className="facet-toggle"
          style={{ 'fontSize': '13px', 'marginLeft': '18px' }}
          onClick={() => {setIsPartlyCollapsed(!isPartlyCollapsed)}}
        >
          {isPartlyCollapsed ? 'More...' : 'Less...'}
        </a>
      }
    </div>
  )
}

/** Determine if a list of DOM classes includes one used for the sort-icon */
function includesSortIconClass(domClasses) {
  return (
    domClasses.includes('fa-sort-alpha-down') ||
    domClasses.includes('fa-sort-amount-down') ||
    domClasses.includes('sort-filters')
  )
}

/** Get stylized name of facet, optional tooltip, collapse controls */
function FacetHeader({
  facet, checkedMap, handleCheckAllFiltersInFacet, isFullyCollapsed, setIsFullyCollapsed,
  sortKey, setSortKey
}) {
  const [facetName, rawFacetName] = parseAnnotationName(facet.annotation)
  const isConventional = getIsConventionalAnnotation(rawFacetName)

  const facetNameStyle = {}
  const tooltipableFacetNameStyle = {
    width: 'content-fit'
  }

  const loadingClass = !facet.isLoaded ? 'loading' : ''
  if (!facet.isLoaded) {
    facetNameStyle.color = '#777'
    facetNameStyle.cursor = 'default'
  }

  let title = 'Author annotation'
  if (isConventional) {
    title = 'Conventional annotation'
    const note = conventionalMetadataGlossary[rawFacetName]
    if (note) {
      title += `.  ${note}`
    }
  }
  title += `.  Name in data: ${rawFacetName}`

  const toggleClass = `cell-filters-${isFullyCollapsed ? 'hidden' : 'shown'}`

  // Assess if facet-level checkbox should be indeterminate, i.e. "-",
  // which is a common state in hierarchical checkboxes to indicate that
  // some lower checkboxes are checked, and some are not.
  const allFiltersInFacet = facet.groups
  const allCheckedFiltersInFacet = checkedMap[facet.annotation]
  const isFacetCheckboxSelected = allFiltersInFacet?.length === allCheckedFiltersInFacet?.length
  const isIndeterminate = !(
    allCheckedFiltersInFacet?.length === 0 ||
    isFacetCheckboxSelected
  )

  return (
    <>
      <input
        type="checkbox"
        className="cell-facet-header-checkbox"
        data-analytics-name={`facet-${facet.annotation}`}
        name={`facet-${facet.annotation}`}
        onChange={event => {
          handleCheckAllFiltersInFacet(event)
        }}
        checked={isFacetCheckboxSelected}
        ref={input => {
          if (input) {
            input.indeterminate = isIndeterminate
          }
        }}
      />
      <span
        className={`cell-facet-header ${toggleClass}`}
        onClick={event => {
          const domClasses = Array.from(event.target.classList)
          const parentDomClasses = Array.from(event.target.parentNode.classList)
          if (
            includesSortIconClass(domClasses) ||
            domClasses.length === 0 && (
              // Accounts for click on the sort icon SVG `path` element itself
              includesSortIconClass(parentDomClasses)
            )
          ) {
            // Don't toggle facet collapse on sort icon click
            return
          }
          setIsFullyCollapsed(!isFullyCollapsed)
        }}
      >
        <span className={`cell-facet-name ${loadingClass}`}>
          <span
            style={tooltipableFacetNameStyle}
            data-original-title={title}
            {...tooltipAttrs}
          >
            {facetName}
          </span>
        </span>
        <FacetTools
          sortKey={sortKey}
          setSortKey={setSortKey}
          isCollapsed={isFullyCollapsed}
          whatToToggle="filter list"
          facet={facet}
          isLoaded={facet.isLoaded}
        />
      </span>
    </>
  )
}

/** Content for cell facet filter panel shown at right in Explore tab */
export function CellFilteringPanel({
  annotationList,
  cluster,
  shownAnnotation,
  updateClusterParams,
  cellFaceting,
  cellFilteringSelection,
  cellFilterCounts,
  updateFilteredCells
}) {
  if (!cellFaceting) {
    const loadingTextStyle = { position: 'absolute', top: '50%', left: '30%' }
    return (
      <div>
        <LoadingSpinner className="fa-lg"/>
        <span style={loadingTextStyle}>Loading cell filters...</span>
      </div>
    )
  }

  const facets = cellFaceting.facets
    .filter(
      facet => facet.isSelectedAnnotation === false
    )
    .map(facet => {
      // Add counts of matching cells for each filter to its containing facet object
      facet.filterCounts = cellFilterCounts[facet.annotation]

      // Sort categorical filters (i.e., groups)
      const initCounts = cellFaceting.filterCounts[facet.annotation]
      if (initCounts) {
        if (!facet.originalFilterCounts) {facet.originalFilterCounts = initCounts}

        if (facet.type === 'group') {
          if (!facet.unsortedGroups) {facet.unsortedGroups = facet.groups}
          const sortedGroups = facet.groups.sort((a, b) => {
            if (initCounts[a] && initCounts[b]) {
              return initCounts[b] - initCounts[a]
            }
          })
          facet.groups = sortedGroups
        }
      }
      return facet
    })

  const defaultCheckedMap = {}
  Object.entries(cellFilteringSelection).forEach(([key, value]) => {
    if (key.includes('--group--')) {
      defaultCheckedMap[key] = value
    }
  })

  // console.log('facets', facets)
  const [checkedMap, setCheckedMap] = useState(defaultCheckedMap)
  const [colorByFacet, setColorByFacet] = useState(shownAnnotation)
<<<<<<< HEAD
  const shownFacets = facets.filter(facet => facet.type === 'numeric' || facet.groups.length > 1)
=======
  const shownFacets = facets.filter(facet => facet.groups?.length > 1)
>>>>>>> de0a46a6
  const [isAllListsCollapsed, setIsAllListsCollapsed] = useState(false)

  // Needed to propagate facets from URL to initial checkbox states
  useEffect(() => {
    setCheckedMap(defaultCheckedMap)
  }, [Object.values(defaultCheckedMap).join(',')])

  /** Top header for the "Filter" section, including all-facet controls */
  function FilterSectionHeader({ hasNondefaultSelection, handleResetFilters, isAllListsCollapsed, setIsAllListsCollapsed }) {
    return (
      <div
        className="filter-section-header"
        onClick={event => {
          const domClasses = Array.from(event.target.classList)
          if (
            domClasses.includes('fa-undo') ||
            domClasses.length === 0
          ) {
            // Don't toggle facet collapse on "Reset filters" button click
            return
          }
          setIsAllListsCollapsed(!isAllListsCollapsed)
        }}
      >
        <span
          className="filter-section-name"
          style={{ 'fontWeight': 'bold' }}
          {...tooltipAttrs}
          data-original-title="Use checkboxes to show or hide cells in plots.  Deselected values are
        assigned to the '--Filtered--' group. Hover over this legend entry to highlight."
        >Filter by</span>
        <FacetTools
          isCollapsed={isAllListsCollapsed}
          setIsCollapsed={setIsAllListsCollapsed}
          whatToToggle="all filter lists"
          facet={null}
          isLoaded={true}
          isRoot={true}
          hasNondefaultSelection={hasNondefaultSelection}
          handleResetFilters={handleResetFilters}
        />
      </div>
    )
  }

  /** Add or remove all checked item from list */
  function handleCheckAllFiltersInFacet(event) {
    const facetName = event.target.name.split(':')[0].replace('facet-', '')
    const isCheck = event.target.checked
    const allFiltersInFacet = facets.find(f => f.annotation === facetName).groups
    const updatedList = isCheck ? allFiltersInFacet : []
    checkedMap[facetName] = updatedList
    setCheckedMap(checkedMap)
    updateFilteredCells(checkedMap)
  }

  /** Reset all filters to initial, selected state */
  function handleResetFilters() {
    const initSelection = {}
    facets.forEach(facet => {
      initSelection[facet.annotation] = facet.groups
    })

    setCheckedMap(initSelection)
    updateFilteredCells(initSelection)
  }

  /** Add or remove checked item from list */
  function handleCheck(event) {
    // grab the name of the facet from the check event
    const facetName = event.target.name.split(':')[0]

    let updatedList = checkedMap[facetName] ? [...checkedMap[facetName]] : []

    // if the event was a check then add the checked filter to the list
    if (event.target.checked) {
      updatedList = [...updatedList, event.target.value]
    } else {
      // otherwise the event was an uncheck so remove the filter from the list
      updatedList = updatedList.filter(item => {
        return item !== event.target.value
      })
    }
    // update the checkedMap state with the filter in it's updated condition
    checkedMap[facetName] = updatedList
    setCheckedMap(checkedMap)

    // update the filtered cells based on the checked condition of the filters
    updateFilteredCells(checkedMap)
  }

  function handleNumericChange(event) {

  }

  const currentlyInUseAnnotations = { colorBy: '', facets: [] }
  const annotationOptions = getAnnotationOptions(annotationList, cluster)

  const verticalPad = 295 // Accounts for all UI real estate above table header

  const filterSectionHeight = window.innerHeight - verticalPad
  const filterSectionHeightProp = `${filterSectionHeight}px`

  // Apply custom delay to tooltips added after initial pageload
  if (window.$) {window.$('[data-toggle="tooltip"]').tooltip()}

  const hasNondefaultSelection = getHasNondefaultSelection(checkedMap, facets)

  return (
    <>
      <div>
        <label className="labeled-select">
          <span
            className="cell-filtering-color-by"
            {...tooltipAttrs}
            data-original-title="Color the plot by an annotation"
          >
          Color by
          </span>
          <Select
            options={annotationOptions}
            data-analytics-name="annotation-select"
            value={colorByFacet}
            isOptionDisabled={annotation => annotation.isDisabled}
            getOptionLabel={annotation => annotation.name}
            getOptionValue={annotation => annotation.scope + annotation.name + annotation.cluster_name}
            onChange={newColorByAnnotation => {
              setColorByFacet(newColorByAnnotation)
              updateClusterParams({ annotation: newColorByAnnotation })
              currentlyInUseAnnotations.colorBy = newColorByAnnotation
            }}
            styles={clusterSelectStyle}/>
        </label>
        { Object.keys(checkedMap).length !== 0 &&
        <>
          <div className="filter-section" style={{ marginTop: '10px', marginLeft: '-10px' }}>
            <FilterSectionHeader
              hasNondefaultSelection={hasNondefaultSelection}
              handleResetFilters={handleResetFilters}
              isAllListsCollapsed={isAllListsCollapsed}
              setIsAllListsCollapsed={setIsAllListsCollapsed}
            />
            <div className="cell-facet-list" style={{ height: filterSectionHeightProp, overflowY: 'scroll' }}>
              { shownFacets.map((facet, i) => {
                return (
                  <CellFacet
                    facet={facet}
                    checkedMap={checkedMap}
                    handleCheck={handleCheck}
                    handleNumericChange={handleNumericChange}
                    handleCheckAllFiltersInFacet={handleCheckAllFiltersInFacet}
                    updateFilteredCells={updateFilteredCells}
                    isAllListsCollapsed={isAllListsCollapsed}
                    hasNondefaultSelection={hasNondefaultSelection}
                    key={i}
                  />
                )
              })}
            </div>
          </div>
        </>
        }
      </div>
    </>
  )
}

/** create the annotation options mapping to be used in selects*/
function getAnnotationOptions(annotationList, clusterName) {
  return [{
    label: 'Study wide',
    options: annotationList.annotations
      .filter(annot => annot.scope === 'study').map(annot => annotationKeyProperties(annot))
  }, {
    label: 'Cluster-based',
    options: annotationList.annotations
      .filter(annot => annot.cluster_name === clusterName && annot.scope === 'cluster')
      .map(annot => annotationKeyProperties(annot))
  }, {
    label: 'User-based',
    options: annotationList.annotations
      .filter(annot => annot.cluster_name === clusterName && annot.scope === 'user')
      .map(annot => annotationKeyProperties(annot))
  }, {
    label: 'Cannot display',
    options: annotationList.annotations
      .filter(annot => annot.scope === 'invalid' && (annot.cluster_name == clusterName || !annot.cluster_name))
      .map(annot => annotationKeyProperties(annot))
  }]
}<|MERGE_RESOLUTION|>--- conflicted
+++ resolved
@@ -145,14 +145,10 @@
 /** Determine if user has deselected any filters */
 function getHasNondefaultSelection(checkedMap, facets) {
   let numTotalFilters = 0
-<<<<<<< HEAD
   // console.log('in getHasNondefaultSelection, facets', facets)
   facets
     .filter(f => f.type === 'group')
-    .forEach(facet => numTotalFilters += facet.groups.length)
-=======
-  facets.forEach(facet => numTotalFilters += facet.groups?.length)
->>>>>>> de0a46a6
+    .forEach(facet => numTotalFilters += facet.groups?.length)
   let numCheckedFilters = 0
   Object.entries(checkedMap).forEach(([_, filters]) => {
     numCheckedFilters += filters?.length
@@ -880,11 +876,8 @@
   // console.log('facets', facets)
   const [checkedMap, setCheckedMap] = useState(defaultCheckedMap)
   const [colorByFacet, setColorByFacet] = useState(shownAnnotation)
-<<<<<<< HEAD
-  const shownFacets = facets.filter(facet => facet.type === 'numeric' || facet.groups.length > 1)
-=======
-  const shownFacets = facets.filter(facet => facet.groups?.length > 1)
->>>>>>> de0a46a6
+  const shownFacets = facets.filter(facet => facet.type === 'numeric' || facet.groups?.length > 1)
+
   const [isAllListsCollapsed, setIsAllListsCollapsed] = useState(false)
 
   // Needed to propagate facets from URL to initial checkbox states
