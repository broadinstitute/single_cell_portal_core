--- conflicted
+++ resolved
@@ -559,15 +559,8 @@
     )
   }
 
-<<<<<<< HEAD
-  // console.log('cellFaceting.facets', cellFaceting.facets)
   const facets = cellFaceting.facets
-    // .filter(facet => facet.type === 'group' && facet.isSelectedAnnotation === false)
-    .filter(facet => facet.type === 'group')
-=======
-  const facets = cellFaceting.facets
-    .filter(facet => facet.isSelectedAnnotation === false)
->>>>>>> a1b0c5e4
+    .filter(facet => facet.isSelectedAnnotation === false && facet.type === 'group')
     .map(facet => {
       // Add counts of matching cells for each filter to its containing facet object
       facet.filterCounts = cellFilterCounts[facet.annotation]
@@ -586,7 +579,6 @@
       }
       return facet
     })
-<<<<<<< HEAD
 
   // console.log('in CellFilteringPanel, facets', facets)
 
@@ -597,8 +589,6 @@
     }
   })
   // console.log('defaultCheckedMap', defaultCheckedMap)
-=======
->>>>>>> a1b0c5e4
 
   const [checkedMap, setCheckedMap] = useState(defaultCheckedMap)
   const [colorByFacet, setColorByFacet] = useState(shownAnnotation)
