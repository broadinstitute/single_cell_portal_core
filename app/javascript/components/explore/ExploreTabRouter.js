--- conflicted
+++ resolved
@@ -18,10 +18,7 @@
   const routerLocation = useLocation()
   const exploreParams = buildExploreParamsFromQuery(routerLocation.search)
 
-<<<<<<< HEAD
-=======
   /** reset to the default view for a study */
->>>>>>> 7331de94
   function clearExploreParams() {
     navigate(`?#study-visualize`)
   }
