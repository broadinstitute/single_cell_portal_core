class ClusterGroup

  ###
  #
  # ClusterGroup: intermediate class that holds metadata about a 'cluster', but not actual point information (stored in DataArray)
  #
  ###

  include Mongoid::Document

  field :name, type: String
  field :cluster_type, type: String
  field :cell_annotations, type: Array
  field :domain_ranges, type: Hash

  validates_uniqueness_of :name, scope: :study_id
  validates_presence_of :name, :cluster_type
  validates_format_of :name, with: ValidationTools::URL_PARAM_SAFE,
                      message: ValidationTools::URL_PARAM_SAFE_ERROR

  belongs_to :study
  belongs_to :study_file

  has_many :user_annotations do
    def by_name_and_user(name, user_id)
      where(name: name, user_id: user_id, queued_for_deletion: false).first
    end
  end

  has_many :data_arrays, as: :linear_data do
    def by_name_and_type(name, type, subsample_threshold=nil)
      where(name: name, array_type: type, subsample_threshold: subsample_threshold).order_by(&:array_index).to_a
    end
  end

  index({ name: 1, study_id: 1 }, { unique: true, background: true })
  index({ study_id: 1 }, { unique: false, background: true })
  index({ study_id: 1, study_file_id: 1}, { unique: false, background: true })

  MAX_THRESHOLD = 100000

  # fixed values to subsample at
<<<<<<< HEAD
  SUBSAMPLE_THRESHOLDS = [1000, 10000, 20000, 100000].freeze

  MAX_THRESHOLD = 100000
=======
  SUBSAMPLE_THRESHOLDS = [MAX_THRESHOLD, 20000, 10000, 1000].freeze
>>>>>>> aba2a488

  COLORBREWER_SET = %w(#e41a1c #377eb8 #4daf4a #984ea3 #ff7f00 #a65628 #f781bf #999999
    #66c2a5 #fc8d62 #8da0cb #e78ac3 #a6d854 #ffd92f #e5c494 #b3b3b3 #8dd3c7
    #bebada #fb8072 #80b1d3 #fdb462 #b3de69 #fccde5 #d9d9d9 #bc80bd #ccebc5 #ffed6f)

  # Constants for scoping values for AnalysisParameter inputs/outputs
  ASSOCIATED_MODEL_METHOD = %w(name)
  ASSOCIATED_MODEL_DISPLAY_METHOD = %w(name)
  OUTPUT_ASSOCIATION_ATTRIBUTE = %w(study_file_id)
  ANALYSIS_PARAMETER_FILTERS = {
      'cell_annotations.type' => %w(group numeric)
  }

  # method to return a single data array of values for a given data array name, annotation name, and annotation value
  # gathers all matching data arrays and orders by index, then concatenates into single array
  # can also load subsample arrays by supplying optional subsample_threshold
  def concatenate_data_arrays(array_name, array_type, subsample_threshold=nil, subsample_annotation=nil)
    if subsample_threshold.nil?
      data_arrays = DataArray.where(name: array_name, array_type: array_type, linear_data_type: 'ClusterGroup',
                                    cluster_name: self.name, linear_data_id: self.id, subsample_threshold: nil,
                                    subsample_annotation: nil).order(:array_index => 'asc')
      all_values = []
      data_arrays.each do |array|
        all_values += array.values
      end
      return all_values
    else
      data_array = DataArray.find_by(name: array_name, array_type: array_type, linear_data_type: 'ClusterGroup',
                                     cluster_name: self.name, linear_data_id: self.id, subsample_threshold: subsample_threshold,
                                     subsample_annotation: subsample_annotation)
      if data_array.nil?
        return []
      else
        return data_array.values
      end
    end
  end

  # return number of points in cluster_group, use x axis as all cluster_groups must have either x or y
  def points
    self.concatenate_data_arrays('x', 'coordinates').count
  end

  def is_3d?
    self.cluster_type == '3d'
  end

  # check if user has defined a range for this cluster_group (provided in study file)
  def has_range?
    !self.domain_ranges.nil?
  end

  # check if cluster has coordinate-based annotation labels
  def has_coordinate_labels?
    DataArray.where(linear_data_id: self.id, linear_data_type: 'ClusterGroup', study_id: self.study_id,
                    array_type: 'labels').any?
  end

  # retrieve font options for coordinate labels
  def coordinate_labels_options
    # must retrieve study file where options have been set, so search options hash for string value of cluster_group id
    study_file = StudyFile.find_by('options.cluster_group_id' => self.id.to_s)
    {
        font_family: study_file.coordinate_labels_font_family,
        font_size: study_file.coordinate_labels_font_size,
        font_color: study_file.coordinate_labels_font_color
    }
  end

  # return a formatted array for use in a select dropdown that corresponds to a specific cell_annotation
  def formatted_cell_annotation(annotation, prepend_name=false)
    ["#{annotation[:name]}", "#{prepend_name ? "#{self.name}--" : nil}#{annotation[:name]}--#{annotation[:type]}--cluster"]
  end

  # generate a formatted select box options array that corresponds to all this cluster_group's cell_annotations
  # can be scoped to cell_annotations of a specific type (group, numeric)
  def cell_annotation_select_option(annotation_type=nil, prepend_name=false)
    annotations = annotation_type.nil? ? self.cell_annotations : self.cell_annotations.select {|annot| annot[:type] == annotation_type}
    annotations.map {|annot| self.formatted_cell_annotation(annot, prepend_name)}
  end

  # list of cell annotation header values by type (group or numeric)
  def cell_annotation_names_by_type(type)
    self.cell_annotations.select {|annotation| annotation['type'] == type}.map {|annotation| annotation['name']}
  end

  # method used during parsing to generate representative sub-sampled data_arrays for rendering
  #
  # annotation_name: name of annotation to subsample off of
  # annotation_type: group/numeric
  # annotation_scope: cluster or study - determines where to pull metadata from to key groups off of
  def generate_subsample_arrays(sample_size, annotation_name, annotation_type, annotation_scope)
    Rails.logger.info "#{Time.zone.now}: Generating subsample data_array for cluster '#{self.name}' using annotation: #{annotation_name} (#{annotation_type}, #{annotation_scope}) at resolution #{sample_size}"
    @cells = self.concatenate_data_arrays('text', 'cells')
    case annotation_scope
      when 'cluster'
        @annotations = self.concatenate_data_arrays(annotation_name, 'annotations')
        @annotation_key = Hash[@cells.zip(@annotations)]
      when 'study'
        # in addition to array of annotation values, we need a key to preserve the associations once we sort
        # the annotations by value
        all_annots = self.study.cell_metadata.by_name_and_type(annotation_name, annotation_type).cell_annotations
        @annotation_key = {}
        @annotations = []
        @cells.each do |cell|
          @annotations << all_annots[cell]
          @annotation_key[cell] = all_annots[cell]
        end
    end

    # create a container to store subsets of arrays
    @data_by_group = {}
    # determine how many groups we have; if annotations are continuous scores, divide into 20 temporary groups
    groups = annotation_type == 'group' ? @annotations.uniq : 1.upto(20).map {|i| "group_#{i}"}
    groups.each do |group|
      @data_by_group[group] = {
          x: [],
          y: [],
          text: []
      }
      if self.is_3d?
        @data_by_group[group][:z] = []
      end
      if annotation_scope == 'cluster'
        @data_by_group[group][annotation_name.to_sym] = []
      end
    end
    raw_data = {
        text: @cells,
        x: self.concatenate_data_arrays('x', 'coordinates'),
        y: self.concatenate_data_arrays('y', 'coordinates'),
    }
    if self.is_3d?
      raw_data[:z] = self.concatenate_data_arrays('z', 'coordinates')
    end

    # divide up groups by labels (either categorical or sorted by continuous score and sliced)
    case annotation_type
      when 'group'
        @annotations.each_with_index do |annot, index|
          raw_data.each_key do |axis|
            @data_by_group[annot][axis] << raw_data[axis][index]
          end
          # we only need subsampled annotations if this is a cluster-level annotation
          if annotation_scope == 'cluster'
            @data_by_group[annot][annotation_name.to_sym] << annot
          end
        end
      when 'numeric'
        slice_size = @cells.size / groups.size
        # create a sorted array of arrays using the annotation value as the sort metric
        # first value in each sub-array is the cell name, last value is the corresponding annotation value
        sorted_annotations = @annotation_key.sort_by(&:last)
        groups.each do |group|
          sub_population = sorted_annotations.slice!(0..slice_size - 1)
          sub_population.each do |cell, annot|
            # determine where in the original source data current value resides
            original_index = @cells.index(cell)
            # store values by original_index
            raw_data.each_key do |axis|
              @data_by_group[group][axis] << raw_data[axis][original_index]
            end
            # we only need subsampled annotations if this is a cluster-level annotation
            if annotation_scope == 'cluster'
              @data_by_group[group][annotation_name.to_sym] << annot
            end
          end
        end
        # add leftovers to last group
        if sorted_annotations.size > 0
          sorted_annotations.each do |cell, annot|
            # determine where in the original source data current value resides
            original_index = @cells.index(cell)
            # store values by original_index
            raw_data.each_key do |axis|
              @data_by_group[groups.last][axis] << raw_data[axis][original_index]
            end
            # we only need subsampled annotations if this is a cluster-level annotation
            if annotation_scope == 'cluster'
              @data_by_group[groups.last][annotation_name.to_sym] << annot
            end
          end
        end
    end
    Rails.logger.info "#{Time.zone.now}: Data assembled, now subsampling for cluster '#{self.name}' using annotation: #{annotation_name} (#{annotation_type}, #{annotation_scope}) at resolution #{sample_size}"

    # determine number of entries per group required
    @num_per_group = sample_size / groups.size

    # sort groups by size
    group_order = @data_by_group.sort_by {|k,v| v[:x].size}.map(&:first)

    # build data_array objects
    data_arrays = []
    # string key that identifies how these data_arrays were assembled, will be used to query database
    # value is identical to the annotation URL query parameter when rendering clusters
    subsample_annotation = "#{annotation_name}--#{annotation_type}--#{annotation_scope}"
    raw_data.each_key do |axis|
      case axis.to_s
        when 'text'
          @array_type = 'cells'
        when annotation_name
          @array_type = 'annotations'
        else
          @array_type = 'coordinates'
      end
      data_array = self.data_arrays.build(name: axis.to_s,
                                          array_type: @array_type,
                                          cluster_name: self.name,
                                          array_index: 1,
                                          subsample_threshold: sample_size,
                                          subsample_annotation: subsample_annotation,
                                          study_file_id: self.study_file_id,
                                          study_id: self.study_id,
                                          values: []
      )
      data_arrays << data_array
    end

    # special case for cluster-based annotations
    if annotation_scope == 'cluster'
      data_array = self.data_arrays.build(name: annotation_name,
                                          array_type: 'annotations',
                                          cluster_name: self.name,
                                          array_index: 1,
                                          subsample_threshold: sample_size,
                                          subsample_annotation: subsample_annotation,
                                          study_file_id: self.study_file_id,
                                          study_id: self.study_id,
                                          values: []
      )
      data_arrays << data_array
    end

    @cells_left = sample_size

    # iterate through groups, taking requested num_per_group and recalculating as necessary
    group_order.each_with_index do |group, index|
      data = @data_by_group[group]
      # take remaining cells if last batch, otherwise take num_per_group
      requested_sample = index == group_order.size - 1 ? @cells_left : @num_per_group
      data.each do |axis, values|
        array = data_arrays.find {|a| a.name == axis.to_s}
        sample = values.shuffle(random: Random.new(1)).take(requested_sample)
        array.values += sample
      end
      # determine how many were taken in sampling pass, will either be size of requested sample
      # or all values if requested_sample is larger than size of total values for group
      cells_taken = data[:x].size > requested_sample ? requested_sample : data[:x].size
      @cells_left -= cells_taken
      # were done with this 'group', so remove from master list
      groups.delete(group)
      # recalculate num_per_group, unless last time
      unless index == group_order.size - 1
        @num_per_group = @cells_left / groups.size
      end
    end
    data_arrays.each do |array|
      array.save
    end
    Rails.logger.info "#{Time.zone.now}: Subsampling complete for cluster '#{self.name}' using annotation: #{annotation_name} (#{annotation_type}, #{annotation_scope}) at resolution #{sample_size}"
    true
  end

  ##
  #
  # CLASS INSTANCE METHODS
  #
  ##

  def self.generate_new_data_arrays
    start_time = Time.zone.now
    arrays_created = 0
    self.all.each do |cluster|
      arrays_to_save = []
      arrays = DataArray.where(cluster_group_id: cluster.id)
      arrays.each do |array|
        arrays_to_save << cluster.data_arrays.build(name: array.name, cluster_name: array.cluster_name, array_type: array.array_type,
                                                    array_index: array.array_index, study_id: array.study_id,
                                                    study_file_id: array.study_file_id, values: array.values,
                                                    subsample_threshold: array.subsample_threshold,
                                                    subsample_annotation: array.subsample_annotation)
      end
      arrays_to_save.map(&:save)
      arrays_created += arrays_to_save.size
    end
    end_time = Time.zone.now
    seconds_diff = (start_time - end_time).to_i.abs

    hours = seconds_diff / 3600
    seconds_diff -= hours * 3600

    minutes = seconds_diff / 60
    seconds_diff -= minutes * 60

    seconds = seconds_diff

    msg = "Cluster Group migration complete: generated #{arrays_created} new child data_array records; elapsed time: #{hours} hours, #{minutes} minutes, #{seconds} seconds"
    Rails.logger.info msg
    msg
  end
end<|MERGE_RESOLUTION|>--- conflicted
+++ resolved
@@ -40,13 +40,7 @@
   MAX_THRESHOLD = 100000
 
   # fixed values to subsample at
-<<<<<<< HEAD
-  SUBSAMPLE_THRESHOLDS = [1000, 10000, 20000, 100000].freeze
-
-  MAX_THRESHOLD = 100000
-=======
   SUBSAMPLE_THRESHOLDS = [MAX_THRESHOLD, 20000, 10000, 1000].freeze
->>>>>>> aba2a488
 
   COLORBREWER_SET = %w(#e41a1c #377eb8 #4daf4a #984ea3 #ff7f00 #a65628 #f781bf #999999
     #66c2a5 #fc8d62 #8da0cb #e78ac3 #a6d854 #ffd92f #e5c494 #b3b3b3 #8dd3c7
