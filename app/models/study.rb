class Study

  ###
  #
  # Study: main object class for portal; stores information regarding study objects and references to FireCloud workspaces,
  # access controls to viewing study objects, and also used as main parsing class for uploaded study files.
  #
  ###

  include Mongoid::Document
  include Mongoid::Timestamps

  ###
  #
  # FIRECLOUD METHODS
  #
  ###

  # prefix for FireCloud workspaces, defaults to blank in production
  WORKSPACE_NAME_PREFIX = Rails.env != 'production' ? Rails.env + '-' : ''

  # instantiate one FireCloudClient to avoid creating too many tokens
  @@firecloud_client = FireCloudClient.new

  # getter for FireCloudClient instance
  def self.firecloud_client
    @@firecloud_client
  end

  # method to renew firecloud client (forces new access token for API and reinitializes storage driver)
  def self.refresh_firecloud_client
    begin
      @@firecloud_client = FireCloudClient.new
      true
    rescue => e
      Rails.logger.error "#{Time.now}: unable to refresh FireCloud client: #{e.message}"
      e.message
    end
  end

  ###
  #
  # SETTINGS, ASSOCIATIONS AND SCOPES
  #
  ###

  # pagination
  def self.per_page
    5
  end

  # associations and scopes
  belongs_to :user
  has_many :study_files, dependent: :delete do
    def by_type(file_type)
      if file_type.is_a?(Array)
        where(queued_for_deletion: false, :file_type.in => file_type).to_a
      else
        where(queued_for_deletion: false, file_type: file_type).to_a
      end
    end

    def non_primary_data
      where(queued_for_deletion: false).not_in(file_type: 'Fastq').to_a
    end

    def valid
      where(queued_for_deletion: false).to_a
    end
  end

  has_many :expression_scores, dependent: :delete do
    def by_gene(gene, study_file_ids)
      found_scores = any_of({gene: gene, :study_file_id.in => study_file_ids}, {searchable_gene: gene.downcase, :study_file_id.in => study_file_ids}).to_a
      if found_scores.empty?
        return []
      else
        # since we can have duplicate genes but not cells, merge into one object for rendering
        merged_scores = {'searchable_gene' => gene.downcase, 'gene' => gene, 'scores' => {}}
        found_scores.each do |score|
          merged_scores['scores'].merge!(score.scores)
        end
        return [merged_scores]
      end
    end

    def unique_genes
      pluck(:gene).uniq
    end
  end

  has_many :precomputed_scores, dependent: :delete do
    def by_name(name)
      where(name: name).first
    end
  end

  has_many :study_shares, dependent: :destroy do
    def can_edit
      where(permission: 'Edit').map(&:email)
    end

    def can_view
      all.to_a.map(&:email)
    end
  end

  has_many :cluster_groups, dependent: :delete do
    def by_name(name)
      find_by(name: name)
    end
  end

  has_many :data_arrays, dependent: :delete do
    def by_name_and_type(name, type)
      where(name: name, array_type: type).order_by(&:array_index).to_a
    end
  end

  has_many :study_metadata, dependent: :delete do
    def by_name_and_type(name, type)
      where(name: name, annotation_type: type).to_a
    end
  end

  has_many :directory_listings, dependent: :delete do
    def unsynced
      where(sync_status: false).to_a
    end

    # all synced directories, regardless of type
    def are_synced
      where(sync_status: true).to_a
    end

    # synced directories of a specific type
    def synced_by_type(file_type)
      where(sync_status: true, file_type: file_type).to_a
    end

    # primary data directories
    def primary_data
      where(sync_status: true, :file_type.in => DirectoryListing::PRIMARY_DATA_TYPES).to_a
    end

    # non-primary data directories
    def non_primary_data
      where(sync_status: true, :file_type.nin => DirectoryListing::PRIMARY_DATA_TYPES).to_a
    end
  end

  # User annotations are per study
  has_many :user_annotations, dependent: :delete
  has_many :user_data_arrays, dependent: :delete

  # field definitions
  field :name, type: String
  field :embargo, type: Date
  field :url_safe_name, type: String
  field :description, type: String
  field :firecloud_workspace, type: String
  field :firecloud_project, type: String, default: FireCloudClient::PORTAL_NAMESPACE
  field :bucket_id, type: String
  field :data_dir, type: String
  field :public, type: Boolean, default: true
  field :queued_for_deletion, type: Boolean, default: false
  field :initialized, type: Boolean, default: false
  field :view_count, type: Integer, default: 0
  field :cell_count, type: Integer, default: 0
  field :gene_count, type: Integer, default: 0
  field :view_order, type: Float, default: 100.0
  field :use_existing_workspace, type: Boolean, default: false
  field :default_options, type: Hash, default: {} # extensible hash where we can put arbitrary values as 'defaults'

  accepts_nested_attributes_for :study_files, allow_destroy: true
  accepts_nested_attributes_for :study_shares, allow_destroy: true, reject_if: proc { |attributes| attributes['email'].blank? }

  ###
  #
  # VALIDATIONS & CALLBACKS
  #
  ###

  # custom validator since we need everything to pass in a specific order (otherwise we get orphaned FireCloud workspaces)
  validate :initialize_with_new_workspace, on: :create, if: Proc.new {|study| !study.use_existing_workspace}
  validate :initialize_with_existing_workspace, on: :create, if: Proc.new {|study| study.use_existing_workspace}

  # populate specific errors for study shares since they share the same form
  validate do |study|
    study.study_shares.each do |study_share|
      next if study_share.valid?
      study_share.errors.full_messages.each do |msg|
        errors.add(:base, "Share Error - #{msg}")
      end
    end
  end

  # update validators
  validates_uniqueness_of :name, on: :update, message: ": %{value} has already been taken.  Please choose another name."
  validates_presence_of   :name, on: :update
  validates_uniqueness_of :url_safe_name, on: :update, message: ": The name you provided tried to create a public URL (%{value}) that is already assigned.  Please rename your study to a different value."

  # callbacks
  before_validation :set_url_safe_name
  before_validation :set_data_dir, :set_firecloud_workspace_name, on: :create
  # before_save       :verify_default_options
  after_create      :make_data_dir, :set_default_participant
  after_destroy     :remove_data_dir

  # search definitions
  index({"name" => "text", "description" => "text"})

  ###
  #
  # ACCESS CONTROL METHODS
  #
  ###

  # return all studies that are editable by a given user
  def self.editable(user)
    if user.admin?
      self.where(queued_for_deletion: false).to_a
    else
      studies = self.where(queued_for_deletion: false, user_id: user._id).to_a
      shares = StudyShare.where(email: user.email, permission: 'Edit').map(&:study).select {|s| !s.queued_for_deletion }
      [studies + shares].flatten.uniq
    end
  end

  # return all studies that are viewable by a given user
  def self.viewable(user)
    if user.admin?
      self.where(queued_for_deletion: false)
    else
      public = self.where(public: true, queued_for_deletion: false).map(&:_id)
      owned = self.where(user_id: user._id, public: false, queued_for_deletion: false).map(&:_id)
      shares = StudyShare.where(email: user.email).map(&:study).select {|s| !s.queued_for_deletion }.map(&:_id)
      intersection = public + owned + shares
      # return Mongoid criterion object to use with pagination
      Study.in(:_id => intersection)
    end
  end

  # check if a give use can edit study
  def can_edit?(user)
    user.nil? ? false : self.admins.include?(user.email)
  end

  # check if a given user can view study by share (does not take public into account - use Study.viewable(user) instead)
  def can_view?(user)
    if user.nil?
      false
    else
      self.can_edit?(user) || self.study_shares.can_view.include?(user.email)
    end
  end

  # check if a user can download data directly from the bucket
  def can_direct_download?(user)
    if user.nil?
      false
    else
      self.user.email == user.email || self.study_shares.can_view.include?(user.email)
    end
  end

  # check if user can delete a study - only owners can
  def can_delete?(user)
    if self.user_id == user.id || user.admin?
      true
    else
      share = self.study_shares.detect {|s| s.email == user.email}
      if !share.nil? && share.permission == 'Owner'
        true
      else
        false
      end
    end
  end

  # check if a user can run workflows on the given study
  # projects in the compute blacklist are never allowed computes, otherwise check ACLs for workspace
  def can_compute?(user)
    if Rails.env == 'production' && FireCloudClient::COMPUTE_BLACKLIST.include?(self.firecloud_project)
      false
    elsif user.nil?
      false
    else
      workspace_acl = Study.firecloud_client.get_workspace_acl(self.firecloud_workspace)
      workspace_acl['acl'][user.email].nil? ? false : workspace_acl['acl'][user.email]['canCompute']
    end
  end

  # list of emails for accounts that can edit this study
  def admins
    [self.user.email, self.study_shares.can_edit, User.where(admin: true).pluck(:email)].flatten.uniq
  end

  # check if study is still under embargo or whether given user can bypass embargo
  def embargoed?(user)
    if user.nil?
      self.check_embargo?
    else
      # must not be viewable by current user & embargoed to be true
      !self.can_view?(user) && self.check_embargo?
    end
  end

  # helper method to check embargo status
  def check_embargo?
    self.embargo.nil? || self.embargo.blank? ? false : Date.today <= self.embargo
  end

  # label for study visibility
  def visibility
    self.public? ? "<span class='sc-badge bg-success text-success'>Public</span>".html_safe : "<span class='sc-badge bg-danger text-danger'>Private</span>".html_safe
  end

  # helper method to return key-value pairs of sharing permissions local to portal (not what is persisted in FireCloud)
  # primarily used when syncing study with FireCloud workspace
  def local_acl
    acl = {
        "#{self.user.email}" => (Rails.env == 'production' && FireCloudClient::COMPUTE_BLACKLIST.include?(self.firecloud_project)) ? 'Edit' : 'Owner'
    }
    self.study_shares.each do |share|
      acl["#{share.email}"] = share.permission
    end
    acl
  end

  ###
  #
  # DATA PATHS & URLS
  #
  ###

  # file path to study public folder
  def data_public_path
    Rails.root.join('public', 'single_cell', 'data', self.url_safe_name)
  end

  # file path to upload storage directory
  def data_store_path
    Rails.root.join('data', self.data_dir)
  end

  # helper to generate a URL to a study's FireCloud workspace
  def workspace_url
    "https://portal.firecloud.org/#workspaces/#{FireCloudClient::PORTAL_NAMESPACE}/#{self.firecloud_workspace}"
  end

  # helper to generate a URL to a study's GCP bucket
  def google_bucket_url
    "https://console.cloud.google.com/storage/browser/#{self.bucket_id}"
  end

  # helper to generate a URL to a specific FireCloud submission inside a study's GCP bucket
  def submission_url(submission_id)
    self.google_bucket_url + "/#{submission_id}"
  end

  ###
  #
  # DEFAULT OPTIONS METHODS
  #
  ###

  # helper to return default cluster to load, will fall back to first cluster if no preference has been set
  # or default cluster cannot be loaded
  def default_cluster
    default = self.cluster_groups.first
    unless self.default_options[:cluster].nil?
      new_default = self.cluster_groups.by_name(self.default_options[:cluster])
      unless new_default.nil?
        default = new_default
      end
    end
    default
  end

  # helper to return default annotation to load, will fall back to first available annotation if no preference has been set
  # or default annotation cannot be loaded
  def default_annotation
    default_cluster = self.default_cluster
    default_annot = self.default_options[:annotation]
    # in case default has not been set
    if default_annot.nil?
      if default_cluster.cell_annotations.any?
        annot = default_cluster.cell_annotations.first
        default_annot = "#{annot[:name]}--#{annot[:type]}--cluster"
      elsif self.study_metadata.any?
        metadatum = self.study_metadata.first
        default_annot = "#{metadatum.name}--#{metadatum.annotation_type}--study"
      else
        # annotation won't be set yet if a user is parsing metadata without clusters, or vice versa
        default_annot = nil
      end
    end
    default_annot
  end

  # helper to return default annotation type (group or numeric)
  def default_annotation_type
    if self.default_options[:annotation].nil?
      nil
    else
      # middle part of the annotation string is the type, e.g. Label--group--study
      self.default_options[:annotation].split('--')[1]
    end
  end

  # return color profile value, converting blanks to nils
  def default_color_profile
    self.default_options[:color_profile].presence
  end

  # return the value of the expression axis label
  def default_expression_label
    label = self.default_options[:expression_label].presence
    label.nil? ? 'Expression' : label
  end

  # determine if a user has supplied an expression label
  def has_expression_label?
    !self.default_options[:expression_label].blank?
  end

  ###
  #
  # INSTANCE VALUE SETTERS & GETTERS
  #
  ###

  # helper method to get number of unique single cells
  def set_cell_count(file_type)
    @cell_count = 0
    case file_type
      when 'Metadata'
        metadata_name, metadata_type = StudyMetadatum.where(study_id: self.id).pluck(:name, :annotation_type).flatten
        @cell_count = self.study_metadata_values(metadata_name, metadata_type).keys.size
    end
    self.update(cell_count: @cell_count)
    Rails.logger.info "#{Time.now}: Setting cell count in #{self.name} to #{@cell_count}"
  end

  # helper method to set the number of unique genes in this study
  def set_gene_count
    gene_count = self.expression_scores.pluck(:gene).uniq.count
    Rails.logger.info "#{Time.now}: setting gene count in #{self.name} to #{gene_count}"
    self.update!(gene_count: gene_count)
  end

  # return a count of the number of fastq files both uploaded and referenced via directory_listings for a study
  def primary_data_file_count
    study_file_count = self.study_files.by_type('Fastq').size
    directory_listing_count = self.directory_listings.primary_data.map {|d| d.files.size}.reduce(0, :+)
    study_file_count + directory_listing_count
  end

  # count of all files in a study, regardless of type
  def total_file_count
    self.study_files.non_primary_data.count + self.primary_data_file_count
  end

  # return a count of the number of miscellanous files both uploaded and referenced via directory_listings for a study
  def misc_directory_file_count
    self.directory_listings.non_primary_data.map {|d| d.files.size}.reduce(0, :+)
  end

  # count the number of cluster-based annotations in a study
  def cluster_annotation_count
    self.cluster_groups.map {|c| c.cell_annotations.size}.reduce(0, :+)
  end

  ###
  #
  # METADATA METHODS
  #
  ###

  # return an array of all single cell names in study
  def all_cells
    self.study_metadata.first.cell_annotations.keys
  end

  # return a hash keyed by cell name of the requested study_metadata values
  def study_metadata_values(metadata_name, metadata_type)
    metadata_objects = self.study_metadata.by_name_and_type(metadata_name, metadata_type)
    vals = {}
    metadata_objects.each do |metadata|
      vals.merge!(metadata.cell_annotations)
    end
    vals
  end

  # return array of possible values for a given study_metadata annotation (valid only for group-based)
  def study_metadata_keys(metadata_name, metadata_type)
    vals = []
    unless metadata_type == 'numeric'
      metadata_objects = self.study_metadata.by_name_and_type(metadata_name, metadata_type)
      metadata_objects.each do |metadata|
        vals += metadata.values
      end
    end
    vals.uniq
  end

  ###
  #
  # STUDYFILE GETTERS
  #
  ###


  # helper to build a study file of the requested type
  def build_study_file(attributes)
    self.study_files.build(attributes)
  end

  # helper method to access all cluster definitions files
  def cluster_ordinations_files
    self.study_files.by_type('Cluster')
  end

  # helper method to access cluster definitions file by name
  def cluster_ordinations_file(name)
    self.study_files.find_by(file_type: 'Cluster', name: name)
  end

  # helper method to directly access expression matrix files
  def expression_matrix_files
    self.study_files.by_type('Expression Matrix')
  end

  # helper method to directly access expression matrix file file by name
  def expression_matrix_file(name)
    self.study_files.find_by(file_type:'Expression Matrix', name: name)
  end
  # helper method to directly access metadata file
  def metadata_file
    self.study_files.by_type('Metadata').first
  end

  ###
  #
  # DELETE METHODS
  #
  ###

  # nightly cron to delete any studies that are 'queued for deletion'
  # will run after database is re-indexed to make performance better
  # calls delete_all on collections to minimize memory usage
  def self.delete_queued_studies
    studies = self.where(queued_for_deletion: true)
    studies.each do |study|
      Rails.logger.info "#{Time.now}: deleting queued study #{study.name}"
      ExpressionScore.where(study_id: study.id).delete_all
      DataArray.where(study_id: study.id).delete_all
      StudyMetadatum.where(study_id: study.id).delete_all
      PrecomputedScore.where(study_id: study.id).delete_all
      ClusterGroup.where(study_id: study.id).delete_all
      StudyFile.where(study_id: study.id).delete_all
      DirectoryListing.where(study_id: study.id).delete_all
      UserAnnotation.where(study_id: study.id).delete_all
      UserAnnotationShare.where(study_id: study.id).delete_all
      UserDataArray.where(study_id: study.id).delete_all
      # now destroy study to ensure everything is removed
      study.destroy
      Rails.logger.info "#{Time.now}: delete of #{study.name} completed"
    end
    true
  end

  ###
  #
  # MISCELLANOUS METHODS
  #
  ###

  # transform expression data from db into mtx format
  def expression_to_mtx
    puts "Generating MTX file for #{self.name} expression data"
    puts 'Reading source data'
    expression_scores = self.expression_scores.to_a
    score_count = expression_scores.size
    cell_count = self.cell_count
    total_values = expression_scores.inject(0) {|total, score| total + score.scores.size}
    puts 'Creating file and writing headers'
    output_file = File.new(self.data_store_path.to_s + '/expression_matrix.mtx', 'w+')
    output_file.write "#{score_count}\t#{cell_count}\t#{total_values}\n"
    puts 'Headers successfully written'
    counter = 0
    expression_scores.each do |entry|
      gene = entry.gene
      entry.scores.each do |cell, score|
        output_file.write "#{gene}\t#{cell}\t#{score}\n"
      end
      counter += 1
      if counter % 1000 == 0
        puts "#{counter} genes written out of #{score_count}"
      end
    end
    puts 'Finished!'
    puts "Output file: #{File.absolute_path(output_file)}"
    output_file.close
  end

<<<<<<< HEAD
  # regenerate an expression matrix from database records
  def regenerate_expression_matrix(expression_study_file)
    puts "regenerating #{expression_study_file.upload_file_name} expression matrix"

    # load cell arrays to create headers
    expression_cell_arrays = study.data_arrays.where(cluster_name: expression_study_file.upload_file_name).to_a
    all_cells = expression_cell_arrays.map(&:values).flatten

    # create new file and write headers
    new_expression_file = File.new(File.join(study.data_store_path, expression_study_file.upload_file_name), 'w')
    headers = ['GENE', all_cells].flatten.join("\t")
    new_expression_file.write headers + "\n"

    # load expression scores for requested file and write
    expression_scores = self.expression_scores.where(study_file_id: expression_study_file.id).to_a
    expression_scores.each do |expression|
      puts "writing #{expression.gene} scores"
      new_expression_file.write "#{expression.gene}\t"
      vals = []
      all_cells.each do |cell|
        vals << expression.scores[cell].to_f
      end
      new_expression_file.write vals.join("\t") + "\n"
    end
    puts "all scores complete"

    # return filepath
    filepath = new_expression_file.to_path
    new_expression_file.close
    filepath
  end

=======
>>>>>>> 98463dae
  ###
  #
  # PARSERS
  #
  ###

  # method to parse master expression scores file for study and populate collection
  # this parser assumes the data is a non-sparse square matrix
  def initialize_exinitialize_expression_scores(expression_file, user, opts={local: true})
    @count = 0
    @message = []
    @last_line = ""
    start_time = Time.now
    @validation_error = false

    # before anything starts, check if file has been uploaded locally or needs to be pulled down from FireCloud first
    if !opts[:local]
      # make sure data dir exists first
      self.make_data_dir
      remote_file = Study.firecloud_client.execute_gcloud_method(:download_workspace_file, self.firecloud_workspace, expression_file.upload_file_name, self.data_store_path)
      expression_file.update(upload: remote_file)
    end

    # next, check if this is a re-parse job, in which case we need to remove all existing entries first
    if opts[:reparse]
      self.expression_scores.delete_all
      expression_file.invalidate_cache_by_file_type
    end

    # validate headers
    begin
      if expression_file.upload_content_type == 'application/gzip'
        Rails.logger.info "#{Time.now}: Parsing #{expression_file.name} as application/gzip"
        file = Zlib::GzipReader.open(expression_file.upload.path)
      else
        Rails.logger.info "#{Time.now}: Parsing #{expression_file.name} as text/plain"
        file = File.open(expression_file.upload.path)
      end
      cells = file.readline.strip.split(/[\t,]/)
      @last_line = "#{expression_file.name}, line 1"
      if !['gene', ''].include?(cells.first.downcase) || cells.size <= 1
        expression_file.update(parse_status: 'failed')
        @validation_error = true
      end
      file.close
    rescue => e
      error_message = "Unexpected error: #{e.message}"
      filename = expression_file.name
      expression_file.destroy
      Rails.logger.info Time.now.to_s + ': ' + error_message
      SingleCellMailer.notify_user_parse_fail(user.email, "Expression file: '#{filename}' parse has failed", error_message).deliver_now
      raise StandardError, error_message
    end

    # raise validation error if needed
    if @validation_error
      error_message = "file header validation failed: first header should be GENE or blank followed by cell names"
      filename = expression_file.name
      expression_file.destroy
      Rails.logger.info Time.now.to_s + ': ' + error_message
      SingleCellMailer.notify_user_parse_fail(user.email, "Expression file: '#{filename}' parse has failed", error_message).deliver_now
      raise StandardError, error_message
    end

    # begin parse
    begin
      Rails.logger.info "#{Time.now}: Beginning expression score parse from #{expression_file.name} for #{self.name}"
      expression_file.update(parse_status: 'parsing')
      # open data file and grab header row with name of all cells, deleting 'GENE' at start
      # determine proper reader
      if expression_file.upload_content_type == 'application/gzip'
        expression_data = Zlib::GzipReader.open(expression_file.upload.path)
      else
        expression_data = File.open(expression_file.upload.path)
      end
      cells = expression_data.readline.strip.split(/[\t,]/)
      @last_line = "#{expression_file.name}, line 1"

      cells.shift

      # validate that new expression matrix does not have repeated cells, raise error if repeats found
      existing_cells = self.data_arrays.by_name_and_type('All Cells', 'cells').map(&:values).flatten
      uniques = cells - existing_cells
      unless uniques.size == cells.size
        repeats = cells - uniques
        raise StandardError, "cell names validation failed; repeated cells were found: #{repeats.join(', ')}"
      end

      # store study id for later to save memory
      study_id = self._id
      @records = []
      # keep a running record of genes already parsed to catch validation errors before they happen
      # this is needed since we're creating records in batch and won't know which gene was responsible
      @genes_parsed = []
      Rails.logger.info "#{Time.now}: Expression scores loaded, starting record creation for #{self.name}"
      while !expression_data.eof?
        # grab single row of scores, parse out gene name at beginning
        line = expression_data.readline.strip.encode('UTF-8', invalid: :replace, undef: :replace, replace: '')
        row = line.split(/[\t,]/)
        @last_line = "#{expression_file.name}, line #{expression_data.lineno}"

        gene_name = row.shift
        # check for duplicate genes
        if @genes_parsed.include?(gene_name)
          user_error_message = "You have a duplicate gene entry (#{gene_name}) in your gene list.  Please check your file and try again."
          error_message = "Duplicate gene #{gene_name} in #{expression_file.name} (#{expression_file._id}) for study: #{self.name}"
          Rails.logger.info error_message
          raise StandardError, user_error_message
        else
          @genes_parsed << gene_name
        end

        # convert all remaining strings to floats, then store only significant values (!= 0)
        scores = row.map(&:to_f)
        significant_scores = {}
        scores.each_with_index do |score, index|
          unless score == 0.0
            significant_scores[cells[index]] = score
          end
        end
        # create expression score object
        @records << {gene: gene_name, searchable_gene: gene_name.downcase, scores: significant_scores, study_id: study_id, study_file_id: expression_file._id}
        @count += 1
        if @count % 1000 == 0
          ExpressionScore.create(@records)
          @records = []
          Rails.logger.info "Processed #{@count} expression scores from #{expression_file.name} for #{self.name}"
        end
      end
      Rails.logger.info "#{Time.now}: Creating last #{@records.size} expression scores from #{expression_file.name} for #{self.name}"
      ExpressionScore.create!(@records)

      # launch job to set gene count
      self.set_gene_count

      # set the default expression label if the user supplied one
      if !self.has_expression_label? && !expression_file.y_axis_label.blank?
        Rails.logger.info "#{Time.now}: Setting default expression label in #{self.name} to '#{expression_file.y_axis_label}'"
        opts = self.default_options
        self.update!(default_options: opts.merge(expression_label: expression_file.y_axis_label))
      end

      # create array of all cells for study
      @cell_data_array = self.data_arrays.build(name: 'All Cells', cluster_name: expression_file.name, array_type: 'cells', array_index: 1, study_file_id: expression_file._id, cluster_group_id: expression_file._id)
      # chunk into pieces as necessary
      cells.each_slice(DataArray::MAX_ENTRIES) do |slice|
        new_array_index = @cell_data_array.array_index + 1
        @cell_data_array.values = slice
        Rails.logger.info "#{Time.now}: Saving all cells data array ##{@cell_data_array.array_index} using #{expression_file.name} for #{self.name}"
        @cell_data_array.save!
        @cell_data_array = self.data_arrays.build(name: 'All Cells', cluster_name: expression_file.name, array_type: 'cells', array_index: new_array_index, study_file_id: expression_file._id, cluster_group_id: expression_file._id)
      end

      # clean up, print stats
      expression_data.close
      expression_file.update(parse_status: 'parsed')

      end_time = Time.now
      time = (end_time - start_time).divmod 60.0
      @message << "#{Time.now}: #{expression_file.name} parse completed!"
      @message << "Gene-level entries created: #{@count}"
      @message << "Total Time: #{time.first} minutes, #{time.last} seconds"
      Rails.logger.info @message.join("\n")
      # set initialized to true if possible
      if self.cluster_ordinations_files.any? && !self.metadata_file.nil? && !self.initialized?
        self.update(initialized: true)
      end

      begin
        SingleCellMailer.notify_user_parse_complete(user.email, "Expression file: '#{expression_file.name}' has completed parsing", @message).deliver_now
      rescue => e
        Rails.logger.error "#{Time.now}: Unable to deliver email: #{e.message}"
      end

      # now that parsing is complete, we can move file into storage bucket and delete local (unless we downloaded from FireCloud to begin with)
      if opts[:local]
        begin
          if Study.firecloud_client.api_available?
            self.send_to_firecloud(expression_file)
          else
            SingleCellMailer.notify_admin_upload_fail(expression_file, 'FireCloud API unavailable').deliver_now
          end
        rescue => e
          Rails.logger.info "#{Time.now}: Expression file: '#{expression_file.upload_file_name} failed to upload to FireCloud due to #{e.message}"
          SingleCellMailer.notify_admin_upload_fail(expression_file, e.message).deliver_now
        end
      else
        # we have the file in FireCloud already, so just delete it
        begin
          Rails.logger.info "#{Time.now}: deleting local file #{expression_file.upload_file_name} after successful parse; file already exists in #{self.bucket_id}"
          File.delete(expression_file.upload.path)
        rescue => e
          # we don't really care if the delete fails, we can always manually remove it later as the file is in FireCloud already
          Rails.logger.error "#{Time.now}: Could not delete #{expression_file.name} in study #{self.name}; aborting"
        end
      end
    rescue => e
      # error has occurred, so clean up records and remove file
      ExpressionScore.where(study_id: self.id).delete_all
      DataArray.where(study_id: self.id, study_file_id: expression_file.id).delete_all
      filename = expression_file.name
      expression_file.destroy
      error_message = "#{@last_line}: #{e.message}"
      Rails.logger.info Time.now.to_s + ': ' + error_message
      SingleCellMailer.notify_user_parse_fail(user.email, "Expression file: '#{filename}' parse has failed", error_message).deliver_now
    end
    true
  end

  # parse single cluster coordinate & metadata file (name, x, y, z, metadata_cols* format)
  # uses cluster_group model instead of single clusters; group membership now defined by metadata
  # stores point data in cluster_group_data_arrays instead of single_cells and cluster_points
  def initialize_cluster_group_and_data_arrays(ordinations_file, user, opts={local: true})

    # before anything starts, check if file has been uploaded locally or needs to be pulled down from FireCloud first
    if !opts[:local]
      # make sure data dir exists first
      self.make_data_dir
      remote_file = Study.firecloud_client.execute_gcloud_method(:download_workspace_file, self.firecloud_workspace, ordinations_file.upload_file_name, self.data_store_path)
      ordinations_file.update(upload: remote_file)
    end

    # next, check if this is a re-parse job, in which case we need to remove all existing entries first
    if opts[:reparse]
      self.cluster_groups.where(study_file_id: ordinations_file.id).delete_all
      self.data_arrays.where(study_file_id: ordinations_file.id).delete_all
      ordinations_file.invalidate_cache_by_file_type
    end

    # validate headers of cluster file
    @validation_error = false
    start_time = Time.now
    begin
      d_file = File.open(ordinations_file.upload.path)
      headers = d_file.readline.split(/[\t,]/).map(&:strip)
      second_header = d_file.readline.split(/[\t,]/).map(&:strip)
      @last_line = "#{ordinations_file.name}, line 1"
      # must have at least NAME, X and Y fields
      unless (headers & %w(NAME X Y)).size == 3 && second_header.include?('TYPE')
        ordinations_file.update(parse_status: 'failed')
        @validation_error = true
      end
      d_file.close
    rescue => e
      ordinations_file.update(parse_status: 'failed')
      error_message = "#{e.message}"
      Rails.logger.info Time.now.to_s + ': ' + error_message
      filename = ordinations_file.upload_file_name
      ordinations_file.destroy
      SingleCellMailer.notify_user_parse_fail(user.email, "Cluster file: '#{filename}' parse has failed", error_message).deliver_now
      raise StandardError, error_message
    end

    # raise validation error if needed
    if @validation_error
      error_message = "file header validation failed: should be at least NAME, X, Y with second line starting with TYPE"
      Rails.logger.info Time.now.to_s + ': ' + error_message
      filename = ordinations_file.upload_file_name
      ordinations_file.destroy
      SingleCellMailer.notify_user_parse_fail(user.email, "Cluster file: '#{filename}' parse has failed", error_message).deliver_now
      raise StandardError, error_message
    end

    @message = []
    @cluster_metadata = []
    @point_count = 0
    # begin parse
    begin
      cluster_name = ordinations_file.name
      Rails.logger.info "#{Time.now}: Beginning cluster initialization using #{ordinations_file.upload_file_name} for cluster: #{cluster_name} in #{self.name}"

      cluster_data = File.open(ordinations_file.upload.path)
      header_data = cluster_data.readline.encode('UTF-8', invalid: :replace, undef: :replace, replace: '').split(/[\t,]/).map(&:strip)
      type_data = cluster_data.readline.encode('UTF-8', invalid: :replace, undef: :replace, replace: '').split(/[\t,]/).map(&:strip)

      # determine if 3d coordinates have been provided
      is_3d = header_data.include?('Z')
      cluster_type = is_3d ? '3d' : '2d'

      # grad header indices, z index will be nil if no 3d data
      name_index = header_data.index('NAME')
      x_index = header_data.index('X')
      y_index = header_data.index('Y')
      z_index = header_data.index('Z')

      # determine what extra metadata has been provided
      metadata_headers = header_data - %w(NAME X Y Z)
      metadata_headers.each do |metadata|
        idx = header_data.index(metadata)
        # store temporary object with metadata name, index location and data type (group or numeric)
        point_metadata = {
            name: metadata,
            index: idx,
            type: type_data[idx].downcase # downcase type to avoid case matching issues later
        }
        @cluster_metadata << point_metadata
      end

      # create cluster object for use later
      Rails.logger.info "#{Time.now}: Creating cluster group object: #{cluster_name} in study: #{self.name}"
      @domain_ranges = {
          x: [ordinations_file.x_axis_min, ordinations_file.x_axis_max],
          y: [ordinations_file.y_axis_min, ordinations_file.y_axis_max]
      }
      required_values = 4
      if is_3d
        @domain_ranges[:z] = [ordinations_file.z_axis_min, ordinations_file.z_axis_max]
        required_values = 6
      end

      # check if ranges are valid
      unless @domain_ranges.values.flatten.compact.size == required_values
        @domain_ranges = nil
      end

      @cluster_group = self.cluster_groups.build(name: cluster_name,
                                                 study_file_id: ordinations_file._id,
                                                 cluster_type: cluster_type,
                                                 domain_ranges: @domain_ranges
      )

      # add cell-level annotation definitions and save (will be used to populate dropdown menu)
      # this object will not be saved until after parse is done as we need to collect all possible values
      # for group annotations (not needed for numeric)
      cell_annotations = []
      @cluster_metadata.each do |metadata|
        cell_annotations << {
            name: metadata[:name],
            type: metadata[:type],
            header_index: metadata[:index],
            values: []
        }
      end
      @cluster_group.save

      # container to store temporary data arrays until ready to save
      @data_arrays = []
      # create required data_arrays (name, x, y)
      @data_arrays[name_index] = self.data_arrays.build(name: 'text', cluster_name: cluster_name, array_type: 'cells', array_index: 1, study_file_id: ordinations_file._id, cluster_group_id: @cluster_group._id, values: [])
      @data_arrays[x_index] = self.data_arrays.build(name: 'x', cluster_name: cluster_name, array_type: 'coordinates', array_index: 1, study_file_id: ordinations_file._id, cluster_group_id: @cluster_group._id, values: [])
      @data_arrays[y_index] = self.data_arrays.build(name: 'y', cluster_name: cluster_name, array_type: 'coordinates', array_index: 1, study_file_id: ordinations_file._id, cluster_group_id: @cluster_group._id, values: [])

      # add optional data arrays (z, metadata)
      if is_3d
        @data_arrays[z_index] = self.data_arrays.build(name: 'z', cluster_name: cluster_name, array_type: 'coordinates', array_index: 1, study_file_id: ordinations_file._id, cluster_group_id: @cluster_group._id, values: [])
      end
      @cluster_metadata.each do |metadata|
        @data_arrays[metadata[:index]] = self.data_arrays.build(name: metadata[:name], cluster_name: cluster_name, array_type: 'annotations', array_index: 1, study_file_id: ordinations_file._id, cluster_group_id: @cluster_group._id, values: [])
      end

      Rails.logger.info "#{Time.now}: Headers/Metadata loaded for cluster initialization using #{ordinations_file.upload_file_name} for cluster: #{cluster_name} in #{self.name}"
      # begin reading data
      while !cluster_data.eof?
        line = cluster_data.readline.strip.encode('UTF-8', invalid: :replace, undef: :replace, replace: '')
        @point_count += 1
        @last_line = "#{ordinations_file.name}, line #{cluster_data.lineno}"
        vals = line.split(/[\t,]/).map(&:strip)
        # assign value to corresponding data_array by column index
        vals.each_with_index do |val, index|
          if @data_arrays[index].values.size >= DataArray::MAX_ENTRIES
            # array already has max number of values, so save it and replace it with a new data array
            # of same name & type with array_index incremented by 1
            current_data_array_index = @data_arrays[index].array_index
            data_array = @data_arrays[index]
            Rails.logger.info "#{Time.now}: Saving data array: #{data_array.name}-#{data_array.array_type}-#{data_array.array_index} using #{ordinations_file.upload_file_name} for cluster: #{cluster_name} in #{self.name}"
            data_array.save
            new_data_array = self.data_arrays.build(name: data_array.name, cluster_name: data_array.cluster_name ,array_type: data_array.array_type, array_index: current_data_array_index + 1, study_file_id: ordinations_file._id, cluster_group_id: @cluster_group._id, values: [])
            @data_arrays[index] = new_data_array
          end
          # determine whether or not value needs to be cast as a float or not
          if type_data[index] == 'numeric'
            @data_arrays[index].values << val.to_f
          else
            @data_arrays[index].values << val
            # check if this is a group annotation, and if so store its value in the cluster_group.cell_annotations
            # hash if the value is not already present
            if type_data[index] == 'group'
              existing_vals = cell_annotations.find {|annot| annot[:name] == header_data[index]}
              metadata_idx = cell_annotations.index(existing_vals)
              unless existing_vals[:values].include?(val)
                cell_annotations[metadata_idx][:values] << val
                Rails.logger.info "#{Time.now}: Adding #{val} to #{@cluster_group.name} list of group values for #{header_data[index]}"
              end
            end
          end
        end

      end
      # clean up
      @data_arrays.each do |data_array|
        Rails.logger.info "#{Time.now}: Saving data array: #{data_array.name}-#{data_array.array_type}-#{data_array.array_index} using #{ordinations_file.upload_file_name} for cluster: #{cluster_name} in #{self.name}"
        data_array.save
      end
      cluster_data.close

      # save cell_annotations to cluster_group object
      @cluster_group.update_attributes(cell_annotations: cell_annotations)
      # reload cluster_group to use in messaging
      @cluster_group = ClusterGroup.find_by(study_id: self.id, study_file_id: ordinations_file.id, name: ordinations_file.name)
      ordinations_file.update(parse_status: 'parsed')
      end_time = Time.now
      time = (end_time - start_time).divmod 60.0
      # assemble email message parts
      @message << "#{ordinations_file.upload_file_name} parse completed!"
      @message << "Cluster created: #{@cluster_group.name}, type: #{@cluster_group.cluster_type}"
      if @cluster_group.cell_annotations.any?
        @message << "Annotations:"
        @cluster_group.cell_annotations.each do |annot|
          @message << "#{annot['name']}: #{annot['type']}#{annot['type'] == 'group' ? ' (' + annot['values'].join(',') + ')' : nil}"
        end
      end
      @message << "Total points in cluster: #{@point_count}"
      @message << "Total Time: #{time.first} minutes, #{time.last} seconds"
      # set initialized to true if possible
      if self.expression_matrix_files.any? && !self.metadata_file.nil? && !self.initialized?
        self.update(initialized: true)
      end

      # check to see if a default cluster & annotation have been set yet
      # must load reference to self into a local variable as we cannot call self.save to update attributes
      study_obj = Study.find(self.id)
      if study_obj.default_options[:cluster].nil?
        study_obj.default_options[:cluster] = @cluster_group.name
      end

      if study_obj.default_options[:annotation].nil?
        if @cluster_group.cell_annotations.any?
          cell_annot = @cluster_group.cell_annotations.first
          study_obj.default_options[:annotation] = "#{cell_annot[:name]}--#{cell_annot[:type]}--cluster"
          if cell_annot[:type] == 'numeric'
            # set a default color profile if this is a numeric annotation
            study_obj.default_options[:color_profile] = 'Reds'
          end
        elsif study_obj.study_metadata.any?
          metadatum = study_obj.study_metadata.first
          study_obj.default_options[:annotation] = "#{metadatum.name}--#{metadatum.annotation_type}--study"
          if metadatum.annotation_type == 'numeric'
            # set a default color profile if this is a numeric annotation
            study_obj.default_options[:color_profile] = 'Reds'
          end
        else
          # no possible annotations to set, but enter annotation key into default_options
          study_obj.default_options[:annotation] = nil
        end
      end

      # update study.default_options
      study_obj.save

      # create subsampled data_arrays for visualization
      study_metadata = StudyMetadatum.where(study_id: self.id).to_a
      # determine how many levels to subsample based on size of cluster_group
      required_subsamples = ClusterGroup::SUBSAMPLE_THRESHOLDS.select {|sample| sample < @cluster_group.points}
      required_subsamples.each do |sample_size|
        # create cluster-based annotation subsamples first
        if @cluster_group.cell_annotations.any?
          @cluster_group.cell_annotations.each do |cell_annot|
            @cluster_group.delay.generate_subsample_arrays(sample_size, cell_annot[:name], cell_annot[:type], 'cluster')
          end
        end
        # create study-based annotation subsamples
        study_metadata.each do |metadata|
          @cluster_group.delay.generate_subsample_arrays(sample_size, metadata.name, metadata.annotation_type, 'study')
        end
      end

      begin
        SingleCellMailer.notify_user_parse_complete(user.email, "Cluster file: '#{ordinations_file.upload_file_name}' has completed parsing", @message).deliver_now
      rescue => e
        Rails.logger.error "#{Time.now}: Unable to deliver email: #{e.message}"
      end

      # now that parsing is complete, we can move file into storage bucket and delete local (unless we downloaded from FireCloud to begin with)
      if opts[:local]
        begin
          if Study.firecloud_client.api_available?
            self.send_to_firecloud(ordinations_file)
          else
            SingleCellMailer.notify_admin_upload_fail(ordinations_file, 'FireCloud API unavailable').deliver_now
          end
        rescue => e
          Rails.logger.info "#{Time.now}: Cluster file: '#{ordinations_file.upload_file_name} failed to upload to FireCloud due to #{e.message}"
          SingleCellMailer.notify_admin_upload_fail(ordinations_file, e.message).deliver_now
        end
      else
        # we have the file in FireCloud already, so just delete it
        begin
          Rails.logger.info "#{Time.now}: deleting local file #{ordinations_file.upload_file_name} after successful parse; file already exists in #{self.bucket_id}"
          File.delete(ordinations_file.upload.path)
        rescue => e
          # we don't really care if the delete fails, we can always manually remove it later as the file is in FireCloud already
          Rails.logger.error "#{Time.now}: Could not delete #{ordinations_file.name} in study #{self.name}; aborting"
        end
      end
    rescue => e
      # error has occurred, so clean up records and remove file
      ClusterGroup.where(study_file_id: ordinations_file.id).delete_all
      DataArray.where(study_file_id: ordinations_file.id).delete_all
      filename = ordinations_file.upload_file_name
      ordinations_file.destroy
      error_message = "#{@last_line} ERROR: #{e.message}"
      Rails.logger.info Time.now.to_s + ': ' + error_message
      SingleCellMailer.notify_user_parse_fail(user.email, "Cluster file: '#{filename}' parse has failed", error_message).deliver_now
    end
    true
  end

  # parse a study metadata file and create necessary study_metadata objects
  # study_metadata objects are hashes that store annotations in cell_name/annotation_value pairs
  # call @study.study_metadata_values(metadata_name, metadata_type) to return all values as one hash
  def initialize_study_metadata(metadata_file, user, opts={local: true})
    # before anything starts, check if file has been uploaded locally or needs to be pulled down from FireCloud first
    if !opts[:local]
      # make sure data dir exists first
      self.make_data_dir
      remote_file = Study.firecloud_client.execute_gcloud_method(:download_workspace_file, self.firecloud_workspace, metadata_file.upload_file_name, self.data_store_path)
      metadata_file.update(upload: remote_file)
    end

    # next, check if this is a re-parse job, in which case we need to remove all existing entries first
    if opts[:reparse]
      self.study_metadata.delete_all
      metadata_file.invalidate_cache_by_file_type
    end

    # validate headers of definition file
    @validation_error = false
    start_time = Time.now
    begin
      Rails.logger.info "#{Time.now}: Validating metadata file headers for #{metadata_file.name} in #{self.name}"
      m_file = File.open(metadata_file.upload.path)
      headers = m_file.readline.split(/[\t,]/).map(&:strip)
      @last_line = "#{metadata_file.name}, line 1"
      second_header = m_file.readline.split(/[\t,]/).map(&:strip)
      @last_line = "#{metadata_file.name}, line 2"
      # must have at least NAME and one column, plus TYPE and one value of group or numeric in second line
      unless headers.include?('NAME') && headers.size > 1 && (second_header.uniq.sort - %w(group numeric TYPE)).size == 0 && second_header.size > 1
        metadata_file.update(parse_status: 'failed')
        @validation_error = true
      end
      m_file.close
    rescue => e
      filename = metadata_file.upload_file_name
      metadata_file.destroy
      error_message = "#{@last_line} ERROR: #{e.message}"
      Rails.logger.info Time.now.to_s + ': ' + error_message
      SingleCellMailer.notify_user_parse_fail(user.email, "Metadata file: '#{filename}' parse has failed", error_message).deliver_now
      raise StandardError, error_message
    end

    # raise validation error if needed
    if @validation_error
      error_message = "file header validation failed: should be at least NAME and one other column with second line starting with TYPE followed by either 'group' or 'numeric'"
      filename = metadata_file.upload_file_name
      metadata_file.destroy
      Rails.logger.info Time.now.to_s + ': ' + error_message
      SingleCellMailer.notify_user_parse_fail(user.email, "Metadata file: '#{filename}' parse has failed", error_message).deliver_now
      raise StandardError, error_message
    end

    @metadata_records = []
    @message = []
    # begin parse
    begin
      Rails.logger.info "#{Time.now}: Beginning metadata initialization using #{metadata_file.upload_file_name} in #{self.name}"

      # open files for parsing and grab header & type data
      metadata_data = File.open(metadata_file.upload.path)
      header_data = metadata_data.readline.encode('UTF-8', invalid: :replace, undef: :replace, replace: '').split(/[\t,]/).map(&:strip)
      type_data = metadata_data.readline.encode('UTF-8', invalid: :replace, undef: :replace, replace: '').split(/[\t,]/).map(&:strip)
      name_index = header_data.index('NAME')

      # build study_metadata objects for use later
      header_data.each_with_index do |header, index|
        # don't need an object for the cell names, only metadata values
        unless index == name_index
          m_obj = self.study_metadata.build(name: header, annotation_type: type_data[index], study_file_id: metadata_file._id, cell_annotations: {}, values: [])
          @metadata_records[index] = m_obj
        end
      end

      Rails.logger.info "#{Time.now}: Study metadata objects initialized using: #{metadata_file.name} for #{self.name}; beginning parse"
      # read file data
      while !metadata_data.eof?
        line = metadata_data.readline.strip.encode('UTF-8', invalid: :replace, undef: :replace, replace: '')
        @last_line = "#{metadata_file.name}, line #{metadata_data.lineno}"
        vals = line.split(/[\t,]/).map(&:strip)

        # assign values to correct study_metadata object
        vals.each_with_index do |val, index|
          unless index == name_index
            if @metadata_records[index].cell_annotations.size >= StudyMetadatum::MAX_ENTRIES
              # study metadata already has max number of values, so save it and replace it with a new study_metadata of same name & type
              metadata = @metadata_records[index]
              Rails.logger.info "Saving study metadata: #{metadata.name}-#{metadata.annotation_type} using #{metadata_file.upload_file_name} in #{self.name}"
              metadata.save
              new_metadata = self.study_metadata.build(name: metadata.name, annotation_type: metadata.annotation_type, study_file_id: metadata_file._id, cell_annotations: {}, values: [])
              @metadata_records[index] = new_metadata
            end
            # determine whether or not value needs to be cast as a float or not
            if type_data[index] == 'numeric'
              @metadata_records[index].cell_annotations.merge!({"#{vals[name_index]}" => val.to_f})
            else
              @metadata_records[index].cell_annotations.merge!({"#{vals[name_index]}" => val})
              # determine if a new unique value needs to be stored in values array
              if type_data[index] == 'group' && !@metadata_records[index].values.include?(val)
                @metadata_records[index].values << val
                Rails.logger.info "Adding #{val} to #{@metadata_records[index].name} list of group values for #{header_data[index]}"
              end
            end
          end
        end
      end
      # clean up
      @metadata_records.each do |metadata|
        # since first element is nil to preserve index order from file...
        unless metadata.nil?
          Rails.logger.info "#{Time.now}: Saving study metadata: #{metadata.name}-#{metadata.annotation_type} using #{metadata_file.upload_file_name} in #{self.name}"
          metadata.save
        end
      end
      metadata_data.close
      metadata_file.update(parse_status: 'parsed')

      # set initialized to true if possible
      if self.expression_matrix_files.any? && self.cluster_ordinations_files.any? && !self.initialized?
        self.update(initialized: true)
      end

      # assemble message
      end_time = Time.now
      time = (end_time - start_time).divmod 60.0
      # assemble email message parts
      @message << "#{Time.now}: #{metadata_file.upload_file_name} parse completed!"
      @message << "Entries created:"
      @metadata_records.each do |metadata|
        unless metadata.nil?
          @message << "#{metadata.name}: #{metadata.annotation_type}#{metadata.values.any? ? ' (' + metadata.values.join(', ') + ')' : nil}"
        end
      end
      @message << "Total Time: #{time.first} minutes, #{time.last} seconds"

      # load newly parsed data
      new_metadata = StudyMetadatum.where(study_id: self.id, study_file_id: metadata_file.id).to_a

      # check to make sure that all the necessary metadata-based subsample arrays exist for this study
      # if parsing first before clusters, will simply exit without performing any action and will be created when clusters are parsed
      self.cluster_groups.each do |cluster_group|
        new_metadata.each do |metadatum|
          # determine necessary subsamples
          required_subsamples = ClusterGroup::SUBSAMPLE_THRESHOLDS.select {|sample| sample < cluster_group.points}
          # for each subsample size, cluster & metadata combination, remove any existing entries and re-create
          # the delete call is necessary as we may be reparsing the file in which case the old entries need to be removed
          # if we are not reparsing, the delete call does nothing
          required_subsamples.each do |sample_size|
            DataArray.where(subsample_theshold: sample_size, subsample_annotation: "#{metadatum.name}--#{metadatum.annotation_type}--study").delete_all
            cluster_group.delay.generate_subsample_arrays(sample_size, metadatum.name, metadatum.annotation_type, 'study')
          end
        end
      end

      # check to see if default annotation has been set
      study_obj = Study.find(self.id)
      if study_obj.default_options[:annotation].nil?
        metadatum = new_metadata.first
        study_obj.default_options[:annotation] = "#{metadatum.name}--#{metadatum.annotation_type}--study"
        if metadatum.annotation_type == 'numeric'
          # set a default color profile if this is a numeric annotation
          study_obj.default_options[:color_profile] = 'Reds'
        end

        # update study.default_options
        study_obj.save
      end

      # send email on completion
      begin
        SingleCellMailer.notify_user_parse_complete(user.email, "Metadata file: '#{metadata_file.upload_file_name}' has completed parsing", @message).deliver_now
      rescue => e
        Rails.logger.error "#{Time.now}: Unable to deliver email: #{e.message}"
      end

      # set the cell count
      self.set_cell_count(metadata_file.file_type)

      # now that parsing is complete, we can move file into storage bucket and delete local (unless we downloaded from FireCloud to begin with)
      if opts[:local]
        begin
          if Study.firecloud_client.api_available?
            self.send_to_firecloud(metadata_file)
          else
            SingleCellMailer.notify_admin_upload_fail(metadata_file, 'FireCloud API unavailable').deliver_now
          end
        rescue => e
          Rails.logger.info "#{Time.now}: Metadata file: '#{metadata_file.upload_file_name} failed to upload to FireCloud due to #{e.message}"
          SingleCellMailer.notify_admin_upload_fail(metadata_file, e.message).deliver_now
        end
      else
        # we have the file in FireCloud already, so just delete it
        begin
          Rails.logger.info "#{Time.now}: deleting local file #{metadata_file.upload_file_name} after successful parse; file already exists in #{self.bucket_id}"
          File.delete(metadata_file.upload.path)
        rescue => e
          # we don't really care if the delete fails, we can always manually remove it later as the file is in FireCloud already
          Rails.logger.error "#{Time.now}: Could not delete #{metadata_file.name} in study #{self.name}; aborting"
        end
      end
    rescue => e
      # parse has failed, so clean up records and remove file
      StudyMetadatum.where(study_id: self.id).delete_all
      filename = metadata_file.upload_file_name
      metadata_file.destroy
      error_message = "#{@last_line} ERROR: #{e.message}"
      Rails.logger.info Time.now.to_s + ': ' + error_message
      SingleCellMailer.notify_user_parse_fail(user.email, "Metadata file: '#{filename}' parse has failed", error_message).deliver_now
    end
    true
  end

  # parse precomputed marker gene files and create documents to render in Morpheus
  def initialize_precomputed_scores(marker_file, user, opts={local: true})
    # before anything starts, check if file has been uploaded locally or needs to be pulled down from FireCloud first
    if !opts[:local]
      # make sure data dir exists first
      self.make_data_dir
      remote_file = Study.firecloud_client.execute_gcloud_method(:download_workspace_file, self.firecloud_workspace, marker_file.upload_file_name, self.data_store_path)
      marker_file.update(upload: remote_file)
    end

    # next, check if this is a re-parse job, in which case we need to remove all existing entries first
    if opts[:reparse]
      self.precomputed_scores.where(study_file_id: marker_file.id).delete_all
      marker_file.invalidate_cache_by_file_type
    end

    @count = 0
    @message = []
    start_time = Time.now
    @last_line = ""
    @validation_error = false

    # validate headers
    begin
      file = File.open(marker_file.upload.path)
      headers = file.readline.strip.split(/[\t,]/)
      @last_line = "#{marker_file.name}, line 1"
      if headers.first != 'GENE NAMES' || headers.size <= 1
        marker_file.update(parse_status: 'failed')
        @validation_error = true
      end
      file.close
    rescue => e
      filename = marker_file.upload_file_name
      marker_file.destroy
      error_message = "#{@last_line} ERROR: #{e.message}"
      Rails.logger.info Time.now.to_s + ': ' + error_message
      SingleCellMailer.notify_user_parse_fail(user.email, "Gene List file: '#{filename}' parse has failed", error_message).deliver_now
      # raise standard error to halt execution
      raise StandardError, error_message
    end

    # raise validation error if needed
    if @validation_error
      error_message = "file header validation failed: #{@last_line}: first header must be 'GENE NAMES' followed by clusters"
      filename = marker_file.upload_file_name
      marker_file.destroy
      Rails.logger.info Time.now.to_s + ': ' + error_message
      SingleCellMailer.notify_user_parse_fail(user.email, "Gene List file: '#{filename}' parse has failed", error_message).deliver_now
      raise StandardError, error_message
    end

    # begin parse
    begin
      Rails.logger.info "#{Time.now}: Beginning precomputed score parse using #{marker_file.name} for #{self.name}"
      marker_file.update(parse_status: 'parsing')
      list_name = marker_file.name
      if list_name.nil? || list_name.blank?
        list_name = marker_file.upload_file_name.gsub(/(-|_)+/, ' ')
      end
      precomputed_score = self.precomputed_scores.build(name: list_name, study_file_id: marker_file._id)
      marker_scores = File.open(marker_file.upload.path).readlines.map(&:strip).delete_if {|line| line.blank? }
      clusters = marker_scores.shift.split(/[\t,]/)
      @last_line = "#{marker_file.name}, line 1"

      clusters.shift # remove 'Gene Name' at start
      precomputed_score.clusters = clusters
      rows = []
      # keep a running record of genes already parsed; same as expression_scores except precomputed_scores
      # have no built-in validations due to structure of gene_scores array
      @genes_parsed = []
      marker_scores.each_with_index do |line, i|
        @last_line = "#{marker_file.name}, line #{i + 2}"
        vals = line.split(/[\t,]/)
        gene = vals.shift
        if @genes_parsed.include?(gene)
          marker_file.update(parse_status: 'failed')
          user_error_message = "You have a duplicate gene entry (#{gene}) in your gene list.  Please check your file and try again."
          error_message = "Duplicate gene #{gene} in #{marker_file.name} (#{marker_file._id}) for study: #{self.name}"
          Rails.logger.info Time.now.to_s + ': ' + error_message
          raise StandardError, user_error_message
        else
          # gene is unique so far so add to list
          @genes_parsed << gene
        end

        row = {"#{gene}" => {}}
        clusters.each_with_index do |cluster, index|
          row[gene][cluster] = vals[index].to_f
        end
        rows << row
        @count += 1
      end
      precomputed_score.gene_scores = rows
      precomputed_score.save
      marker_file.update(parse_status: 'parsed')

      # assemble message
      end_time = Time.now
      time = (end_time - start_time).divmod 60.0
      @message << "#{Time.now}: #{marker_file.name} parse completed!"
      @message << "Total gene list entries created: #{@count}"
      @message << "Total Time: #{time.first} minutes, #{time.last} seconds"
      Rails.logger.info @message.join("\n")

      # send email
      begin
        SingleCellMailer.notify_user_parse_complete(user.email, "Gene list file: '#{marker_file.name}' has completed parsing", @message).deliver_now
      rescue => e
        Rails.logger.error "#{Time.now}: Unable to deliver email: #{e.message}"
      end

      # now that parsing is complete, we can move file into storage bucket and delete local (unless we downloaded from FireCloud to begin with)
      if opts[:local]
        begin
          if Study.firecloud_client.api_available?
            self.send_to_firecloud(marker_file)
          else
            SingleCellMailer.notify_admin_upload_fail(marker_file, 'FireCloud API unavailable').deliver_now
          end
        rescue => e
          Rails.logger.info "#{Time.now}: Gene List file: '#{marker_file.upload_file_name} failed to upload to FireCloud due to #{e.message}"
          SingleCellMailer.notify_admin_upload_fail(marker_file, e.message).deliver_now
        end
      else
        # we have the file in FireCloud already, so just delete it
        begin
          Rails.logger.info "#{Time.now}: deleting local file #{marker_file.upload_file_name} after successful parse; file already exists in #{self.bucket_id}"
          File.delete(marker_file.upload.path)
        rescue => e
          # we don't really care if the delete fails, we can always manually remove it later as the file is in FireCloud already
          Rails.logger.error "#{Time.now}: Could not delete #{marker_file.name} in study #{self.name}; aborting"
        end
      end
    rescue => e
      # parse has failed, so clean up records and remove file
      PrecomputedScore.where(study_file_id: marker_file.id).delete_all
      filename = marker_file.upload_file_name
      marker_file.destroy
      error_message = "#{@last_line} ERROR: #{e.message}"
      Rails.logger.info Time.now.to_s + ': ' + error_message
      SingleCellMailer.notify_user_parse_fail(user.email, "Gene List file: '#{filename}' parse has failed", error_message).deliver_now
    end
    true
  end

  ###
  #
  # FIRECLOUD FILE METHODS
  #
  ###

  # shortcut method to send an uploaded file straight to firecloud from parser
  def send_to_firecloud(file)
    begin
      Rails.logger.info "#{Time.now}: Uploading #{file.upload_file_name} to FireCloud workspace: #{self.firecloud_workspace}"
      remote_file = Study.firecloud_client.execute_gcloud_method(:create_workspace_file, self.firecloud_workspace, file.upload.path, file.upload_file_name)
      # store generation tag to know whether a file has been updated in GCP
      file.update(generation: remote_file.generation)
      File.delete(file.upload.path)
      Rails.logger.info "#{Time.now}: Upload of #{file.upload_file_name} complete"
    rescue RuntimeError => e
      SingleCellMailer.notify_admin_upload_fail(file, e.message).deliver_now
    end
  end

  ###
  #
  # PUBLIC CALLBACK SETTERS
  # These are methods that are called as a part of callbacks, but need to be public as they are also referenced elsewhere
  #
  ###

  # make data directory after study creation is successful
  # this is now a public method so that we can use it whenever remote files are downloaded to validate that the directory exists
  def make_data_dir
    unless Dir.exists?(self.data_store_path)
      FileUtils.mkdir_p(self.data_store_path)
    end
  end

  # set the 'default_participant' entity in workspace data to allow users to upload sample information
  def set_default_participant
    begin
      path = Rails.root.join('data', self.data_dir, 'default_participant.tsv')
      entity_file = File.new(path, 'w+')
      entity_file.write "entity:participant_id\ndefault_participant"
      entity_file.close
      upload = File.open(entity_file.path)
      Study.firecloud_client.import_workspace_entities_file(self.firecloud_workspace, upload)
      Rails.logger.info "#{Time.now}: created default_participant for #{self.firecloud_workspace}"
      File.delete(path)
    rescue => e
      Rails.logger.error "#{Time.now}: Unable to set default participant: #{e.message}"
    end
  end

  private

  ###
  #
  # SETTERS
  #
  ###

  # sets a url-safe version of study name (for linking)
  def set_url_safe_name
    self.url_safe_name = self.name.downcase.gsub(/[^a-zA-Z0-9]+/, '-').chomp('-')
  end

  # set the FireCloud workspace name to be used when creating study
  # will only set the first time, and will not set if user is initializing from an existing workspace
  def set_firecloud_workspace_name
    unless self.use_existing_workspace
      self.firecloud_workspace = "#{WORKSPACE_NAME_PREFIX}#{self.url_safe_name}"
    end
  end

  # set the data directory to a random value to use as a temp location for uploads while parsing
  # this is useful as study deletes will happen asynchronously, so while the study is marked for deletion we can allow
  # other users to re-use the old name & url_safe_name
  # will only set the first time
  def set_data_dir
    @dir_val = SecureRandom.hex(32)
    while Study.where(data_dir: @dir_val).exists?
      @dir_val = SecureRandom.hex(32)
    end
    self.data_dir = @dir_val
  end

  ###
  #
  # CUSTOM VALIDATIONS
  #
  ###

  # automatically create a FireCloud workspace on study creation after validating name & url_safe_name
  # will raise validation errors if creation, bucket or ACL assignment fail for any reason and deletes workspace on validation fail
  def initialize_with_new_workspace
    unless Rails.env == 'test' # testing for this is handled through ui_test_suite.rb which runs against development database

      Rails.logger.info "#{Time.now}: Study: #{self.name} creating FireCloud workspace"
      validate_name_and_url
      unless self.errors.any?
        begin
          # create workspace
          workspace = Study.firecloud_client.create_workspace(self.firecloud_workspace)
          Rails.logger.info "#{Time.now}: Study: #{self.name} FireCloud workspace creation successful"
          ws_name = workspace['name']
          # validate creation
          unless ws_name == self.firecloud_workspace
            # delete workspace on validation fail
            Study.firecloud_client.delete_workspace(self.firecloud_workspace)
            errors.add(:firecloud_workspace, ' was not created properly (workspace name did not match or was not created).  Please try again later.')
            return false
          end
          Rails.logger.info "#{Time.now}: Study: #{self.name} FireCloud workspace validation successful"
          # set bucket_id
          bucket = workspace['bucketName']
          self.bucket_id = bucket
          if self.bucket_id.nil?
            # delete workspace on validation fail
            Study.firecloud_client.delete_workspace(self.firecloud_workspace)
            errors.add(:firecloud_workspace, ' was not created properly (storage bucket was not set).  Please try again later.')
            return false
          end
          Rails.logger.info "#{Time.now}: Study: #{self.name} FireCloud bucket assignment successful"
          # set workspace acl
          study_owner = self.user.email
          workspace_permission = 'OWNER'
          can_compute = true
          # if study project is in the compute blacklist, set permissions to WRITER and revoke computes
          # otherwise, set to OWNER with default permissions
          if Rails.env == 'production' && FireCloudClient::COMPUTE_BLACKLIST.include?(self.firecloud_project)
            workspace_permission = 'WRITER'
            can_compute = false
          end
          acl = Study.firecloud_client.create_workspace_acl(study_owner, workspace_permission, true, can_compute)
          Study.firecloud_client.update_workspace_acl(self.firecloud_workspace, acl)
          # validate acl
          ws_acl = Study.firecloud_client.get_workspace_acl(ws_name)
          unless ws_acl['acl'][study_owner]['accessLevel'] == workspace_permission && ws_acl['acl'][study_owner]['canCompute'] == can_compute
            # delete workspace on validation fail
            Study.firecloud_client.delete_workspace(self.firecloud_workspace)
            errors.add(:firecloud_workspace, ' was not created properly (permissions do not match).  Please try again later.')
            return false
          end
          Rails.logger.info "#{Time.now}: Study: #{self.name} FireCloud workspace acl assignment successful"
          if self.study_shares.any?
            Rails.logger.info "#{Time.now}: Study: #{self.name} FireCloud workspace acl assignment for shares starting"
            self.study_shares.each do |share|
              begin
                acl = Study.firecloud_client.create_workspace_acl(share.email, StudyShare::FIRECLOUD_ACL_MAP[share.permission], true, false)
                Study.firecloud_client.update_workspace_acl(self.firecloud_workspace, acl)
                Rails.logger.info "#{Time.now}: Study: #{self.name} FireCloud workspace acl assignment for shares #{share.email} successful"
              rescue RuntimeError => e
                errors.add(:study_shares, "Could not create a share for #{share.email} to workspace #{self.firecloud_workspace} due to: #{e.message}")
                return false
              end
            end
          end
        rescue => e
          # delete workspace on any fail as this amounts to a validation fail
          Rails.logger.info "#{Time.now}: Error creating workspace: #{e.message}"
          # delete firecloud workspace unless error is 409 Conflict (workspace already taken)
          if e.message != '409 Conflict'
            Study.firecloud_client.delete_workspace(self.firecloud_workspace)
            errors.add(:firecloud_workspace, " creation failed: #{e.message}; Please try again.")
          else
            errors.add(:firecloud_workspace, ' - there is already an existing workspace using this name.  Please choose another name for your study.')
            errors.add(:name, ' - you must choose a different name for your study.')
            self.firecloud_workspace = nil
          end
          return false
        end
      end
    end
  end

  # validator to use existing FireCloud workspace
  def initialize_with_existing_workspace
    unless Rails.env == 'test'

      Rails.logger.info "#{Time.now}: Study: #{self.name} using FireCloud workspace: #{self.firecloud_workspace}"
      validate_name_and_url
      # check if workspace is already being used
      if Study.where(firecloud_workspace: self.firecloud_workspace).exists?
        errors.add(:firecloud_workspace, ': The workspace you provided is already in use by another study.  Please use another workspace.')
        return false
      end
      unless self.errors.any?
        begin
          workspace = Study.firecloud_client.get_workspace(self.firecloud_workspace)
          study_owner = self.user.email
          workspace_permission = 'OWNER'
          can_compute = true
          # if study project is in the compute blacklist, set permissions to WRITER and revoke computes
          # otherwise, set to OWNER with default permissions
          if Rails.env == 'production' && FireCloudClient::COMPUTE_BLACKLIST.include?(self.firecloud_project)
            workspace_permission = 'WRITER'
            can_compute = false
            Rails.logger.info "#{Time.now}: Study: #{self.name} removing compute permissions"
            compute_acl = Study.firecloud_client.create_workspace_acl(self.user.email, workspace_permission, true, can_compute)
            Study.firecloud_client.update_workspace_acl(self.firecloud_workspace, compute_acl)
          end
          acl = Study.firecloud_client.get_workspace_acl(self.firecloud_workspace)
          # first check workspace authorization domain
          auth_domain = workspace['workspace']['authorizationDomain']
          unless auth_domain.empty?
            errors.add(:firecloud_workspace, ': The workspace you provided is restricted.  We currently do not allow use of restricted workspaces.  Please use another workspace.')
            return false
          end
          # check permissions
          if acl['acl'][study_owner].nil? || acl['acl'][study_owner]['accessLevel'] == 'READER'
            errors.add(:firecloud_workspace, ': You do not have write permission for the workspace you provided.  Please use another workspace.')
            return false
          end
          # check compute permissions
          if acl['acl'][study_owner]['canCompute'] != can_compute
            errors.add(:firecloud_workspace, ': There was an error setting the permissions on your workspace (compute permissions were not set correctly).  Please try again.')
            return false
          end
          Rails.logger.info "#{Time.now}: Study: #{self.name} FireCloud workspace acl check successful"
          # set bucket_id, it is nested lower since we had to get an existing workspace
          bucket = workspace['workspace']['bucketName']
          self.bucket_id = bucket
          if self.bucket_id.nil?
            # delete workspace on validation fail
            errors.add(:firecloud_workspace, ' was not created properly (storage bucket was not set).  Please try again later.')
            return false
          end
          Rails.logger.info "#{Time.now}: Study: #{self.name} FireCloud bucket assignment successful"
          if self.study_shares.any?
            Rails.logger.info "#{Time.now}: Study: #{self.name} FireCloud workspace acl assignment for shares starting"
            self.study_shares.each do |share|
              begin
                acl = Study.firecloud_client.create_workspace_acl(share.email, StudyShare::FIRECLOUD_ACL_MAP[share.permission], true, false)
                Study.firecloud_client.update_workspace_acl(self.firecloud_workspace, acl)
                Rails.logger.info "#{Time.now}: Study: #{self.name} FireCloud workspace acl assignment for shares #{share.email} successful"
              rescue RuntimeError => e
                errors.add(:study_shares, "Could not create a share for #{share.email} to workspace #{self.firecloud_workspace} due to: #{e.message}")
                return false
              end
            end
          end
        rescue => e
          # delete workspace on any fail as this amounts to a validation fail
          Rails.logger.info "#{Time.now}: Error assigning workspace: #{e.message}"
          errors.add(:firecloud_workspace, " assignment failed: #{e.message}; Please check the workspace in question and try again.")
          return false
        end
      end
    end
  end

  # sub-validation used on create
  def validate_name_and_url
    # check name and url_safe_name first and set validation error
    if self.name.blank? || self.name.nil?
      errors.add(:name, " cannot be blank - please provide a name for your study.")
    end
    if Study.where(name: self.name).any?
      errors.add(:name, ": #{self.name} has already been taken.  Please choose another name.")
    end
    if Study.where(url_safe_name: self.url_safe_name).any?
      errors.add(:url_safe_name, ": The name you provided (#{self.name}) tried to create a public URL (#{self.url_safe_name}) that is already assigned.  Please rename your study to a different value.")
    end
  end

  ###
  #
  # CUSTOM CALLBACKS
  #
  ###

  # remove data directory on delete
  def remove_data_dir
    if Dir.exists?(self.data_store_path)
      FileUtils.rm_rf(self.data_store_path)
    end
  end

  # remove firecloud workspace on delete
  def delete_firecloud_workspace
    begin
      Study.firecloud_client.delete_workspace(self.firecloud_workspace)
    rescue RuntimeError => e
      # workspace was not found, most likely deleted already
      Rails.logger.error "#{Time.now}: #{e.message}"
    end
  end
end<|MERGE_RESOLUTION|>--- conflicted
+++ resolved
@@ -605,7 +605,6 @@
     output_file.close
   end
 
-<<<<<<< HEAD
   # regenerate an expression matrix from database records
   def regenerate_expression_matrix(expression_study_file)
     puts "regenerating #{expression_study_file.upload_file_name} expression matrix"
@@ -638,8 +637,6 @@
     filepath
   end
 
-=======
->>>>>>> 98463dae
   ###
   #
   # PARSERS
@@ -648,7 +645,7 @@
 
   # method to parse master expression scores file for study and populate collection
   # this parser assumes the data is a non-sparse square matrix
-  def initialize_exinitialize_expression_scores(expression_file, user, opts={local: true})
+  def initialize_expression_scores(expression_file, user, opts={local: true})
     @count = 0
     @message = []
     @last_line = ""
