--- conflicted
+++ resolved
@@ -1556,15 +1556,6 @@
         rescue => e
           # delete workspace on any fail as this amounts to a validation fail
           Rails.logger.info "#{Time.now}: Error creating workspace: #{e.message}"
-<<<<<<< HEAD
-          begin
-            Study.firecloud_client.delete_workspace(self.firecloud_workspace)
-          rescue => err
-            Rails.logger.info "#{Time.now}: Unable to remove workspace due to: #{err.message}"
-          end
-          errors.add(:firecloud_workspace, " creation failed: #{e.message}; Please try again later.")
-          self.firecloud_workspace = nil
-=======
           # delete firecloud workspace unless error is 409 Conflict (workspace already taken)
           if e.message != '409 Conflict'
             Study.firecloud_client.delete_workspace(self.firecloud_workspace)
@@ -1574,7 +1565,6 @@
             errors.add(:name, ' - you must choose a different name for your study.')
             self.firecloud_workspace = nil
           end
->>>>>>> 4e968c1b
           return false
         end
       end
