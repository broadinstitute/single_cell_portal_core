class ExpressionScore

  ###
  #
  # ExpressionScore: gene-based class that holds key/value pairs of cell names and gene expression scores
  #
  ###

  include Mongoid::Document

  belongs_to :study
  belongs_to :study_file

  field :gene, type: String
  field :searchable_gene, type: String
  field :scores, type: Hash

<<<<<<< HEAD
  index({ gene: 1, study_id: 1, study_file_id: 1 }, { unique: true, background: true })
  index({ searchable_gene: 1, study_id: 1 }, { unique: false })
  index({ study_id: 1 }, { unique: false })
  index({ study_id: 1, study_file_id: 1} , { unique: false })
=======
  index({ gene: 1, study_id: 1, study_file_id: 1 }, { unique: true, background: true})
  index({ searchable_gene: 1, study_id: 1 }, { unique: false, background: true })
  index({ study_id: 1 }, { unique: false, background: true })
  index({ study_id: 1, study_file_id: 1} , { unique: false, background: true })
>>>>>>> 98463dae

  validates_uniqueness_of :gene, scope: [:study_id, :study_file_id]
  validates_presence_of :gene

  def mean(cells)
    sum = 0.0
    cells.each do |cell|
      sum += self.scores[cell].to_f
    end
    sum / cells.size
  end
end<|MERGE_RESOLUTION|>--- conflicted
+++ resolved
@@ -15,17 +15,10 @@
   field :searchable_gene, type: String
   field :scores, type: Hash
 
-<<<<<<< HEAD
-  index({ gene: 1, study_id: 1, study_file_id: 1 }, { unique: true, background: true })
-  index({ searchable_gene: 1, study_id: 1 }, { unique: false })
-  index({ study_id: 1 }, { unique: false })
-  index({ study_id: 1, study_file_id: 1} , { unique: false })
-=======
   index({ gene: 1, study_id: 1, study_file_id: 1 }, { unique: true, background: true})
   index({ searchable_gene: 1, study_id: 1 }, { unique: false, background: true })
   index({ study_id: 1 }, { unique: false, background: true })
   index({ study_id: 1, study_file_id: 1} , { unique: false, background: true })
->>>>>>> 98463dae
 
   validates_uniqueness_of :gene, scope: [:study_id, :study_file_id]
   validates_presence_of :gene
