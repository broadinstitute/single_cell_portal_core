--- conflicted
+++ resolved
@@ -40,14 +40,7 @@
 
 
   # callbacks
-<<<<<<< HEAD
   before_create   :set_file_name_and_data_dir
-=======
-  before_create   :make_data_dir
-  before_create   :set_file_name_and_url_safe_name
-  after_save      :check_public?, :update_cell_count, :set_cluster_group_ranges
-  before_destroy  :remove_public_symlink
->>>>>>> 8a7b4b74
 
   has_mongoid_attached_file :upload,
                             :path => ":rails_root/data/:data_dir/:filename",
