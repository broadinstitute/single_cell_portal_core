# handles launching ingest jobs for AnnData files and derived SCP file fragments
# see IngestJob#launch_anndata_subparse_jobs for usage patterns
class AnnDataIngestParameters
  include ActiveModel::Model
  include Parameterizable

  # default values for parameters, also used as control list for attributes hash
  # attributes marked as true are passed to the command line as a standalone flag with no value
  # e.g. --ingest-anndata
  # any parameters that are set to nil/false will not be passed to the command line
  #
  # DEFINITIONS
  # ingest_anndata: gate primary validation/extraction of AnnData file
  # anndata_file: GS URL for AnnData file
  # extract: array of values for different file type extractions
  # obsm_keys: data slots containing clustering information
  # ingest_cluster: gate ingesting an extracted cluster file
  # cluster_file: GS URL for extracted cluster file
  # name: name of ClusterGroup (from obsm_keys)
  # domain_ranges: domain ranges for ClusterGroup, if present
  # cell_metadata_file: GS URL for extracted metadata file
  # ingest_cell_metadata: gate ingesting an extracted metadata file
  # matrix_file: GS URL of extracted MTX file
  # matrix_file_type: type of matrix file (should always be 'mtx' when used with :ingest_expression)
  # gene_file: GS URL of extracted 10X features file
  # barcode_file: GS URL of extracted 10X barcodes file
  PARAM_DEFAULTS = {
    ingest_anndata: true,
    anndata_file: nil,
    obsm_keys: %w[X_umap X_tsne],
    ingest_cluster: false,
    cluster_file: nil,
    name: nil,
    domain_ranges: nil,
    extract: %w[cluster metadata processed_expression],
    cell_metadata_file: nil,
    ingest_cell_metadata: false,
    study_accession: nil,
    matrix_file: nil,
    matrix_file_type: nil,
    gene_file: nil,
    barcode_file: nil,
    subsample: false,
    file_size: 0,
    machine_type: nil
  }.freeze

  # values that are available as methods but not as attributes (and not passed to command line)
  NON_ATTRIBUTE_PARAMS = %i[file_size machine_type].freeze

  # GCE machine types and file size ranges for handling fragment extraction
<<<<<<< HEAD
  # produces a hash with entries like { 'n2-highmem-4' => 0..25.gigabytes }
  # adjust (core * n) to n=4 for faster scaling (ie. n2-highmem-4 for 0 to 17G)
  NUM_CORES = [4, 8, 16, 32, 48, 64, 80, 96].freeze
  RAM_PER_CORE = NUM_CORES.map { |core| (core * 6).gigabytes }.freeze
  EXTRACT_MACHINE_TYPES = NUM_CORES.map.with_index do |cores, index|
    floor = index == 0 ? 0 : RAM_PER_CORE[index - 1]
    limit = index == NUM_CORES.count - 1 ? RAM_PER_CORE[index] * 2 : RAM_PER_CORE[index]
=======
  # produces a hash with entries like { 'n2-highmem-4' => 0..32.gigabytes }
  NUM_CORES = [4, 8, 16, 32, 48, 64, 80, 96].freeze
  RAM_PER_CORE = NUM_CORES.map { |core| (core * 8).gigabytes }.freeze
  EXTRACT_MACHINE_TYPES = NUM_CORES.map.with_index do |cores, index|
    floor = index == 0 ? 0 : RAM_PER_CORE[index - 1]
    limit = RAM_PER_CORE[index]
    # ranges that use '...' exclude the given end value.
>>>>>>> b7f7ac28
    { "n2d-highmem-#{cores}" => floor...limit }
  end.reduce({}, :merge).freeze

  attr_accessor(*PARAM_DEFAULTS.keys)

  validates :anndata_file, :cluster_file, :cell_metadata_file, :matrix_file, :gene_file, :barcode_file,
            format: { with: Parameterizable::GS_URL_REGEXP, message: 'is not a valid GS url' },
            allow_blank: true
  validates :machine_type, inclusion: Parameterizable::GCE_MACHINE_TYPES

  def initialize(attributes = nil)
    super
    # determine which GCE machine type to use for fragment extraction based on file size
    # machine_type default is declared here to allow for autoscaling with optional override
    # see https://ruby-doc.org/core-3.1.0/Range.html#method-i-3D-3D-3D for range detection doc
    if @machine_type.nil?
      self.machine_type = EXTRACT_MACHINE_TYPES.detect do |_, mem_range|
                            mem_range === file_size
                          end&.first || 'n2d-highmem-4'
    end
  end

  # get the particular file (either source AnnData or fragment) being processed by this job
  def associated_file
    anndata_file || cluster_file || cell_metadata_file || matrix_file
  end
end<|MERGE_RESOLUTION|>--- conflicted
+++ resolved
@@ -49,23 +49,14 @@
   NON_ATTRIBUTE_PARAMS = %i[file_size machine_type].freeze
 
   # GCE machine types and file size ranges for handling fragment extraction
-<<<<<<< HEAD
-  # produces a hash with entries like { 'n2-highmem-4' => 0..25.gigabytes }
-  # adjust (core * n) to n=4 for faster scaling (ie. n2-highmem-4 for 0 to 17G)
+  # produces a hash with entries like { 'n2-highmem-4' => 0..24.gigabytes }
+  # adjust (core * n) to n=4 for faster scaling (ie. n2-highmem-4 for 0 to 16G)
   NUM_CORES = [4, 8, 16, 32, 48, 64, 80, 96].freeze
   RAM_PER_CORE = NUM_CORES.map { |core| (core * 6).gigabytes }.freeze
   EXTRACT_MACHINE_TYPES = NUM_CORES.map.with_index do |cores, index|
     floor = index == 0 ? 0 : RAM_PER_CORE[index - 1]
     limit = index == NUM_CORES.count - 1 ? RAM_PER_CORE[index] * 2 : RAM_PER_CORE[index]
-=======
-  # produces a hash with entries like { 'n2-highmem-4' => 0..32.gigabytes }
-  NUM_CORES = [4, 8, 16, 32, 48, 64, 80, 96].freeze
-  RAM_PER_CORE = NUM_CORES.map { |core| (core * 8).gigabytes }.freeze
-  EXTRACT_MACHINE_TYPES = NUM_CORES.map.with_index do |cores, index|
-    floor = index == 0 ? 0 : RAM_PER_CORE[index - 1]
-    limit = RAM_PER_CORE[index]
     # ranges that use '...' exclude the given end value.
->>>>>>> b7f7ac28
     { "n2d-highmem-#{cores}" => floor...limit }
   end.reduce({}, :merge).freeze
 
