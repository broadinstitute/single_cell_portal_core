##
# IngestJob: lightweight wrapper around a PAPI ingest job with mappings to the study/file/user associated
# with this particular ingest job.  Handles polling for completion and notifying the user
##

class IngestJob
  include ActiveModel::Model

  # for getting the latest convention version
  include Api::V1::Concerns::ConventionSchemas

  # number of tries to push a file to a study bucket
  MAX_ATTEMPTS = 3

  # valid ingest actions to perform
  VALID_ACTIONS = %i[
    ingest_expression ingest_cluster ingest_cell_metadata ingest_anndata ingest_differential_expression subsample
    differential_expression render_expression_arrays
  ].freeze

  # Mappings between actions & models (for cleaning up data on re-parses)
  MODELS_BY_ACTION = {
    ingest_expression: Gene,
    ingest_cluster: ClusterGroup,
    ingest_cell_metadata: CellMetadatum,
    ingest_differential_expression: DifferentialExpressionResult,
    ingest_subsample: ClusterGroup
  }.freeze

  # non-standard job actions where data is not being read from a file to insert into MongoDB
  # these jobs usually process files and write objects back to the bucket, and as such have special pre/post-processing
  # steps that need to be accounted for
  SPECIAL_ACTIONS = %i[differential_expression render_expression_arrays image_pipeline].freeze

  # jobs that need parameters objects in order to launch correctly
  PARAMS_OBJ_REQUIRED = %i[
    differential_expression render_expression_arrays image_pipeline ingest_anndata
  ].freeze

  # Name of pipeline submission running in GCP (from [PapiClient#run_pipeline])
  attr_accessor :pipeline_name
  # Study object where file is being ingested
  attr_accessor :study
  # StudyFile being ingested
  attr_accessor :study_file
  # User performing ingest run
  attr_accessor :user
  # Action being performed by Ingest (e.g. ingest_expression, ingest_cluster)
  attr_accessor :action
  # Boolean indication of whether or not to delete old data
  attr_accessor :reparse
  # Boolean indication of whether or not to delete file from bucket on parse failure
  attr_accessor :persist_on_fail
  # Class containing extra parameters for a specific job (e.g. DifferentialExpressionParameters)
  attr_accessor :params_object

  # validations
  validates :pipeline_name, :study, :study_file, :user, :action,
            presence: true
  validates :action, inclusion: VALID_ACTIONS
  validates :params_object, presence: true, if: -> { PARAMS_OBJ_REQUIRED.include? action.to_sym }

  # Push a file to a workspace bucket in the background and then launch an ingest run and queue polling
  # Can also clear out existing data if necessary (in case of a re-parse)
  #
  # * *yields*
  #   - (Google::Apis::GenomicsV2alpha1::Operation) => Will submit an ingest job in PAPI
  #   - (IngestJob.new(attributes).poll_for_completion) => Will queue a Delayed::Job to poll for completion
  #
  # * *raises*
  #   - (RuntimeError) => If file cannot be pushed to remote bucket
  def push_remote_and_launch_ingest
    begin
      file_identifier = "#{study_file.bucket_location}:#{study_file.id}"
      rails_model = MODELS_BY_ACTION[action]
      if reparse && rails_model.present?
        Rails.logger.info "Deleting existing data for #{file_identifier}"
        rails_model.where(study_id: study.id, study_file_id: study_file.id).delete_all
        DataArray.where(study_id: study.id, study_file_id: study_file.id).delete_all
        Rails.logger.info "Data cleanup for #{file_identifier} complete, now beginning Ingest"
      end
      # first check if file is already in bucket (in case user is syncing)
      remote = ApplicationController.firecloud_client.get_workspace_file(study.bucket_id, study_file.bucket_location)
      if remote.nil?
        is_pushed = poll_for_remote
      else
        is_pushed = true # file is already in bucket
      end
      if !is_pushed
        # push has failed 3 times, so exit and report error
        log_message = "Unable to push #{file_identifier} to #{study.bucket_id}"
        Rails.logger.error log_message
        raise log_message
      else
        if can_launch_ingest?
          Rails.logger.info "Remote found for #{file_identifier}, launching Ingest job"
          submission = ApplicationController.papi_client.run_pipeline(study_file: study_file, user: user,
                                                                      action: action, params_object: params_object)
          Rails.logger.info "Ingest run initiated: #{submission.name}, queueing Ingest poller"
          IngestJob.new(pipeline_name: submission.name, study: study, study_file: study_file,
                        user: user, action: action, reparse: reparse,
                        persist_on_fail: persist_on_fail, params_object: params_object).poll_for_completion
        else
          run_at = 2.minutes.from_now
          Rails.logger.info "Remote found for #{file_identifier} but ingest gated by other parse jobs, queuing another check for #{run_at}"
          delay(run_at: run_at).push_remote_and_launch_ingest
        end
      end
    rescue => e
      Rails.logger.error "Error in launching ingest of #{file_identifier}: #{e.class.name}:#{e.message}"
      ErrorTracker.report_exception(e, user, study, study_file, { action: action})
      # notify admins of failure, and notify user that admins are looking into the issue
      SingleCellMailer.notify_admin_parse_launch_fail(study, study_file, user, action, e).deliver_now
      user_message = "<p>An error has occurred when attempting to launch the parse job associated with #{study_file.upload_file_name}.  "
      user_message += 'Support staff has been notified and are investigating the issue.  '
      user_message += 'If you require immediate assistance, please contact scp-support@broadinstitute.zendesk.com.</p>'
      unless special_action?
        SingleCellMailer.user_notification(user, "Unable to parse #{study_file.upload_file_name}", user_message).deliver_now
      end
    end
  end

  # helper method to push & poll for remote file
  #
  # * *returns*
  #   - (Boolean) => Indication of whether or not file has reached bucket
  def poll_for_remote
    attempts = 1
    is_pushed = false
    file_identifier = "#{study_file.bucket_location}:#{study_file.id}"
    while !is_pushed && attempts <= MAX_ATTEMPTS
      Rails.logger.info "Preparing to push #{file_identifier} to #{study.bucket_id}"
      study.send_to_firecloud(study_file)
      Rails.logger.info "Polling for upload of #{file_identifier}, attempt #{attempts}"
      remote = ApplicationController.firecloud_client.get_workspace_file(study.bucket_id, study_file.bucket_location)
      if remote.present?
        is_pushed = true
      else
        interval = 30 * attempts
        sleep interval
        attempts += 1
      end
    end
    is_pushed
  end

  # Determine if a file is ready to be ingested.  This mainly validates that other concurrent parses for the same study
  # will not interfere with validation for this current run
  #
  # * *returns*
  #   - (Boolean) => T/F if file can launch PAPI ingest job
  def can_launch_ingest?
    case study_file.file_type
    when /Matrix/
      # expression matrices currently cannot be ingested in parallel due to constraints around validating cell names
      # this block ensures that all other matrices have all cell names ingested and at least one gene entry, which
      # ensures the matrix has validated
      other_matrix_files = study.expression_matrices.where(:id.ne => study_file.id)
      # only check other matrix files of the same type, as this is what will be checked when validating
      similar_matrix_files = other_matrix_files.select {|matrix| matrix.is_raw_counts_file? == study_file.is_raw_counts_file?}
      similar_matrix_files.each do |matrix_file|
        if matrix_file.parsing?
          matrix_cells = study.expression_matrix_cells(matrix_file)
          matrix_genes = Gene.where(study_id: study.id, study_file_id: matrix_file.id)
          if !matrix_cells || matrix_genes.empty?
            # return false if matrix hasn't validated, unless the other matrix was uploaded after this file
            # this is to prevent multiple matrix files queueing up and blocking each other from initiating PAPI jobs
            # also, a timeout 24 hours is added to prevent all matrix files from queueing infinitely if one
            # fails to launch an ingest job for some reason
            if matrix_file.created_at < study_file.created_at && matrix_file.created_at > 24.hours.ago
              return false
            end
          end
        end
      end
      true
    else
      # no other file types currently are gated for launching ingest
      true
    end
  end

  # Patch for using with Delayed::Job.  Returns true to mimic an ActiveRecord instance
  #
  # * *returns*
  #   - True::TrueClass
  def persisted?
    true
  end

  # Get all instance variables associated with job
  #
  # * *returns*
  #   - (Hash) => Hash of all instance variables
  def attributes
    {
      study: study,
      study_file: study_file,
      user: user,
      action: action,
      reparse: reparse,
      persist_on_fail: persist_on_fail,
      params_object: params_object&.attributes
    }
  end

  # Return an updated reference to this ingest run in PAPI
  #
  # * *returns*
  #   - (Google::Apis::GenomicsV2alpha1::Operation)
  def get_ingest_run
    ApplicationController.papi_client.get_pipeline(name: pipeline_name)
  end

  # Determine if this ingest run has done by checking current status
  #
  # * *returns*
  #   - (Boolean) => Indication of whether or not job has completed
  def done?
    get_ingest_run.done?
  end

  # Get all errors for ingest job
  #
  # * *returns*
  #   - (Google::Apis::GenomicsV2alpha1::Status)
  def error
    get_ingest_run.error
  end

  # Determine if a job failed by checking for errors
  #
  # * *returns*
  #   - (Boolean) => Indication of whether or not job failed via an unrecoverable error
  def failed?
    error.present?
  end

  # Get a status label for current state of job
  #
  # * *returns*
  #   - (String) => Status label
  def current_status
    if done?
      failed? ? 'Error' : 'Completed'
    else
      'Running'
    end
  end

  # Get the PAPI job metadata
  #
  # * *returns*
  #   - (Hash) => Metadata of PAPI job, including events, environment, labels, etc.
  def metadata
    get_ingest_run.metadata
  end

  # Get all the events for a given ingest job in chronological order
  #
  # * *returns*
  #   - (Array<Google::Apis::GenomicsV2alpha1::Event>) => Array of pipeline events, sorted by timestamp
  def events
    metadata['events'].sort_by! {|event| event['timestamp'] }
  end

  # Get all messages from all events
  #
  # * *returns*
  #   - (Array<String>) => Array of all messages in chronological order
  def event_messages
    events.map {|event| event['description']}
  end

  # Get the exit code for the pipeline, if present
  #
  # * *returns*
  #   - (Integer or Nil::NilClass) => integer status code or nil (if still running)
  def exit_code
    return nil unless done?

    events.each do |event|
      status = event.dig('details', 'exitStatus')
      return status.to_i if status
    end
    nil # catch-all
  end



  # Reconstruct the command line from the pipeline actions
  #
  # * *returns*
  #   - (String) => Deserialized command line
  def command_line
    command_line = ""
    metadata['pipeline']['actions'].each do |action|
      command_line += action['commands'].join(' ') + "\n"
    end
    command_line.chomp("\n")
  end

  # Get the first & last event timestamps to compute runtime
  #
  # * *returns*
  #   - (Array<DateTime>) => Array of initial and terminal timestamps from PAPI events
  def get_runtime_timestamps
    all_events = events.to_a
    start_time = DateTime.parse(all_events.first['timestamp'])
    completion_time = DateTime.parse(all_events.last['timestamp'])
    [start_time, completion_time]
  end

  # Get the total runtime of parsing from event timestamps
  #
  # * *returns*
  #   - (String) => Text representation of total elapsed time
  def get_total_runtime
    TimeDifference.between(*get_runtime_timestamps).humanize
  end

  # Get the total runtime of parsing from event timestamps, in milliseconds
  #
  # * *returns*
  #   - (Integer) => Total elapsed time in milliseconds
  def get_total_runtime_ms
    (TimeDifference.between(*get_runtime_timestamps).in_seconds * 1000).to_i
  end

  # Launch a background polling process.  Will check for completion, and if the pipeline has not completed
  # running, it will enqueue a new poller and exit to free up resources.  Defaults to checking every minute.
  # Job does not return anything, but will handle success/failure accordingly.
  #
  # * *params*
  #   - +run_at+ (DateTime) => Time at which to run new polling check
  def poll_for_completion(run_at: 1.minute.from_now)
    if done? && !failed?
      Rails.logger.info "IngestJob poller: #{pipeline_name} is done!"
      Rails.logger.info "IngestJob poller: #{pipeline_name} status: #{current_status}"
      unless special_action?
        study_file.update(parse_status: 'parsed')
        study_file.bundled_files.each { |sf| sf.update(parse_status: 'parsed') }
      end
      study.reload # refresh cached instance of study
      study_file.reload # refresh cached instance of study_file
      set_study_state_after_ingest
      study_file.invalidate_cache_by_file_type # clear visualization caches for file
      log_to_mixpanel
      subject = "#{study_file.file_type} file: '#{study_file.upload_file_name}' has completed parsing"
      message = generate_success_email_array
      if special_action?
        # don't email users for 'special actions' like DE or image pipeline, instead notify admins
        qa_config = AdminConfiguration.find_by(config_type: 'QA Dev Email')
        email = qa_config.present? ? qa_config.value : User.find_by(admin: true)&.email
        SingleCellMailer.notify_user_parse_complete(email, subject, message, study).deliver_now unless email.blank?
      else
        SingleCellMailer.notify_user_parse_complete(user.email, subject, message, study).deliver_now
      end
    elsif done? && failed?
      Rails.logger.error "IngestJob poller: #{pipeline_name} has failed."
      # log errors to application log for inspection
      log_error_messages
      log_to_mixpanel # log before queuing file for deletion to preserve properties
      # don't delete files or notify users if this is a 'special action', like DE or image pipeline jobs
      subject = "Error: #{study_file.file_type} file: '#{study_file.upload_file_name}' parse has failed"
      unless special_action?
        create_study_file_copy
        study_file.update(parse_status: 'failed')
        DeleteQueueJob.new(study_file).delay.perform
        unless persist_on_fail
          ApplicationController.firecloud_client.delete_workspace_file(study.bucket_id, study_file.bucket_location)
          study_file.bundled_files.each do |bundled_file|
            ApplicationController.firecloud_client.delete_workspace_file(study.bucket_id, bundled_file.bucket_location)
          end
        end
        user_email_content = generate_error_email_body
        SingleCellMailer.notify_user_parse_fail(user.email, subject, user_email_content, study).deliver_now
      end
      admin_email_content = generate_error_email_body(email_type: :dev)
      SingleCellMailer.notify_admin_parse_fail(user.email, subject, admin_email_content).deliver_now
    else
      Rails.logger.info "IngestJob poller: #{pipeline_name} is not done; queuing check for #{run_at}"
      delay(run_at: run_at).poll_for_completion
    end
  end

  # TODO (SCP-4709, SCP-4710) Processed and Raw expression files

  # Set study state depending on what kind of file was just ingested
  # Does not return anything, but will set state and launch other jobs as needed
  #
  # * *yields*
  #   - Study#set_cell_count, :set_study_default_options, Study#set_gene_count, and :set_study_initialized
  def set_study_state_after_ingest
    case action
    when :ingest_cell_metadata
      study.set_cell_count
      set_study_default_options
      launch_subsample_jobs unless study_file.is_anndata?
      # update search facets if convention data
      if study_file.use_metadata_convention
        SearchFacet.delay.update_all_facet_filters
      end
      launch_differential_expression_jobs unless study_file.is_anndata?
      set_anndata_file_info if study_file.is_anndata?
    when :ingest_expression
      study.delay.set_gene_count
      launch_differential_expression_jobs
    when :ingest_cluster
      set_cluster_point_count
      set_study_default_options
      launch_subsample_jobs unless study_file.is_anndata?
      launch_differential_expression_jobs unless study_file.is_anndata?
      set_anndata_file_info if study_file.is_anndata?
    when :ingest_subsample
      set_subsampling_flags
    when :differential_expression
      create_differential_expression_results
    when :ingest_differential_expression
      load_differential_expression_manifest
    when :render_expression_arrays
      launch_image_pipeline_job
    when :image_pipeline
      set_has_image_cache
    when :ingest_anndata
      launch_anndata_subparse_jobs
      set_anndata_file_info
    end
    set_study_initialized
  end

  # Set the default options for a study after ingesting Clusters/Cell Metadata
  #
  # * *yields*
  #   - Sets study default options for clusters/annotations
  def set_study_default_options
    case study_file.file_type
    when 'Metadata'
      set_default_annotation
    when 'Cluster'
      set_default_cluster
      set_default_annotation
    when 'AnnData'
      set_default_cluster
      set_default_annotation
    end
    Rails.logger.info "Setting default options in #{study.name}: #{study.default_options}"
    study.save
    # warm all default caches for this study
    ClusterCacheService.delay(queue: :cache).cache_study_defaults(study)
  end

  # get the name of an associate ClusterGroup, if one was generated from this job
  def cluster_name_by_file_type
    case study_file.file_type
    when 'Cluster'
      study_file.name
    when 'AnnData'
      params_object.name
    else
      nil
    end
  end

  # set the default annotation for the study, if not already set
  def set_default_annotation
    return if study.default_options[:annotation].present?

    cell_metadatum = study.cell_metadata.keep_if(&:can_visualize?).first || study.cell_metadata.first
    cluster = study.cluster_groups.first
    if cluster.present?
      cell_annotation = cluster.cell_annotations.select { |annot| cluster.can_visualize_cell_annotation?(annot) }
                               .first || cluster.cell_annotations.first
    else
      cell_annotation = nil
    end
    annotation_object = cell_metadatum || cell_annotation
    return if annotation_object.nil?

    if annotation_object.is_a?(CellMetadatum)
      study.default_options[:annotation] = annotation_object.annotation_select_value
      is_numeric = annotation_object.annotation_type == 'numeric'
    elsif annotation_object.is_a?(Hash) && cluster.present?
      study.default_options[:annotation] = cluster.annotation_select_value(annotation_object)
      is_numeric = annotation_object[:type] == 'numeric'
    end
    study.default_options[:color_profile] = 'Reds' if is_numeric
  end

  # set the default cluster for the study, if not already set
  def set_default_cluster
    if study.default_options[:cluster].nil?
      cluster = study.cluster_groups.by_name(cluster_name_by_file_type)
      study.default_options[:cluster] = cluster.name if cluster.present?
    end
  end

  # set the point count on a cluster group after successful ingest
  #
  # * *yields*
  #   - sets the :points attribute on a ClusterGroup
  def set_cluster_point_count
    cluster_group = ClusterGroup.find_by(study_id: study.id, study_file_id: study_file.id, name: cluster_name_by_file_type)
    if cluster_group.present?
      cluster_group.set_point_count!
      Rails.logger.info "Point count on #{cluster_group.name}:#{cluster_group.id} set to #{cluster_group.points}"
    end
  end

  # Set the study "initialized" attribute if all main models are populated
  #
  # * *yields*
  #   - Sets study initialized to True if needed
  def set_study_initialized
    if study.cluster_groups.any? && study.genes.any? && study.cell_metadata.any? && !study.initialized?
      study.update(initialized: true)
    end
  end

  # determine if subsampling needs to be run based on file ingested and current study state
  #
  # * *yields*
  #   - (IngestJob) => new ingest job for subsampling
  def launch_subsample_jobs
    case study_file.file_type
    when 'Cluster'
      # only subsample if ingest_cluster was just run, new cluster is > 1K points, and a metadata file is parsed
      cluster_ingested = action.to_sym == :ingest_cluster
      cluster = ClusterGroup.find_by(study_id: study.id, study_file_id: study_file.id)
      metadata_parsed = study.metadata_file.present? && study.metadata_file.parsed?
      if cluster_ingested && metadata_parsed && cluster.can_subsample? && !cluster.is_subsampling?
        # immediately set cluster.is_subsampling = true to gate race condition if metadata file just finished parsing
        cluster.update(is_subsampling: true)
        file_identifier = "#{study_file.bucket_location}:#{study_file.id}"
        Rails.logger.info "Launching subsampling ingest run for #{file_identifier} after #{action}"
        submission = ApplicationController.papi_client.run_pipeline(study_file: study_file, user: user,
                                                                    action: :ingest_subsample)
        Rails.logger.info "Subsampling run initiated: #{submission.name}, queueing Ingest poller"
        IngestJob.new(pipeline_name: submission.name, study: study, study_file: study_file,
                      user: user, action: :ingest_subsample, reparse: false,
                      persist_on_fail: persist_on_fail).poll_for_completion
      end
    when 'Metadata'
      # subsample all cluster files that have already finished parsing.  any in-process cluster parses, or new submissions
      # will be handled by the above case.  Again, only subsample for completed clusters > 1K points
      metadata_identifier = "#{study_file.bucket_location}:#{study_file.id}"
      study.study_files.where(file_type: 'Cluster', parse_status: 'parsed').each do |cluster_file|
        cluster = ClusterGroup.find_by(study_id: study.id, study_file_id: cluster_file.id)
        if cluster.can_subsample? && !cluster.is_subsampling?
          # set cluster.is_subsampling = true to avoid future race conditions
          cluster.update(is_subsampling: true)
          file_identifier = "#{cluster_file.bucket_location}:#{cluster_file.id}"
          Rails.logger.info "Launching subsampling ingest run for #{file_identifier} after #{action} of #{metadata_identifier}"
          submission = ApplicationController.papi_client.run_pipeline(study_file: cluster_file, user: user,
                                                                      action: :ingest_subsample)
          Rails.logger.info "Subsampling run initiated: #{submission.name}, queueing Ingest poller"
          IngestJob.new(pipeline_name: submission.name, study: study, study_file: cluster_file,
                        user: user, action: :ingest_subsample, reparse: reparse,
                        persist_on_fail: persist_on_fail).poll_for_completion
        end
      end
    end
  end

  # Set correct subsampling flags on a cluster after job completion
  def set_subsampling_flags
    cluster_group = ClusterGroup.find_by(study_id: study.id, study_file_id: study_file.id, name: cluster_name_by_file_type)
    if cluster_group.is_subsampling? && cluster_group.find_subsampled_data_arrays.any?
      Rails.logger.info "Setting subsampled flags for #{study_file.upload_file_name}:#{study_file.id} (#{cluster_group.name}) for visualization"
      cluster_group.update(subsampled: true, is_subsampling: false)
    end
  end

  # determine if differential expression should be run for study, and submit available jobs (skipping existing results)
  def launch_differential_expression_jobs
    if DifferentialExpressionService.study_eligible?(study, skip_existing: true)
      Rails.logger.info "#{study.accession} is eligible for differential expression, launching available jobs"
      DifferentialExpressionService.run_differential_expression_on_all(study.accession, skip_existing: true)
    end
  end

  # set corresponding differential expression flags on associated annotation
  def create_differential_expression_results
    annotation_identifier = "#{params_object.annotation_name}--group--#{params_object.annotation_scope}"
    Rails.logger.info "Creating differential expression result object for annotation: #{annotation_identifier}"
    cluster = ClusterGroup.find_by(study_id: study.id, study_file_id: study_file.id)
    matrix_url = params_object.matrix_file_path
    matrix_filename = matrix_url.split("gs://#{study.bucket_id}/").last
    matrix_file = StudyFile.where(study: study, 'expression_file_info.is_raw_counts' => true).any_of(
      { upload_file_name: matrix_filename }, { remote_location: matrix_filename }
    ).first
    de_result = DifferentialExpressionResult.new(
      study: study, cluster_group: cluster, cluster_name: cluster.name,
      annotation_name: params_object.annotation_name, annotation_scope: params_object.annotation_scope,
      matrix_file_id: matrix_file.id
    )
    de_result.save
  end

  # read the DE manifest file generated during ingest_differential_expression to create DifferentialExpressionResult
  # entry for given annotation/cluster, and populate any one-vs-rest or pairwise_comparisons
  def load_differential_expression_manifest
    de_info = study_file.differential_expression_file_info
    annotation_identifier = "#{de_info.annotation_name}--group--#{de_info.annotation_scope}"
    Rails.logger.info "Creating differential expression result object for annotation: #{annotation_identifier} from " \
                      "user-uploaded file #{study_file.upload_file_name}"
    # TODO: SCP-5096, once SCP-4999 & SCP-5087 are completed
  end

  # launch an image pipeline job once :render_expression_arrays completes
  def launch_image_pipeline_job
    Rails.logger.info "Launching image_pipeline job in #{study.accession} for cluster file: #{study_file.name}"
    ImagePipelineService.run_image_pipeline_job(study, study_file, user:, data_cache_perftime: get_total_runtime_ms)
  end

  # set flags to denote when a cluster has image data
  def set_has_image_cache
    Rails.logger.info "Setting image_pipeline flags in #{study.accession} for cluster: #{study_file.name}"
    cluster_group = ClusterGroup.find_by(study_id: study.id, study_file_id: study_file.id)
    cluster_group.update(has_image_cache: true) if cluster_group.present?
  end

  # set appropriate flags for AnnDataFileInfo entries
  def set_anndata_file_info
    study_file.build_ann_data_file_info if study_file.ann_data_file_info.nil?

    study_file.ann_data_file_info.has_clusters = ClusterGroup.where(study:, study_file:).exists?
    study_file.ann_data_file_info.has_metadata = CellMetadatum.where(study:, study_file:).exists?
    study_file.ann_data_file_info.has_expression = Gene.where(study:, study_file:).exists?
    study_file.save
  end

  # launch appropriate downstream jobs once an AnnData file successfully extracts "fragment" files
  def launch_anndata_subparse_jobs
    # reference AnnData uploads don't have extract parameter so exit immediately
    return nil if params_object.extract.blank?

    params_object.extract.each do |extract|
      case extract
      when 'cluster'
        params_object.obsm_keys.each do |fragment|
          Rails.logger.info "launching AnnData #{fragment} cluster ingest for #{study_file.upload_file_name}"
          action = :ingest_cluster
          matcher = { data_type: :cluster, obsm_key_name: fragment }
          cluster_data_fragment = study_file.ann_data_file_info.find_fragment(**matcher)
          name = cluster_data_fragment&.[](:name) || fragment # fallback if we can't find data_fragment
          cluster_gs_url = params_object.fragment_file_url(study.bucket_id, 'cluster', study_file.id, fragment)
          domain_ranges = study_file.ann_data_file_info.get_cluster_domain_ranges(name).to_json
          cluster_params = AnnDataIngestParameters.new(
            ingest_cluster: true, name:, cluster_file: cluster_gs_url, domain_ranges:, ingest_anndata: false,
            extract: nil, obsm_keys: nil
          )
          job = IngestJob.new(study:, study_file:, user:, action:, params_object: cluster_params)
          job.delay.push_remote_and_launch_ingest
        end
      when 'metadata'
<<<<<<< HEAD
        Rails.logger.info "launching AnnData metadata ingest for #{study_file.upload_file_name}"
        action = :ingest_cell_metadata
        metadata_gs_url = params_object.fragment_file_gs_url(study.bucket_id, 'metadata', study_file.id)
=======
        Rails.logger.info "launching AnnData metadata extraction for #{study_file.upload_file_name}"
        metadata_gs_url = params_object.fragment_file_url(study.bucket_id, 'metadata', study_file.id)
>>>>>>> 272f2011
        metadata_params = AnnDataIngestParameters.new(
          ingest_cell_metadata: true, cell_metadata_file: metadata_gs_url,
          ingest_anndata: false, extract: nil, obsm_keys: nil, study_accession: study.accession
        )
        job = IngestJob.new(study:, study_file:, user:, action:, params_object: metadata_params)
        job.delay.push_remote_and_launch_ingest
      when 'processed_expression'
        Rails.logger.info "launching AnnData processed expression ingest for #{study_file.upload_file_name}"
        matrix_gs_url = params_object.fragment_file_gs_url(study.bucket_id, 'matrix', study_file.id, 'processed')
        features_gs_url = params_object.fragment_file_gs_url(study.bucket_id, 'features', study_file.id, 'processed')
        barcodes_gs_url = params_object.fragment_file_gs_url(study.bucket_id, 'barcodes', study_file.id, 'processed')
        exp_params = AnnDataIngestParameters.new(
          ingest_expression: true, matrix_file: matrix_gs_url, matrix_file_type: 'mtx', gene_file: features_gs_url,
          barcode_file: barcodes_gs_url, ingest_anndata: false, extract: nil, obsm_keys: nil
        )
        job = IngestJob.new(study:, study_file:, user:, action: :ingest_expression, params_object: exp_params)
        job.delay.push_remote_and_launch_ingest
      end
    end
  end

  # set corresponding is_differential_expression_enabled flags on annotations

  # store a copy of a study file when an ingest job fails in the parse_logs/:id directory for QA purposes
  #
  # * *returns*
  #   - (Boolean) => True/False on success of file copy action
  def create_study_file_copy
    begin
      ApplicationController.firecloud_client.execute_gcloud_method(:copy_workspace_file, 0,
                                                                   study.bucket_id,
                                                                   study_file.bucket_location,
                                                                   study_file.parse_fail_bucket_location)
      if study_file.is_bundled? && study_file.is_bundle_parent?
        study_file.bundled_files.each do |file|
          # put in same directory as parent file for ease of debugging
          bundled_file_location = "parse_logs/#{study_file.id}/#{file.upload_file_name}"
          ApplicationController.firecloud_client.execute_gcloud_method(:copy_workspace_file, 0,
                                                                       study.bucket_id,
                                                                       file.bucket_location,
                                                                       bundled_file_location)
        end
      end
      true
    rescue => e
      ErrorTracker.report_exception(e, user, study_file, { action: :create_study_file_copy})
      false
    end
  end

  # path to dev error file in study bucket, containing debug messages and stack traces
  #
  # * *returns*
  #   - (String) => String representation of path to detailed log file
  def dev_error_filepath
    "parse_logs/#{study_file.id}/log.txt"
  end

  # path to user-level error log file in study bucket
  #
  # * *returns*
  #   - (String) => String representation of path to log file
  def user_error_filepath
    "parse_logs/#{study_file.id}/user_log.txt"
  end

  # in case of an error, retrieve the contents of the warning or error file to email to the user
  # deletes the file immediately after being read
  #
  # * *params*
  #   - +filepath+ (String) => relative path of file to read in bucket
  #   - +delete_on_read+ (Boolean) => T/F to remove logfile from bucket after reading, defaults to true
  #   - +range+ (Range) => Byte range to read from file
  #
  # * *returns*
  #   - (String) => Contents of file
  def read_parse_logfile(filepath, delete_on_read: true, range: nil)
    if ApplicationController.firecloud_client.workspace_file_exists?(study.bucket_id, filepath)
      file_contents = ApplicationController.firecloud_client.execute_gcloud_method(:read_workspace_file, 0, study.bucket_id, filepath)
      ApplicationController.firecloud_client.execute_gcloud_method(:delete_workspace_file, 0, study.bucket_id, filepath) if delete_on_read
      # read file range manually since GCS download requests don't honor range parameter apparently
      range.present? ? file_contents.read[range] : file_contents.read
    end
  end

  # gather statistics about this run to report to Mixpanel
  #
  # * *returns*
  #   - (Hash) => Hash of job statistics to use with IngestJob#log_to_mixpanel
  def get_job_analytics
    file_type = study_file.file_type

    trigger = study_file.remote_location.present? ?  'sync' : 'upload'

    # retrieve pipeline metadata for VM information
    vm_info = metadata.dig('pipeline', 'resources', 'virtualMachine')

    job_perftime = get_total_runtime_ms
    # Event properties to log to Mixpanel.
    # Mixpanel uses camelCase for props; snake_case would degrade Mixpanel UX.
    job_props = {
      perfTime: job_perftime, # Latency in milliseconds
      fileName: study_file.name,
      fileType: file_type,
      fileSize: study_file.upload_file_size,
      action: action,
      studyAccession: study.accession,
      trigger: trigger,
      jobStatus: failed? ? 'failed' : 'success',
      machineType: vm_info['machineType'],
      bootDiskSizeGb: vm_info['bootDiskSizeGb'],
      exitStatus: exit_code # integer exit code from PAPI, e.g. `137` for out of memory (OOM)
    }

    case action
    when :ingest_expression
      # since genes are not ingested for raw count matrices, report number of cells ingested
      cells = study.expression_matrix_cells(study_file)
      cell_count = cells.present? ? cells.count : 0
      job_props.merge!({ numCells: cell_count, is_raw_counts: study_file.is_raw_counts_file? })
      if !study_file.is_raw_counts_file?
        genes = Gene.where(study_id: study.id, study_file_id: study_file.id).count
        job_props.merge!({:numGenes => genes})
      end
    when :ingest_cell_metadata
      use_metadata_convention = study_file.use_metadata_convention
      job_props.merge!({useMetadataConvention: use_metadata_convention})
      if use_metadata_convention
        project_name = 'alexandria_convention' # hard-coded is fine for now, consider implications if we get more projects
        current_schema_version = get_latest_schema_version(project_name)
        job_props.merge!(
          {
            metadataConvention: project_name,
            schemaVersion: current_schema_version
          }
        )
      end
    when :ingest_cluster, :ingest_subsample
      cluster = ClusterGroup.find_by(study_id: study.id, study_file_id: study_file.id, name: cluster_name_by_file_type)
      job_props.merge!({metadataFilePresent: study.metadata_file.present?})
      # must make sure cluster is present, as parse failures may result in no data having been stored
      if cluster.present?
        cluster_type = cluster.cluster_type
        cluster_points = cluster.points
        can_subsample = cluster.can_subsample?
        job_props.merge!(
          {
            clusterType: cluster_type,
            numClusterPoints: cluster_points,
            canSubsample: can_subsample
          }
        )
      end
    when :differential_expression
      cluster = ClusterGroup.find_by(study_id: study.id, study_file_id: study_file.id)
      annotation_params = {
        cluster: cluster,
        annot_name: params_object.annotation_name,
        annot_type: 'group',
        annot_scope: params_object.annotation_scope
      }
      annotation = AnnotationVizService.get_selected_annotation(study, **annotation_params)
      job_props.merge!(
        {
          numCells: cluster&.points,
          numAnnotationValues: annotation[:values]&.size
        }
      )
    when :image_pipeline
      data_cache_perftime =  params_object.data_cache_perftime
      job_props.merge!(
        {
          'perfTime:dataCache' => data_cache_perftime,
          'perfTime:full' => data_cache_perftime + job_perftime
        }
      )
    when :ingest_anndata
      # AnnData file analytics TODO
    end
    job_props.with_indifferent_access
  end

  # logs analytics to Mixpanel
  #
  # * *yields*
  #  - MetricsService.log => reports output of IngestJob#get_job_analytics to Mixpanel via Bard
  def log_to_mixpanel
    mixpanel_log_props = get_job_analytics
    # log job properties to Mixpanel
    MetricsService.log(mixpanel_event_name, mixpanel_log_props, user)
  end

  # set a mixpanel event name based on action
  # will either be 'ingest', or '{special-action-name}-ingest'
  def mixpanel_event_name
    special_action? ? "#{action.to_s.gsub(/_/, '-')}-ingest" : 'ingest'
  end

  # generates parse completion email body
  #
  # * *returns*
  #   - (Array) => List of message strings to print in a completion email
  def generate_success_email_array
    message = ["Total parse time: #{get_total_runtime}"]
    case action
    when :ingest_expression
      # since genes are not ingested for raw count matrices, report number of cells ingested
      if study_file.is_raw_counts_file?
        cells = study.expression_matrix_cells(study_file).count
        message << "Cells ingested: #{cells}"
      else
        genes = Gene.where(study_id: study.id, study_file_id: study_file.id).count
        message << "Gene-level entries created: #{genes}"
      end
    when :ingest_cell_metadata
      use_metadata_convention = study_file.use_metadata_convention
      if use_metadata_convention
        project_name = 'alexandria_convention' # hard-coded is fine for now, consider implications if we get more projects
        current_schema_version = get_latest_schema_version(project_name)
        schema_url = 'https://singlecell.zendesk.com/hc/en-us/articles/360061006411-Metadata-Convention'
        message << "This metadata file was validated against the latest <a href='#{schema_url}'>Metadata Convention</a>"
        message << "Convention version: <strong>#{project_name}/#{current_schema_version}</strong>"
        ingest_image_attributes = AdminConfiguration.get_ingest_docker_image_attributes
        message << "Ingest Pipeline Docker image version: #{ingest_image_attributes[:tag]}"
        message << 'Group-type metadata columns with more than 200 unique values are not made available for visualization.'
      end
      cell_metadata = CellMetadatum.where(study_id: study.id, study_file_id: study_file.id)
      message << "Entries created:"
      cell_metadata.each do |metadata|
        unless metadata.nil?
          message << get_annotation_message(annotation_source: metadata)
        end
      end
    when :ingest_cluster
      cluster = ClusterGroup.find_by(study_id: study.id, study_file_id: study_file.id)
      cluster_type = cluster.cluster_type
      message << "Cluster created: #{cluster.name}, type: #{cluster_type}"
      if cluster.cell_annotations.any?
        message << "Annotations:"
        cluster.cell_annotations.each do |annot|
          message << get_annotation_message(annotation_source: cluster, cell_annotation: annot)
        end
      end
      cluster_points = cluster.points
      message << "Total points in cluster: #{cluster_points}"

      can_subsample = cluster.can_subsample?
      metadata_file_present = study.metadata_file.present?

      # notify user that subsampling is about to run and inform them they can't delete cluster/metadata files
      if can_subsample && metadata_file_present
        message << 'This cluster file will now be processed to compute representative subsamples for visualization.'
        message << 'You will receive an additional email once this has completed.'
        message << 'While subsamples are being computed, you will not be able to remove this cluster file or your metadata file.'
      end
    when :ingest_subsample
      cluster = ClusterGroup.find_by(study_id: study.id, study_file_id: study_file.id)
      message << "Subsampling has completed for #{cluster.name}"
      message << "Subsamples generated: #{cluster.subsample_thresholds_required.join(', ')}"
    when :ingest_differential_expression
      result = DifferentialExpressionResult.find_by(study:, study_file:)
      message << "Differential expression ingest completed for #{result.annotation_name}"
      message << "One-vs-rest comparisons: #{result.one_vs_rest_comparisons.join(', ')}" if result.one_vs_rest_comparisons.any?
      message << "Total pairwise comparisons: #{result.num_pairwise_comparisons}" if result.pairwise_comparisons.any?
    when :differential_expression
      message << "Differential expression calculations for #{params_object.cluster_name} have completed"
      message << "Selected annotation: #{params_object.annotation_name} (#{params_object.annotation_scope})"
    when :render_expression_arrays
      matrix_name = params_object.matrix_file_path.split('/').last
      matrix = study.expression_matrices.find_by(name: matrix_name)
      genes = Gene.where(study_id: study.id, study_file_id: matrix.id).count
      message << "Image Pipeline data pre-rendering completed for \"#{params_object.cluster_name}\""
      message << "Gene-level files created: #{genes}"
    when :image_pipeline
      complete_pipeline_runtime = TimeDifference.between(*get_image_pipeline_timestamps).humanize
      message << "Image Pipeline image rendering completed for \"#{params_object.cluster}\""
      message << "Complete runtime (data cache & image rendering): #{complete_pipeline_runtime}"
    when :ingest_anndata
      message << "AnnData file ingest has completed"
      if study_file.ann_data_file_info.has_expression
        genes = Gene.where(study_id: study.id, study_file_id: study_file.id).count
        message << "Gene-level entries created: #{genes}"
      end
      message << 'Clustering and metadata entries are being extracted as specified in your AnnData file.'
    end
    message
  end

  # generate a link to to the location of the cached copy of a file that failed to ingest
  # for use in admin error email contents
  #
  # * *returns*
  #   - (String) => HTML anchor tag with link to file directory that can be opened in the browser after authenticating
  def generate_bucket_browser_tag
    link = "#{study.google_bucket_url}/parse_logs/#{study_file.id}"
    '<a href="' + link + '">' + link + '</a>'
  end

  # format an error email message body for users
  #
  # * *params*
  #  - +email_type+ (Symbol) => Type of error email
  #                 :user => High-level error message intended for users, contains only messages and no stack traces
  #                 :dev => Debug-level error messages w/ stack traces intended for SCP team
  #
  # * *returns*
  #  - (String) => Contents of error messages for parse failure email
  def generate_error_email_body(email_type: :user)
    case email_type
    when :user
      error_contents = read_parse_logfile(user_error_filepath)
      message_body = "<p>'#{study_file.upload_file_name}' has failed during parsing.</p>"
    when :dev
      # only read first megabyte of error log to avoid email delivery failure
      error_contents = read_parse_logfile(dev_error_filepath, delete_on_read: false, range: 0..1.megabyte)
      message_body = "<p>The file '#{study_file.upload_file_name}' uploaded by #{user.email} to #{study.accession} failed to ingest.</p>"
      message_body += "<p>A copy of this file can be found at #{generate_bucket_browser_tag}</p>"
      message_body += "<p>Detailed logs and PAPI events as follows:"
    else
      error_contents = read_parse_logfile(user_error_filepath)
      message_body = "<p>'#{study_file.upload_file_name}' has failed during parsing.</p>"
    end

    if error_contents.present?
      message_body += "<h3>Errors</h3>"
      error_contents.each_line do |line|
        message_body += "#{line}<br />"
      end
    end

    if !error_contents.present? || email_type == :dev
      message_body += "<h3>Event Messages</h3>"
      message_body += "<ul>"
      event_messages.each do |e|
        message_body += "<li><pre>#{ERB::Util.html_escape(e)}</pre></li>"
      end
      message_body += "</ul>"
    end

    if study_file.file_type == 'Metadata'
      faq_link = "https://singlecell.zendesk.com/hc/en-us/articles/360060610092-Metadata-Validation-Errors-FAQ"
      message_body += "<h3>Common Errors for Metadata Files</h3>"
      message_body += "<p>You can view a list of common metadata validation errors and solutions in our documentation: "
      message_body += "<a href='#{faq_link}'>#{faq_link}</a></p>"
    end

    message_body += "<h3>Job Details</h3>"
    message_body += "<p>Study Accession: <strong>#{study.accession}</strong></p>"
    message_body += "<p>Study File ID: <strong>#{study_file.id}</strong></p>"
    message_body += "<p>Ingest Run ID: <strong>#{pipeline_name}</strong></p>"
    message_body += "<p>Command Line: <strong>#{command_line}</strong></p>"
    ingest_image_attributes = AdminConfiguration.get_ingest_docker_image_attributes
    message_body += "<p>Ingest Pipeline Docker image version: <strong>#{ingest_image_attributes[:tag]}</strong></p>"
    message_body
  end

  # log all event messages to the log for eventual searching
  #
  # * *yields*
  #   - Error log messages in event of parse failure
  def log_error_messages
    event_messages.each do |message|
      Rails.logger.error "#{pipeline_name} log: #{message}"
    end
  end

  # render out a list of annotations, or message stating why list cannot be shown (e.g. too long)
  #
  # *params*
  #  - +annotation_source+ (CellMetadatum/ClusterGroup) => Source of annotation, i.e. parent class instance
  #  - +cell_annotation+ (Hash) => Cell annotation from a ClusterGroup (defaults to nil)
  #
  # *returns*
  #  - (String) => String showing annotation information for email
  def get_annotation_message(annotation_source:, cell_annotation: nil)
    max_values = CellMetadatum::GROUP_VIZ_THRESHOLD.max
    case annotation_source.class
    when CellMetadatum
      message = "#{annotation_source.name}: #{annotation_source.annotation_type}"
      if annotation_source.values.size <= max_values || annotation_source.annotation_type == 'numeric'
        values = annotation_source.values.any? ? ' (' + annotation_source.values.join(', ') + ')' : ''
      else
        values = " (List too large for email -- #{annotation_source.values.size} values present, max is #{max_values})"
      end
      message + values
    when ClusterGroup
      message = "#{cell_annotation['name']}: #{cell_annotation['type']}"
      if cell_annotation['values'].size <= max_values || cell_annotation['type'] == 'numeric'
        values = cell_annotation['type'] == 'group' ? ' (' + cell_annotation['values'].join(',') + ')' : ''
      else
        values = " (List too large for email -- #{cell_annotation['values'].size} values present, max is #{max_values})"
      end
      message + values
    end
  end

  # helper to identify 'special action' jobs, such as differential expression or image pipeline jobs
  def special_action?
    SPECIAL_ACTIONS.include?(action.to_sym)
  end
end<|MERGE_RESOLUTION|>--- conflicted
+++ resolved
@@ -654,14 +654,9 @@
           job.delay.push_remote_and_launch_ingest
         end
       when 'metadata'
-<<<<<<< HEAD
         Rails.logger.info "launching AnnData metadata ingest for #{study_file.upload_file_name}"
         action = :ingest_cell_metadata
-        metadata_gs_url = params_object.fragment_file_gs_url(study.bucket_id, 'metadata', study_file.id)
-=======
-        Rails.logger.info "launching AnnData metadata extraction for #{study_file.upload_file_name}"
         metadata_gs_url = params_object.fragment_file_url(study.bucket_id, 'metadata', study_file.id)
->>>>>>> 272f2011
         metadata_params = AnnDataIngestParameters.new(
           ingest_cell_metadata: true, cell_metadata_file: metadata_gs_url,
           ingest_anndata: false, extract: nil, obsm_keys: nil, study_accession: study.accession
