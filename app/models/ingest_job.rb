--- conflicted
+++ resolved
@@ -401,16 +401,11 @@
       study.delay.set_gene_count
       launch_differential_expression_jobs
     when :ingest_cluster
-<<<<<<< HEAD
-      base_cluster_options
-      launch_differential_expression_jobs
-=======
       set_cluster_point_count
       set_study_default_options
       launch_subsample_jobs unless study_file.is_anndata?
       launch_differential_expression_jobs unless study_file.is_anndata?
       set_anndata_file_info if study_file.is_anndata?
->>>>>>> 8a9aabc6
     when :ingest_subsample
       set_subsampling_flags
     when :differential_expression
@@ -420,15 +415,8 @@
     when :image_pipeline
       set_has_image_cache
     when :ingest_anndata
-<<<<<<< HEAD
-      # currently extracting and ingesting only clustering and metadata
-      # this will likely error until the DB inserts ingest job is done
-      base_cluster_options
-      base_metadata_options
-=======
       launch_anndata_subparse_jobs
       # TODO (SCP-4708, SCP-4709, SCP-4710) will duplicate a lot more from above
->>>>>>> 8a9aabc6
     end
     set_study_initialized
   end
