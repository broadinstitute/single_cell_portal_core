--- conflicted
+++ resolved
@@ -27,12 +27,7 @@
         begin
           # check workspace bucket for existence of remote file
           Rails.logger.info "#{Time.zone.now}: performing UploadCleanupJob for #{study_file.bucket_location}:#{study_file.id} in '#{study.name}'"
-<<<<<<< HEAD
-          remote_file = Study.firecloud_client.execute_gcloud_method(:get_workspace_file, 0, study.firecloud_project,
-                                                                     study.firecloud_workspace, study_file.bucket_location)
-=======
           remote_file = Study.firecloud_client.execute_gcloud_method(:get_workspace_file, 0, study.bucket_id, study_file.bucket_location)
->>>>>>> aba2a488
           if remote_file.present?
             # check generation tags to make sure we're in sync
             Rails.logger.info "#{Time.zone.now}: remote file located for #{study_file.bucket_location}:#{study_file.id}, checking generation tag"
