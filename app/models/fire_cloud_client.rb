--- conflicted
+++ resolved
@@ -1287,13 +1287,8 @@
 	#   - +opts+ (Hash) => extra options for signed_url, see
 	#     https://googlecloudplatform.github.io/google-cloud-ruby/#/docs/google-cloud-storage/v0.23.2/google/cloud/storage/file?method=signed_url-instance
 	#
-<<<<<<< HEAD
   # * *return*
   #   - +File+ object
-=======
-	# * *return*
-	#   - +File+ object
->>>>>>> dd043299
 	def download_workspace_file(workspace_namespace, workspace_name, filename, destination, opts={})
 		file = self.get_workspace_file(workspace_namespace, workspace_name, filename)
 		# create a valid path by combining destination directory and filename, making sure no double / exist
