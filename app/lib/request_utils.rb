--- conflicted
+++ resolved
@@ -79,7 +79,6 @@
     SANITIZER.sanitize(inputs).encode!(Encoding.find('ASCII-8BIT'), invalid: :replace, undef: :replace)
   end
 
-<<<<<<< HEAD
   # takes a comma-delimited string of ids (e.g. StudyFile ids) and returns an array of ids
   # raises Argument error if any of the strings are not valid ids
   def self.validate_id_list(id_list_string)
@@ -90,13 +89,13 @@
       raise ArgumentError, 'Ids must be valid UUIDs'
     end
     ids
-=======
+  end
+
   # return the hostname (and port, if present) for this instance
   # e.g. "localhost", "localhost:3000", "singlecell.broadinstitute.org"
   def self.get_hostname
     url_opts = ApplicationController.default_url_options
     url_opts[:port].present? ? "#{url_opts[:host]}:#{url_opts[:port]}" : url_opts[:host]
->>>>>>> 5de48b36
   end
 
   # helper method for getting the base url with protocol, hostname, and port
