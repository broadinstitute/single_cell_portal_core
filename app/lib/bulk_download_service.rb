##
# BulkDownloadService: helper class for generating curl configuration files for initiating bulk downloads from
# keyword and faceted search

class BulkDownloadService

  # Generate a String representation of a configuration file containing URLs and output paths to pass to
  # curl for initiating bulk downloads
  #
  # * *params*
  #   - +study_files+ (Array<StudyFile>) => Array of StudyFiles to be downloaded
  #   - +directory_files+ (Array<Hash>) => Array of file descriptors in a bucket folder (from get_requested_directory_files)
  #   - +user+ (User) => User requesting download
  #   - +study_bucket_map+ => Map of study IDs to bucket names
  #   - +output_pathname_map+ => Map of study file IDs to output pathnames
  #   - +tdr_files+ => Hash of tdr accessions to arrays of file information including name & url for each file
  #
  # * *return*
  #   - (String) => String representation of signed URLs and output filepaths to pass to curl
  def self.generate_curl_configuration(study_files:,
                                       directory_files: [],
                                       user:,
                                       study_bucket_map:,
                                       output_pathname_map:,
                                       tdr_files: nil)
    curl_configs = ['--create-dirs', '--compressed']
    # create an array of all objects to be downloaded, including directory files
    download_objects = study_files.to_a + directory_files
    # Get signed URLs for all files in the requested download objects
    Parallel.map(download_objects, in_threads: 100) do |download_object|
      client = FireCloudClient.new
      curl_configs << self.get_single_curl_command(file: download_object, fc_client: client, user: user,
                                                   study_bucket_map: study_bucket_map, output_pathname_map: output_pathname_map)
    end
    studies = study_files.map(&:study).uniq
    study_manifest_paths = studies.map do |study|
      "#{Rails.application.routes.url_helpers.manifest_api_v1_study_path(study)}"
    end
    half_hour = 1800
    totat = user.create_totat(half_hour, study_manifest_paths)
    studies.map do |study|
      manifest_config = ""
      if Rails.env.development?
        # if we're in development, allow not checking the cert
        manifest_config += "-k\n"
      end
      manifest_path = RequestUtils.get_base_url + Rails.application.routes.url_helpers.manifest_api_v1_study_path(study)
      include_dirs = directory_files.any?
      manifest_config += "url=\"#{manifest_path}?auth_code=#{totat[:totat]}&include_dirs=#{include_dirs}\"\n"
      manifest_config += "output=\"#{study.accession}/file_supplemental_info.tsv\""
      curl_configs << manifest_config
    end
    tdr_studies = tdr_files ? tdr_files.keys : []
    tdr_file_configs = []

    if tdr_files.present?
      hca_client = ApplicationController.hca_azul_client
      default_catalog = hca_client.default_catalog
      curl_configs << "-H \"Authorization: Bearer #{DataRepoClient.new.access_token['access_token']}\""
<<<<<<< HEAD
      tdr_file_configs = tdr_files.map do |shortname, file_infos|
        file_infos.map do |file_info|
          if file_info['file_type'] == 'Project Manifest'
            # generate manifest link using HCA project UUID from :url property
            manifest = hca_client.project_manifest_link(file_info['url'])
            file_config = "--location\n" # add location directive to allow following 302 redirect to manifest location
            file_config += "url=\"#{manifest['Location']}\"\n"
          else
            file_config = "url=\"#{file_info['url']}\"\n"
=======
      tdr_file_configs = []
      tdr_files.map do |shortname, file_infos|
        # pull out project manifest and process separately
        manifests, files = file_infos.partition { |f| f['file_type'] == 'Project Manifest' }
        manifest_info = manifests.first
        manifest = hca_client.get_project_manifest_link(default_catalog, manifest_info['url'])
        # add location directive to allow following 302 redirect to manifest location
        manifest_config = "--location\nurl=\"#{manifest['Location']}\"\noutput=\"#{shortname}/#{manifest_info['name']}\""
        tdr_file_configs << manifest_config
        # now process remainder of analysis/sequence files for download in parallel to speed up process
        Parallel.map(files, in_threads: 100) do |file_info|
          begin
            drs_info = ApplicationController.data_repo_client.get_drs_file_info(file_info[:drs_id])
            access = drs_info['access_methods'].detect { |a| a['type'] == 'https' }
            file_config = "url=\"#{access.dig('access_url', 'url')}\"\n"
>>>>>>> 576f1e3a
            file_config += "output=\"#{shortname}/#{file_info['name']}\""
            tdr_file_configs << file_config
          rescue => e
            ErrorTracker.report_exception(e, user, { file_info: file_info, drs_info: drs_info })
          end
        end
      end
      curl_configs.concat(tdr_file_configs)
    end
    file_map = create_file_type_map(study_files)
    MetricsService.log('file-download:curl-config', {
      numFiles: study_files.count,
      numMetadataFiles: file_map['Metadata'],
      numExpressionFiles: file_map['Expression Matrix'] + file_map['MM Coordinate Matrix'],
      numClusterFiles: file_map['Cluster'],
      numStudies: studies.count,
      studyAccessions: studies.map(&:accession),
      numTdrStudies: tdr_studies.count,
      tdrAccessions: tdr_studies,
      numTDRFiles: tdr_file_configs.count
    }, user)
    curl_configs.join("\n\n")
  end

  # Update a user's download quota after assembling the list of files requested
  # Since the download happens outside the purview of the portal, the quota impact is front-loaded
  #
  # * *params*
  #   - +user+ (User) => User performing bulk download action
  #   - +files+ (Array<StudyFile>) => Array of files requested
  #   - +files+ (Array<DirectoryListing>) => Array of files requested in DirectoryListings
  #
  # * *raises*
  #   - (RuntimeError) => User download quota exceeded
  def self.update_user_download_quota(user:, files:, directories: [])
    download_quota = ApplicationController.get_download_quota
    file_bytes_requested = files.map(&:upload_file_size).compact.reduce(0, :+)
    dir_bytes_requested = directories.map(&:total_bytes).reduce(0, :+)
    bytes_requested = file_bytes_requested + dir_bytes_requested
    bytes_allowed = download_quota - user.daily_download_quota
    if bytes_requested > bytes_allowed
      raise RuntimeError.new "Total file size exceeds user download quota: #{bytes_requested} bytes requested, #{bytes_allowed} bytes allowed"
    else
      Rails.logger.info "Adding #{bytes_requested} bytes to user: #{user.id} download quota for bulk download"
      user.daily_download_quota += bytes_requested
      user.save
    end
  end

  # Get an array of permitted study accessions based off of the query & a user's view permissions
  # Takes into account DownloadAgreement restrictions as well
  #
  # * *params*
  #   - +study_accessions+ (Array<String>) => Array of requested study accessions
  #   - +user+ (User) => User requesting download
  #
  # * *returns*
  #   - Hash( key=> Array<String>) Hash categorizing the requested accessions as
  #       valid, lacks_acceptance, or forbidden
  def self.get_permitted_accessions(study_accessions:, user:)
    viewable_accessions = Study.viewable(user).pluck(:accession)
    permitted_accessions = study_accessions & viewable_accessions
    user_lacks_acceptance = []
    # collect array of study accession requiring acceptance of download agreement (checking for expiration)
    agreement_accessions = []
    DownloadAgreement.all.each do |agreement|
      agreement_accessions << agreement.study.accession unless agreement.expired?
    end
    requires_agreement = permitted_accessions & agreement_accessions
    if requires_agreement.any?
      requires_agreement.each do |accession|
        user_lacks_acceptance << accession unless DownloadAcceptance.where(study_accession: accession, email: user.email).exists?
      end
      permitted_accessions -= user_lacks_acceptance
    end
    { permitted: permitted_accessions,
      lacks_acceptance: user_lacks_acceptance,
      forbidden: study_accessions - viewable_accessions}
  end

  # Get an array of StudyFiles from matching StudyAccessions and file_types
  #
  # * *params*
  #   - +file_types+ (Array<String>) => Array of requested file types to be ingested
  #   - +study_accessions+ (Array<String>) => Array of StudyAccession values from which to pull files
  #
  # * *return*
  #   - (Array<StudyFile>) => Array of StudyFiles to pass to #generate_curl_config
  def self.get_requested_files(file_types: [], study_accessions:)
    # if 'None' is requested type, exit immediately as this is only for a single folder download
    return [] if file_types == ['None']
    # replace 'Expression' with both dense & sparse matrix file types
    # include bundled 10X files as well to avoid MongoDB timeout issues when trying to load bundles
    if file_types.include?('Expression')
      file_types.delete_if {|file_type| file_type == 'Expression'}
      file_types += ['Expression Matrix', 'MM Coordinate Matrix', '10X Genes File', '10X Barcodes File']
    end

    studies = Study.where(:accession.in => study_accessions)
    # get requested files, excluding externally stored sequence data
    base_file_selector = StudyFile.where(human_fastq_url: nil, :study_id.in => studies.pluck(:id))
    file_types.present? ? base_file_selector.where(:file_type.in => file_types) : base_file_selector
  end

  # get all requested files from matching DirectoryListings
  #
  # * *params*
  #   - +directories+ (Mongoid::Critera) => selector mapping to requested DirectoryListings from a study
  #
  # * *returns*
  #   - (Array<Hash>) => {name: name/relative location of file in bucket, study_id: id of study}
  def self.get_requested_directory_files(directories)
    dir_files = []
    directories.each do |directory|
      directory.files.each do |file|
        dir_file = {
          name: file[:name],
          study_id: directory.study.id.to_s
        }.with_indifferent_access
        dir_files << dir_file
      end
    end
    dir_files
  end

  # Get a preview of the number of files/total bytes by StudyAccession and file_type
  #
  # * *params*
  #   - +study_accessions+ (Array<String>) => Array of StudyAccession values from which to pull files
  # * *return*
  #   - (Hash) => Array of study objects, each one containing a study_files array with name, type, and upload_file_size
  def self.get_download_info(study_accessions)
    Study.where(:accession.in => study_accessions).map { |study| BulkDownloadService.study_download_info(study) }
  end

  # Get download preview information for a single study
  #
  # * *params*
  #   -+study+ (Study) => The study to retrieve download preview information for
  #
  # * *returns*
  #   - (Hash) => Hash of download information about the study, including an array of the study files
  def self.study_download_info(study)
    {
      name: study.name,
      accession: study.accession,
      description: study.description,
      study_files: study.study_files.map { |study_file| BulkDownloadService.study_file_download_info(study_file) }
    }
  end

  # Get download preview information for a single StudyFile
  #
  # * *params*
  #   -+study_file+ (StudyFile) => The study to retrieve download preview information for
  #
  # * *returns*
  #   - (Hash) => Hash of download information about the study file, including type and size
  def self.study_file_download_info(study_file)
    study_file_obj = {
      name: study_file.name,
      id: study_file.id.to_s,
      file_type: study_file.file_type,
      upload_file_size: study_file.upload_file_size,
    }
    if study_file.is_bundle_parent?
      study_file_obj[:bundled_files] = study_file.bundled_files.map { |sf| study_file_download_info(sf) }
    end
    study_file_obj
  end

  # Get a preview of the number of files/total bytes by DirectoryListing name (single study)
  #
  # * *params*
  #   - +directories+ (Array<DirectoryListing>, Mongoid::Criteria) => Array of requested directories
  #
  # * *returns*
  #   - (Hash) => Hash of directory names to total_files & total_bytes
  def self.get_requested_directory_sizes(directories)
    directories_by_name = {}
    directories.each do |directory|
      directories_by_name[directory.name] = {
        total_bytes: directory.total_bytes,
        total_files: directory.files.count
      }
    end
    directories_by_name
  end

  # Generate a String representation of a configuration file containing URLs and output paths to pass to
  # curl for initiating bulk downloads
  #
  # * *params*
  #   - +file+ (StudyFile, Hash) => file object to be downloaded
  #   - +fc_client+ (FireCloudClient) => Client to call GCS and generate signed_url
  #   - +user+ (User) => User requesting download
  #   - +study_bucket_map+ => Map of study IDs to bucket names
  #   - +output_pathname_map+ => Map of study file IDs to output pathnames
  #
  # * *return*
  #   - (String) => String representation of single signed URL and output filepath to pass to curl
  def self.get_single_curl_command(file:, fc_client:, user:, study_bucket_map:, output_pathname_map:)
    fc_client ||= ApplicationController.firecloud_client
    # if a file is a StudyFile, use bucket_location, otherwise the :name key will contain its location (if DirectoryListing)
    if file.is_a?(StudyFile)
      file_location = file.bucket_location
      bucket_name = study_bucket_map[file.study_id.to_s]
      output_path = output_pathname_map[file.id.to_s]
    elsif file.is_a?(Hash)
      file_location = file[:name]
      bucket_name = study_bucket_map[file[:study_id]]
      output_path = output_pathname_map[file[:name]]
    end

    begin
      signed_url = fc_client.execute_gcloud_method(:generate_signed_url, 0, bucket_name, file_location,
                                                   expires: 1.day.to_i) # 1 day in seconds, 86400
      curl_config = [
          'url="' + signed_url + '"',
          'output="' + output_path + '"'
      ]
    rescue => e
      ErrorTracker.report_exception(e, user, file, { storage_bucket: bucket_name})
      Rails.logger.error "Error generating signed url for #{output_path}; #{e.message}"
      curl_config = [
          '# Error downloading ' + output_path + '.  ' +
              'Did you delete the file in the bucket and not sync it in Single Cell Portal?'
      ]
    end
    curl_config.join("\n")
  end

  # generate a map of study ids => GCS bucket names to avoid Mongo query timeouts when parallelizing curl command generation
  #
  # * *params*
  #   - +study_accessions+ (Array<String>) => Array of StudyAccession values from which to pull ids/bucket names
  #
  # * *returns*
  #   - (Hash<String, String>) => Map of study IDs to bucket names
  def self.generate_study_bucket_map(study_accessions)
    Hash[Study.where(:accession.in => study_accessions).map {|study| [study.id.to_s, study.bucket_id]}]
  end

  # generate a map of study file ids => output pathnames to avoid Mongo query timeouts when parallelizing curl command generation
  #
  # * *params*
  #   - +study_files+ (Array<StudyFile>) => Array of StudyFiles to be downloaded
  #   - +directories+ (Array<DirectoryListing>) => Array of DirectoryListings to be downloaded
  #
  # * *returns*
  #   - (Hash<String, String>) => Map of study file IDs to output pathnames
  def self.generate_output_path_map(study_files, directories=[])
    output_map = {}
    study_files.each do |study_file|
      output_map[study_file.id.to_s] = study_file.bulk_download_pathname
    end
    directories.each do |directory|
      directory.files.each do |file|
        output_map[file[:name]] = directory.bulk_download_pathname(file)
      end
    end
    output_map
  end

  # generate a study_info object from an existing study
  def self.generate_study_manifest(study, include_dirs=false)
    info = HashWithIndifferentAccess.new
    info[:study] = {
      name: study.name,
      description: study.description.try(:truncate, 150),
      accession: study.accession,
      cell_count: study.cell_count,
      gene_count: study.gene_count,
      link: RequestUtils.get_base_url + Rails.application.routes.url_helpers.view_study_path(accession: study.accession, study_name: study.name)
    }
    info[:files] = study.study_files
                        .where(queued_for_deletion: false)
                        .map{|f| generate_study_file_manifest(f)}
    if include_dirs
      info[:directories] = study.directory_listings.are_synced
                                .map {|d| generate_directory_listing_manifest(d)}
    end
    info
  end

  # generate a study_info.json object from an existing study_file
  def self.generate_study_file_manifest(study_file)
    output = {
      filename: study_file.upload_file_name,
      file_type: study_file.file_type
    }

    if study_file.expression_file_info
      output[:expression_file_info] = {}
      study_file.expression_file_info.attributes.each  do |key, value|
        output[:expression_file_info][key] = value
      end
    end
    if study_file.taxon
      output[:species_scientific_name] = study_file.taxon.scientific_name
    end
    if study_file.genome_assembly
      output[:genome_assembly_name] = study_file.genome_assembly.name
      output[:genome_assembly_accession] = study_file.genome_assembly.accession
    end
    if study_file.genome_annotation
      output[:genome_annotation_name] = study_file.genome_annotation.name
    end
    output
  end

  # generate a study_info.json object from an existing directory_listing
  def self.generate_directory_listing_manifest(directory_listing)
    output = []
    directory_listing.files.each do |file|
      entry = {
        filename: directory_listing.bulk_download_folder(file),
        file_type: directory_listing.file_type,
        species_scientific_name: directory_listing.taxon.try(:scientific_name)
      }
      output << entry
    end
    output
  end

  # takes a study manifest file (from generate_study_manifest) and makes a tsv.
  # Once the tsv format stabilizes for a couple of months, it will probably be best
  # to update the synthetic studies seed file format to the tsv format (if possible)
  # and consolidate this and the above methods.
  # include_dirs governs whether or not to include directory listing objects in manifest
  def self.generate_study_files_tsv(study, include_dirs=false)
    study_manifest = generate_study_manifest(study, include_dirs)
    col_names_and_paths = [
      {filename: 'filename'},
      {file_type: 'file_type'},
      {species_scientific_name: 'species_scientific_name'},
      {genome_assembly_name: 'genome_assembly_name'},
      {genome_assembly_accession: 'genome_assembly_accession'},
      {genome_annotation_name: 'genome_annotation_name'},
      {is_raw_counts: 'expression_file_info.is_raw_counts'},
      {library_preparation_protocol: 'expression_file_info.library_preparation_protocol'},
      {units: 'expression_file_info.units'},
      {biosample_input_type: 'expression_file_info.biosample_input_type'},
      {modality: 'expression_file_info.modality'}
    ]

    col_names = col_names_and_paths.map { |np| np.keys[0] }
    tsv_string = col_names.join("\t") + "\n"

    study_manifest[:files].each do |file_info|
      file_row = col_names_and_paths.map do |name_and_path|
        path = name_and_path.values[0]
        file_value = file_info.dig(*(path.split('.')))
        file_value ? file_value : ""
      end
      tsv_string += (file_row.join("\t") + "\n")
    end
    if study_manifest[:directories].present?
      study_manifest[:directories].each do |directory_entry|
        directory_entry.each do |dir_file_info|
          file_row = col_names_and_paths.map do |name_and_path|
            path = name_and_path.values[0]
            file_value = dir_file_info.dig(*(path.split('.')))
            file_value ? file_value : ""
          end
          tsv_string += (file_row.join("\t") + "\n")
        end
      end
    end
    tsv_string
  end

  # create a map of study file types to counts of each type for reporting metrics
  def self.create_file_type_map(files)
    file_types = StudyFile::STUDY_FILE_TYPES
    # counts of file types are returned from iterating over list of all types and calling :select, :count
    # Hash[] initializes a new Hash from an nested array of two-element arrays, which are created from Array.zip
    # e.g. Hash[[:foo, :bar].zip([1,2])] => {foo: 1, bar: 2}
    Hash[file_types.zip(file_types.map { |type| files.select { |file| file.file_type == type }.count })]
  end
end<|MERGE_RESOLUTION|>--- conflicted
+++ resolved
@@ -57,17 +57,6 @@
       hca_client = ApplicationController.hca_azul_client
       default_catalog = hca_client.default_catalog
       curl_configs << "-H \"Authorization: Bearer #{DataRepoClient.new.access_token['access_token']}\""
-<<<<<<< HEAD
-      tdr_file_configs = tdr_files.map do |shortname, file_infos|
-        file_infos.map do |file_info|
-          if file_info['file_type'] == 'Project Manifest'
-            # generate manifest link using HCA project UUID from :url property
-            manifest = hca_client.project_manifest_link(file_info['url'])
-            file_config = "--location\n" # add location directive to allow following 302 redirect to manifest location
-            file_config += "url=\"#{manifest['Location']}\"\n"
-          else
-            file_config = "url=\"#{file_info['url']}\"\n"
-=======
       tdr_file_configs = []
       tdr_files.map do |shortname, file_infos|
         # pull out project manifest and process separately
@@ -83,7 +72,6 @@
             drs_info = ApplicationController.data_repo_client.get_drs_file_info(file_info[:drs_id])
             access = drs_info['access_methods'].detect { |a| a['type'] == 'https' }
             file_config = "url=\"#{access.dig('access_url', 'url')}\"\n"
->>>>>>> 576f1e3a
             file_config += "output=\"#{shortname}/#{file_info['name']}\""
             tdr_file_configs << file_config
           rescue => e
