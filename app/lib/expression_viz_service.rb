--- conflicted
+++ resolved
@@ -15,14 +15,9 @@
     else
       render_data[:values] = load_annotation_based_data_array_scatter(study, gene, cluster, selected_annotation, subsample, render_data[:y_axis_title])
     end
-<<<<<<< HEAD
     render_data[:options] = ClusterVizService.load_cluster_group_options(study)
+    render_data[:sptial_options] = load_spatial_options(study)
     render_data[:cluster_annotations] = ClusterVizService.load_cluster_group_annotations(study, cluster, current_user)
-=======
-    render_data[:options] = load_cluster_group_options(study)
-    render_data[:sptial_options] = load_spatial_options(study)
-    render_data[:cluster_annotations] = load_cluster_group_annotations(study, cluster, current_user)
->>>>>>> a000398f
     render_data[:subsampling_options] = subsampling_options(cluster)
 
     render_data[:rendered_cluster] = cluster.name
@@ -60,34 +55,6 @@
     study.default_expression_label
   end
 
-<<<<<<< HEAD
-=======
-   # helper method to load all possible cluster group names for a study
-  def self.load_cluster_group_options(study)
-    non_spatial_file_ids = StudyFile.where(study: study, :is_spatial.ne => true, file_type: 'Cluster').pluck(:id)
-    ClusterGroup.where(study: study, :study_file_id.in => non_spatial_file_ids).pluck(:name)
-  end
-
-  # helper method to load spatial coordinate group names
-  def self.load_spatial_options(study)
-    spatial_file_ids = StudyFile.where(study: study, is_spatial: true, file_type: 'Cluster').pluck(:id)
-    ClusterGroup.where(study: study, :study_file_id.in => spatial_file_ids).pluck(:name)
-  end
-
-  # helper method to load all available cluster_group-specific annotations
-  def self.load_cluster_group_annotations(study, cluster, current_user)
-    grouped_options = study.formatted_annotation_select(cluster: cluster)
-    # load available user annotations (if any)
-    if current_user.present?
-      user_annotations = UserAnnotation.viewable_by_cluster(current_user, cluster)
-      unless user_annotations.empty?
-        grouped_options['User Annotations'] = user_annotations.map {|annot| ["#{annot.name}", "#{annot.id}--group--user"] }
-      end
-    end
-    grouped_options
-  end
-
->>>>>>> a000398f
   # load box plot scores from gene expression values using data array of cell names for given cluster
   def self.load_expression_boxplot_data_array_scores(study, gene, cluster, annotation, subsample_threshold=nil)
     # construct annotation key to load subsample data_arrays if needed, will be identical to params[:annotation]
