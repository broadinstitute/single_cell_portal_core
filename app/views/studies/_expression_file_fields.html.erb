<div class="form-group row">
  <div class="col-sm-12">
  
    <% if !study_file.is_raw_counts_file? %>

    <%= f.label :y_axis_label, 'Expression Axis Label' %>&nbsp;<span class="fas fa-question-circle" data-toggle="tooltip" data-placement="right" title="This is displayed as the axis label for box & scatter plots showing expression values.  This label is global to all expression values.<%= @study.has_expression_label? ? ' Please use the study default options form to update this value.' : '' %>"></span> <br />
    <%= f.text_field :y_axis_label, value: @study.has_expression_label? ? @study.default_expression_label : f.object.y_axis_label, placeholder: @study.default_expression_label, class: 'form-control', disabled: @study.has_expression_label? %>

    <% end %>
  </div>
</div>
<div class="form-group">
<<<<<<< HEAD
<%= f.fields_for :expression_file_info%>
=======
  <%= f.fields_for :expression_file_info do |expr_file_info|
    render partial: 'expression_file_info_fields',
           locals: {
             disable_processed: false,
             disable_raw_counts: false,
             f: expr_file_info
           }
  end %>
>>>>>>> ac824d6b
</div>

<script type="text/javascript" nonce="<%= content_security_policy_script_nonce %>">
  <% current_values = f.object.associated_matrix_files(:raw)&.map { |sf| { label: sf.name, value: sf.id.to_s } } %>

  // render the raw counts association select; if replace is true, allows swapping out units dropdown in raw counts form
  updateRawCountsAssnSelect('#study-file-<%= f.object.id.to_s %>', <%= current_values.to_json.html_safe %>, <%= User.feature_flag_for_instance(current_user, 'raw_counts_required_backend') %>)

  $('#study-file-<%= f.object.id.to_s %>').on('updateRawCountsSelect', function() {
    updateRawCountsAssnSelect('#study-file-<%= f.object.id.to_s %>', <%= current_values.to_json.html_safe %>, <%= User.feature_flag_for_instance(current_user, 'raw_counts_required_backend') %>)
  })

  $('#study-file-<%= f.object.id.to_s %>').on('change', '.is_raw_counts_true, .is_raw_counts_false', function() {
    updateRawCountsAssnSelect('#study-file-<%= f.object.id.to_s %>', <%= current_values.to_json.html_safe %>, <%= User.feature_flag_for_instance(current_user, 'raw_counts_required_backend') %>)
  })
</script><|MERGE_RESOLUTION|>--- conflicted
+++ resolved
@@ -10,9 +10,6 @@
   </div>
 </div>
 <div class="form-group">
-<<<<<<< HEAD
-<%= f.fields_for :expression_file_info%>
-=======
   <%= f.fields_for :expression_file_info do |expr_file_info|
     render partial: 'expression_file_info_fields',
            locals: {
@@ -21,7 +18,6 @@
              f: expr_file_info
            }
   end %>
->>>>>>> ac824d6b
 </div>
 
 <script type="text/javascript" nonce="<%= content_security_policy_script_nonce %>">
