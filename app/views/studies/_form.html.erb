<%= nested_form_for(@study, html: {multipart: true, class: 'study-form'}) do |f| %>
	<% if @study.errors.any? %>
		<div class="bs-callout bs-callout-danger" id="study-errors-block">
			<h4><%= pluralize(@study.errors.count, "error") %> prohibited this study from being saved:</h4>
			<ul>
				<% @study.errors.each do |error| %>
					<li id="study_error_<%= error.attribute %>"><%= error.full_message %></li>
				<% end %>
			</ul>
		</div>
	<% end %>
  <%= f.hidden_field :user_id, value: @study.new_record? ? current_user._id : @study.user_id %>
  <%= hidden_field_tag :scpbr, params[:scpbr] %>
	<div class="form-group row">
		<div class="col-md-8">
			<%= f.label :name %><br/>
			<%= f.text_field :name, class: 'form-control', autocomplete: 'off' %>
		</div>
    <div class="col-md-4">
      <%= f.label :firecloud_project, 'Terra billing project' %><br />
      <% if @study.new_record? %>
        <%= f.select :firecloud_project, options_for_select(@projects, @study.firecloud_project),
                     {include_blank: 'Please select a billing project'}, class: 'form-control' %>
      <% else %>
        <%= f.text_field :firecloud_project, class: 'form-control', readonly: true,
                         title: 'You may not change the project of an existing study', data: {toggle: 'tooltip'} %>
      <% end %>

    </div>
  </div>
  <div class="form-group row">
		<div class="col-md-3">
<<<<<<< HEAD
      <%= f.label :embargo, 'Data Release Date' %>&nbsp;<span class='fas fa-question-circle' data-toggle='tooltip' title='Setting a Data Release Date will prevent downloads for everyone except study owners & shared users, and will expire at 12AM on the date specified (leave blank to allow downloads)' data-placement='right'></span><br />
			<%= f.date_field :embargo, class: 'form-control' %>
=======
      <%= f.label :embargo, 'Data release date' %>&nbsp;<span class='fas fa-question-circle' data-toggle='tooltip' title='Setting a data release date will prevent downloads for everyone except study owners & shared users, and will expire at 12AM on the date specified (leave blank to allow downloads)' data-placement='right'></span><br />
			<%= f.text_field :embargo, class: 'form-control datepicker' %>
>>>>>>> 1b4fa2f1
		</div>
		<div class="col-md-2">
			<%= f.label :public %><br />
			<%= f.select :public, options_for_select([['Yes',1],['No',0]], @study.public? ? 1: 0), {}, {class: 'form-control'} %>
		</div>
      <% if @study.new_record? %>
      <div class="col-md-3">
        <%= f.label :use_existing_workspace, 'Use an existing workspace?' %><br/>
        <%= f.select :use_existing_workspace, options_for_select([['Yes',1],['No',0]],
                                                                 @study.use_existing_workspace ? ['Yes', 1] : ['No', 0]),
                     {}, {class: 'form-control'} %>
      </div>
      <div class="col-md-4">
        <%= f.label :firecloud_workspace, 'Existing Terra workspace' %><br />
        <%= f.text_field :firecloud_workspace, class: 'form-control', disabled: !@study.use_existing_workspace %>
      </div>
      <% else %>
        <div class="col-md-4">
          <%= f.label :firecloud_workspace, 'Terra Workspace' %><br />
          <%= f.text_field :firecloud_workspace, class: 'form-control', readonly: true, title: 'You may not change the workspace of an existing study', data: {toggle: 'tooltip'} %>
        </div>
      <% end %>

	</div>
  <% if current_user.available_branding_groups.any? %>
    <div class="form-group">
      <div class="row">
        <div class="col-md-6">
          <%= f.label :branding_group_id, 'Add to a brand' %> <span class='fas fa-question-circle' data-toggle='tooltip' title='Add this study to a brand to allow special look & feel rules when viewing in "branded" mode' data-placement='right'></span><br />
          <%= f.select :branding_group_id, options_from_collection_for_select(current_user.available_branding_groups, 'id', 'name', @study.branding_group_id),
                       {include_blank: 'No Selected Brand'}, class: 'form-control' %>
        </div>
      </div>
    </div>
  <% end %>
  <div class="form-group">
    <%= f.fields_for :study_detail do |detail_field| %>
      <%= detail_field.label :full_description, 'Description' %>
      <%= detail_field.text_area :full_description %>
    <% end %>
	</div>
	<div class="form-group">
		<h3>Sharing</h3>
		<%= f.fields_for :study_shares %>
		<%= f.link_to_add "<span data-toggle='tooltip' title='Add email addresses to invite others to view your study' data-placement='right'><span class='fas fa-plus'></span> Share study</span>".html_safe, :study_shares, class: 'btn btn-primary',
                      id: 'add-study-share' %>
	</div>
  <div class="form-group">
    <h3>Publication/Resource Links</h3>
    <%= f.fields_for :external_resources %>
    <%= f.link_to_add "<span data-toggle='tooltip' title='Add a link to a resource like a pre-print or publication that will appear in the study summary' data-placement='right'><span class='fas fa-plus'></span> Add an external resource</span>".html_safe, :external_resources, class: 'btn btn-info',
                      id: 'add-external-resource'  %>
  </div>
  <div class="form-group">
    <%= f.submit 'Create study', class: 'btn btn-lg btn-success', id: 'save-study' %>
  </div>
<% end %>

<script type="text/javascript" nonce="<%= content_security_policy_script_nonce %>">
    $('#study_use_existing_workspace').change(function() {
        if ($(this).val() == '1') {
            $('#study_firecloud_workspace').attr('disabled', false);
        } else {
            $('#study_firecloud_workspace').attr('disabled', true);
        }
    });

    $('#save-study').click(function() {
        var project = $('#study_firecloud_workspace');
        if (project.val() === 1) {
            alert('You must select a billing project first before continuing');
            project.parent().addClass('has-error has-feedback');
            return false;
        } else {
            launchModalSpinner('#create-study-spinner', '#create-modal', function () {
                return true;
            });
        }
    });

    $(".study-form").on('change', '.share-permission', function() {
        var newPermission = $(this).val();
        var permissionText = <%= raw StudyShare::PERMISSION_DESCRIPTION_MAP.to_json %>;
        var descField = $(this).next('.share-description');
        descField.html(permissionText[newPermission])
    });

    ClassicEditor
      .create( document.querySelector( '#study_study_detail_attributes_full_description' ),
          fullCKEditorConfig
      );

</script><|MERGE_RESOLUTION|>--- conflicted
+++ resolved
@@ -30,13 +30,8 @@
   </div>
   <div class="form-group row">
 		<div class="col-md-3">
-<<<<<<< HEAD
-      <%= f.label :embargo, 'Data Release Date' %>&nbsp;<span class='fas fa-question-circle' data-toggle='tooltip' title='Setting a Data Release Date will prevent downloads for everyone except study owners & shared users, and will expire at 12AM on the date specified (leave blank to allow downloads)' data-placement='right'></span><br />
+      <%= f.label :embargo, 'Data release date' %>&nbsp;<span class='fas fa-question-circle' data-toggle='tooltip' title='Setting a data release date will prevent downloads for everyone except study owners & shared users, and will expire at 12AM on the date specified (leave blank to allow downloads)' data-placement='right'></span><br />
 			<%= f.date_field :embargo, class: 'form-control' %>
-=======
-      <%= f.label :embargo, 'Data release date' %>&nbsp;<span class='fas fa-question-circle' data-toggle='tooltip' title='Setting a data release date will prevent downloads for everyone except study owners & shared users, and will expire at 12AM on the date specified (leave blank to allow downloads)' data-placement='right'></span><br />
-			<%= f.text_field :embargo, class: 'form-control datepicker' %>
->>>>>>> 1b4fa2f1
 		</div>
 		<div class="col-md-2">
 			<%= f.label :public %><br />
