<<<<<<< HEAD
<% if false %>
  <div class="row">
    <div class="col-sm-10">
      <h1>Upload/Edit Study Data for '<%= @study.name %>' <%= render partial: 'initialize_study_label' %></h1>
    </div>
    <div class="col-sm-2">
      <p class="top-pad pull-right">
        <%= scp_link_to "<span class='fas fa-eye'></span> View Study".html_safe,
                        view_study_path(accession: @study.accession, study_name: @study.url_safe_name),
                        class: 'btn btn-primary', title: 'View Live', data: {toggle: 'tooltip', placement: 'left'} %>
      </p>
    </div>
=======
<script type="text/javascript" nonce="<%= content_security_policy_script_nonce %>">
  // populate window.SCP.currentStudyFiles with information about all known StudyFiles
  window.SCP.currentStudyFiles = <%= @study.study_files.persisted.map(&:attributes).to_json.html_safe %>
</script>

<div class="row">
  <div class="col-sm-10">
    <h1>Upload/Edit Study Data for '<%= @study.name %>' <%= render partial: 'initialize_study_label' %></h1>
  </div>
  <div class="col-sm-2">
    <p class="top-pad pull-right">
      <%= scp_link_to "<span class='fas fa-eye'></span> View Study".html_safe,
                      view_study_path(accession: @study.accession, study_name: @study.url_safe_name),
                      class: 'btn btn-primary', title: 'View Live', data: {toggle: 'tooltip', placement: 'left'} %>
    </p>
>>>>>>> ac824d6b
  </div>

<<<<<<< HEAD
  <div id="rootwizard">
    <ul class="nav wizard">
      <li role="presentation" class="wizard-nav" id="initialize_expression_form_nav"><a href="#expression" data-toggle="tab">1. Expression Matrix <span id="initialize_expression_form_nav_completed"></span></a></li>
      <li role="presentation" class="wizard-nav" id="initialize_metadata_form_nav"><a href="#metadata" data-toggle="tab">2. Metadata <span id="initialize_metadata_form_nav_completed"></span></a></li>
      <li role="presentation" class="wizard-nav" id="initialize_ordinations_form_nav"><a href="#ordinations" data-toggle="tab">3. Clusters / Spatial <span id="initialize_ordinations_form_nav_completed"></span></a></li>
      <li role="presentation" class="wizard-nav" id="initialize_labels_form_nav"><a href="#labels" data-toggle="tab">4. Coordinate Labels <span id="initialize_labels_form_nav_completed"></span></a></li>
      <li role="presentation" class="wizard-nav" id="initialize_primary_data_form_nav"><a href="#primary-data" data-toggle="tab">5. Sequence Data <span id="initialize_primary_data_form_nav_completed"></span></a></li>
      <li role="presentation" class="wizard-nav" id="initialize_marker_genes_form_nav"><a href="#marker-genes" data-toggle="tab">6. Gene Lists <span id="initialize_marker_genes_form_nav_completed"></span></a></li>
      <li role="presentation" class="wizard-nav" id="initialize_misc_form_nav"><a href="#misc" data-toggle="tab">7. Miscellaneous <span id="initialize_misc_form_nav_completed"></span></a></li>
    </ul>

    <div id="bar" class="progress">
      <div class="progress-bar"><span id="progress-count"></span></div>
    </div>
    <div class="tab-content">
      <div class="tab-pane" id="expression">
        <div id="expressions-target">
          <div class="well well-sm container-fluid upload-wizard">
            <div class="row ">
              <h2 class="col-sm-12">Step 1. Upload Gene Expression File <small class="initialize-label" id="initialize_expression_form_completed"></small></h2>
              <p class="col-sm-12">Gene expression scores can be represented either as an:</p>
=======
<div id="rootwizard">
  <ul class="nav wizard">
    <li role="presentation" class="wizard-nav" id="initialize_raw_expression_form"><a href="#raw-expression" data-toggle="tab">1. Raw Count Matrix <span id="initialize_raw_expression_form_nav_completed"></span></a></li>
    <li role="presentation" class="wizard-nav" id="initialize_processed_expression_form_nav"><a href="#processed-expression" data-toggle="tab">2. Processed Matrix <span id="initialize_processed_expression_form_nav_completed"></span></a></li>
    <li role="presentation" class="wizard-nav" id="initialize_metadata_form_nav"><a href="#metadata" data-toggle="tab">3. Metadata <span id="initialize_metadata_form_nav_completed"></span></a></li>
    <li role="presentation" class="wizard-nav" id="initialize_ordinations_form_nav"><a href="#ordinations" data-toggle="tab">4. Clusters / Spatial <span id="initialize_ordinations_form_nav_completed"></span></a></li>
    <li role="presentation" class="wizard-nav" id="initialize_labels_form_nav"><a href="#labels" data-toggle="tab">5. Coordinate Labels <span id="initialize_labels_form_nav_completed"></span></a></li>
    <li role="presentation" class="wizard-nav" id="initialize_primary_data_form_nav"><a href="#primary-data" data-toggle="tab">6. Sequence Data <span id="initialize_primary_data_form_nav_completed"></span></a></li>
    <li role="presentation" class="wizard-nav" id="initialize_marker_genes_form_nav"><a href="#marker-genes" data-toggle="tab">7. Gene Lists <span id="initialize_marker_genes_form_nav_completed"></span></a></li>
    <li role="presentation" class="wizard-nav" id="initialize_misc_form_nav"><a href="#misc" data-toggle="tab">8. Miscellaneous <span id="initialize_misc_form_nav_completed"></span></a></li>
  </ul>

  <div id="bar" class="progress">
    <div class="progress-bar"><span id="progress-count"></span></div>
  </div>
  <div class="tab-content">
    <div class="tab-pane" id="raw-expression">
      <div id="raw-expressions-target">
        <div class="well well-sm container-fluid upload-wizard">
          <div class="row ">
            <h2 class="col-sm-12">Step 1. Upload Raw Count Expression File <small class="initialize-label" id="initialize_raw_expression_form_completed"></small></h2>
            <p class="col-sm-12">Raw count data enables data reuse in new analyses.  Ideal raw count data is unfiltered,
              without normalization or other processing performed.  Gene expression scores can be represented either as an:</p>
          </div>
          <div class="row">
            <p class="col-sm-3 col-sm-offset-1 text-center"><%= link_to 'Expression Matrix', 'https://raw.githubusercontent.com/broadinstitute/single_cell_portal/master/demo_data/expression_example.txt', target: :_blank %></p>
            <p class="text-center col-sm-4 col-sm-offset-2"><%= link_to 'MM Coordinate Matrix file*', 'https://github.com/broadinstitute/single_cell_portal_core/blob/master/test/test_data/GRCh38/matrix.mtx', target: :_blank %></p>
          </div>
          <div class="row code-div">
            <div class="col-sm-3 col-sm-offset-1">
              <pre class="code-example">GENE&#09;CELL_1&#9;CELL_2&#09;CELL_3&#09;...<br/>It2ma&#09;0&#09;0&#09;0&#09;...<br/>Sergef&#09;0&#09;7.092&#09;0&#09;...<br/>Chil5&#09;0&#09;0&#09;0&#09;...<br/>Fgfr3&#09;0&#9;0&#09;0.978&#09;<br/>...</pre>
>>>>>>> ac824d6b
            </div>
            <div class="row">
              <p class="col-sm-3 col-sm-offset-1 text-center"><%= link_to 'Expression Matrix', 'https://raw.githubusercontent.com/broadinstitute/single_cell_portal/master/demo_data/expression_example.txt', target: :_blank %></p>
              <p class="text-center col-sm-4 col-sm-offset-2"><%= link_to 'MM Coordinate Matrix file*', 'https://github.com/broadinstitute/single_cell_portal_core/blob/master/test/test_data/GRCh38/matrix.mtx', target: :_blank %></p>
            </div>
            <div class="row code-div">
              <div class="col-sm-3 col-sm-offset-1">
              <pre class="code-example">GENE&#09;CELL_1&#9;CELL_2&#09;CELL_3&#09;...<br/>It2ma&#09;0&#09;0&#09;0&#09;...<br/>Sergef&#09;0&#09;7.092&#09;0&#09;...<br/>Chil5&#09;0&#09;0&#09;0&#09;...<br/>Fgfr3&#09;0&#9;0&#09;0.978&#09;<br/>...</pre>
              </div>
              <div class="col-sm-4 col-sm-offset-2" >
                <pre class="code-example">%%MatrixMarket matrix coordinate real general<br/>%<br>17123 31231 124124<br>1 1241 1.0<br/>1 1552 2.0<br/>...</pre>
              </div>
            </div>
            <div class="row ">
              <i class="col-sm-5  text-center">An “Expression Matrix” is a dense matrix (.txt, .tsv, or .csv)** that has a header row containing the value “GENE” in the first column, and single cell names in each successive column.</i>
              <i class="col-sm-4  col-sm-offset-1 text-center">An “MM Coordinate Matrix” *, as seen in <%= link_to '10x Genomics', 'https://support.10xgenomics.com/single-cell-gene-expression/software/pipelines/latest/output/matrices', target: :_blank %>,
                is a Matrix Market file (.mtx, .mm, or .txt)** that contains a sparse matrix in coordinate form. </i>
            </div>
            </br>
            <div class="row">
              <p class="col-sm-12">* You will need to upload the <%= link_to 'genes', 'https://kb.10xgenomics.com/hc/en-us/articles/115000794686-How-is-the-MEX-format-used-for-the-gene-barcode-matrices', target: :_blank %> (.csv or .tsv) and
                <%= link_to 'barcodes', 'https://kb.10xgenomics.com/hc/en-us/articles/115000794686-How-is-the-MEX-format-used-for-the-gene-barcode-matrices', target: :_blank %> (.tsv or .csv) files separately.</p>
              <p class="col-sm-12">** <%= link_to 'Gzipped', 'https://www.gnu.org/software/gzip/manual/gzip.html', target: :_blank %>  files of this type (e.g. .txt.gz) are accepted as well</p>
            </div>
          </div>


<<<<<<< HEAD
          <% @expression_files.each do |study_file| %>
            <div class="bs-callout bs-callout-info" id="<%= study_file.form_container_id %>">
              <%= render partial: 'initialize_expression_form', locals: {study_file: study_file} %>
              <% if study_file.bundled_files.any? %>
                <h4>Bundled Files</h4>
                <% study_file.bundled_files.each do |bundled_file| %>
                  <%= render partial: 'initialize_bundled_file_form', locals: {study_file: bundled_file} %>
                <% end %>
              <% end %>
            </div>
          <% end %>
          <script type="text/javascript" nonce="<%= content_security_policy_script_nonce %>">
              if (<%= !@expression_files.first.new_record? %>) {
                  completeWizardStep('initialize_expression_form_nav');
                  console.log('incrementing status for expression files upload');
                  $('#initialize_expression_form_completed').replaceWith("<%= escape_javascript(render partial: 'step_completed', locals: {id: 'initialize_expression_form_completed'}) %>");
                  $('#initialize_expression_form_nav_completed').html("<span class='fas fa-check text-success'></span>");
              }
          </script>
        </div>
        <p><%= link_to "<span class='fas fa-plus'></span> Add an Expression Matrix File".html_safe, new_study_file_study_path(@study._id, file_type: 'Expression Matrix', target: '#expressions-target', form: 'initialize_expression_form'), class: 'btn btn-sm btn-primary add-expression', 'data-remote' => true %></p>
      </div>
      <div class="tab-pane" id="metadata">
        <div class="well well-sm container-fluid upload-wizard">
          <div class="row">
            <h2 class="col-sm-12">Step 2. Upload Metadata File <small class="initialize-label" id="initialize_metadata_form_completed"></small></h2>
            <div class="col-sm-12" id="metadata-convention-explainer">
              <%= image_tag "metadata-convention-explainer.jpg" %>
            </div>
=======
        <% @raw_matrix_files.each do |study_file| %>
          <div class="bs-callout bs-callout-info" id="<%= study_file.form_container_id %>">
            <%= render partial: 'initialize_expression_form',
                       locals: { study_file: study_file, allow_only: 'raw' }
            %>
            <% if study_file.bundled_files.any? %>
              <h4>Bundled Files</h4>
              <% study_file.bundled_files.each do |bundled_file| %>
                <%= render partial: 'initialize_bundled_file_form', locals: {study_file: bundled_file} %>
              <% end %>
            <% end %>
          </div>
        <% end %>
        <script type="text/javascript" nonce="<%= content_security_policy_script_nonce %>">
          if (<%= !@raw_matrix_files.first.new_record? %>) {
            completeWizardStep('initialize_raw_expression_form_nav');
            console.log('incrementing status for raw expression files upload');
            $('#initialize_raw_expression_form_completed').replaceWith("<%= escape_javascript(render partial: 'step_completed', locals: {id: 'initialize_expression_form_completed'}) %>");
            $('#initialize_raw_expression_form_nav_completed').html("<span class='fas fa-check text-success'></span>");
          }
        </script>
      </div>
      <p><%= link_to "<span class='fas fa-plus'></span> Add a Raw Count Expression File".html_safe,
                     new_study_file_study_path(@study._id,
                                               file_type: 'Expression Matrix',
                                               target: '#raw-expressions-target',
                                               form: 'initialize_expression_form',
                                               is_raw_counts: true,
                                               allow_only: 'raw'
                     ), class: 'btn btn-sm btn-primary add-expression', 'data-remote' => true %></p>
    </div>
    <div class="tab-pane" id="processed-expression">
      <%= render 'block_processed_upload_content' %>
        <div id="block-processed-upload" class="<%= @block_processed_upload ? 'overlay-upload' : nil %>">
        <div id="processed-expressions-target">
        <div class="well well-sm container-fluid upload-wizard">
          <div class="row ">
            <h2 class="col-sm-12">Step 2. Upload Processed Expression File <small class="initialize-label" id="initialize_processed_expression_form_completed"></small></h2>
            <p class="col-sm-12">Processed matrix data is used to support gene expression visualizations.  Gene expression
              scores can be represented either as an:</p>
          </div>
          <div class="row">
            <p class="col-sm-3 col-sm-offset-1 text-center"><%= link_to 'Expression Matrix', 'https://raw.githubusercontent.com/broadinstitute/single_cell_portal/master/demo_data/expression_example.txt', target: :_blank %></p>
            <p class="text-center col-sm-4 col-sm-offset-2"><%= link_to 'MM Coordinate Matrix file*', 'https://github.com/broadinstitute/single_cell_portal_core/blob/master/test/test_data/GRCh38/matrix.mtx', target: :_blank %></p>
          </div>
          <div class="row code-div">
            <div class="col-sm-3 col-sm-offset-1">
              <pre class="code-example">GENE&#09;CELL_1&#9;CELL_2&#09;CELL_3&#09;...<br/>It2ma&#09;0&#09;0&#09;0&#09;...<br/>Sergef&#09;0&#09;7.092&#09;0&#09;...<br/>Chil5&#09;0&#09;0&#09;0&#09;...<br/>Fgfr3&#09;0&#9;0&#09;0.978&#09;<br/>...</pre>
            </div>
            <div class="col-sm-4 col-sm-offset-2" >
              <pre class="code-example">%%MatrixMarket matrix coordinate real general<br/>%<br>17123 31231 124124<br>1 1241 1.0<br/>1 1552 2.0<br/>...</pre>
            </div>
          </div>
          <div class="row ">
            <i class="col-sm-5  text-center">An “Expression Matrix” is a dense matrix (.txt, .tsv, or .csv)** that has a header row containing the value “GENE” in the first column, and single cell names in each successive column.</i>
            <i class="col-sm-4  col-sm-offset-1 text-center">An “MM Coordinate Matrix” *, as seen in <%= link_to '10x Genomics', 'https://support.10xgenomics.com/single-cell-gene-expression/software/pipelines/latest/output/matrices', target: :_blank %>,
              is a Matrix Market file (.mtx, .mm, or .txt)** that contains a sparse matrix in coordinate form. </i>
          </div>
          </br>
          <div class="row">
            <p class="col-sm-12">* You will need to upload the <%= link_to 'genes', 'https://kb.10xgenomics.com/hc/en-us/articles/115000794686-How-is-the-MEX-format-used-for-the-gene-barcode-matrices', target: :_blank %> (.csv or .tsv) and
              <%= link_to 'barcodes', 'https://kb.10xgenomics.com/hc/en-us/articles/115000794686-How-is-the-MEX-format-used-for-the-gene-barcode-matrices', target: :_blank %> (.tsv or .csv) files separately.</p>
            <p class="col-sm-12">** <%= link_to 'Gzipped', 'https://www.gnu.org/software/gzip/manual/gzip.html', target: :_blank %>  files of this type (e.g. .txt.gz) are accepted as well</p>
          </div>
        </div>
        <% @processed_matrix_files.each do |study_file| %>
          <div class="bs-callout bs-callout-info" id="<%= study_file.form_container_id %>">
            <%= render partial: 'initialize_expression_form',
                       locals: { study_file: study_file, allow_only: 'processed' }
            %>
            <% if study_file.bundled_files.any? %>
              <h4>Bundled Files</h4>
              <% study_file.bundled_files.each do |bundled_file| %>
                <%= render partial: 'initialize_bundled_file_form', locals: {study_file: bundled_file} %>
              <% end %>
            <% end %>
          </div>
        <% end %>
        <script type="text/javascript" nonce="<%= content_security_policy_script_nonce %>">
          // user clicks the 'Upload Raw Count' button after seeing disclaimer
          $('#upload-raw-counts').on('click', function() {
            console.log('Returning to raw count tab')
            $('#initialize_raw_expression_form a').click();
          })

          if (<%= !@processed_matrix_files.first.new_record? %>) {
            completeWizardStep('initialize_processed_expression_form_nav');
            console.log('incrementing status for processed expression files upload');
            $('#initialize_processed_expression_form_completed').replaceWith("<%= escape_javascript(render partial: 'step_completed', locals: {id: 'initialize_expression_form_completed'}) %>");
            $('#initialize_processed_expression_form_nav_completed').html("<span class='fas fa-check text-success'></span>");
          }
        </script>
      </div>
        <p><%= link_to "<span class='fas fa-plus'></span> Add an Processed Matrix File".html_safe,
                     new_study_file_study_path(@study._id,
                                               file_type: 'Expression Matrix',
                                               target: '#processed-expressions-target',
                                               form: 'initialize_expression_form',
                                               is_raw_counts: false,
                                               allow_only: 'processed'
                     ), class: 'btn btn-sm btn-primary add-expression', 'data-remote' => true %></p>
        </div>
    </div>
    <div class="tab-pane" id="metadata">
      <div class="well well-sm container-fluid upload-wizard">
        <div class="row">
          <h2 class="col-sm-12">Step 3. Upload Metadata File <small class="initialize-label" id="initialize_metadata_form_completed"></small></h2>
          <div class="col-sm-12" id="metadata-convention-explainer">
            <%= image_tag "metadata-convention-explainer.jpg" %>
>>>>>>> ac824d6b
          </div>
          <a id="metadata-convention-example-link" href="https://singlecell.zendesk.com/hc/en-us/articles/360060609852-Required-Metadata" target="_blank" rel="noreferrer">View required conventional metadata</a>
        </div>

        <div id="container-<%= @metadata_file.id %>">
          <%= render partial: 'initialize_metadata_form', locals: {study_file: @metadata_file} %>
        </div>
      </div>
<<<<<<< HEAD
      <div class="tab-pane" id="ordinations">
        <div id="ordinations-target">
          <div class="well well-sm upload-wizard">
            <div class="row">
              <h2 class="col-sm-12">Step 3. Upload Cluster / Spatial Files <small class="initialize-label" id="initialize_ordinations_form_completed"></small></h2>
              <p class="text-center"><%= link_to 'Cluster File', 'https://github.com/broadinstitute/single_cell_portal/blob/master/demo_data/cluster_example.txt', target: :_blank %></p>
            </div>
            <div class="row">
              <pre class="code-example col-sm-5 col-sm-offset-4">NAME&#09;X&#09;Y&#09;Z&#09;Category&#09;Intensity<br/>TYPE&#09;numeric&#09;numeric&#09;numeric&#09;group&#09;numeric<br/>CELL_0001&#09;34.472&#09;32.211&#09;60.035&#09;C&#09;0.719<br/>CELL_0002&#09;15.975&#09;10.043&#09;21.424&#09;B&#09;.904<br/>...</pre>
            </div>
            <div class="row">
              <p class="col-sm-12 text-center">A <%= link_to 'cluster file', 'https://github.com/broadinstitute/single_cell_portal/blob/master/demo_data/cluster_example.txt', target: :_blank %> (.txt or .txt.gz) contains any cluster ordinations and optional cluster-specific metadata.  <strong>At minimum </strong> a cluster file has:</p>
            </div>
            <div class="col-md-9 col-lg-offset-2 col-md-offset-1">
              <ul>
                <li>3 columns</li>
                <li>A header row containing the value <strong>“NAME”, “X”, “Y”,</strong> optionally <strong>“Z”</strong>, and columns containing cell-level annotations
=======
    </div>
    <div class="tab-pane" id="ordinations">
      <div id="ordinations-target">
        <div class="well well-sm upload-wizard">
          <div class="row">
            <h2 class="col-sm-12">Step 4. Upload Cluster / Spatial Files <small class="initialize-label" id="initialize_ordinations_form_completed"></small></h2>
            <p class="text-center"><%= link_to 'Cluster File', 'https://github.com/broadinstitute/single_cell_portal/blob/master/demo_data/cluster_example.txt', target: :_blank %></p>
          </div>
          <div class="row">
            <pre class="code-example col-sm-5 col-sm-offset-4">NAME&#09;X&#09;Y&#09;Z&#09;Category&#09;Intensity<br/>TYPE&#09;numeric&#09;numeric&#09;numeric&#09;group&#09;numeric<br/>CELL_0001&#09;34.472&#09;32.211&#09;60.035&#09;C&#09;0.719<br/>CELL_0002&#09;15.975&#09;10.043&#09;21.424&#09;B&#09;.904<br/>...</pre>
          </div>
          <div class="row">
            <p class="col-sm-12 text-center">A <%= link_to 'cluster file', 'https://github.com/broadinstitute/single_cell_portal/blob/master/demo_data/cluster_example.txt', target: :_blank %> (.txt or .txt.gz) contains any cluster ordinations and optional cluster-specific metadata.  <strong>At minimum </strong> a cluster file has:</p>
          </div>
          <div class="col-md-9 col-lg-offset-2 col-md-offset-1">
            <ul>
              <li>3 columns</li>
              <li>A header row containing the value <strong>“NAME”, “X”, “Y”,</strong> optionally <strong>“Z”</strong>, and columns containing cell-level annotations
              </li>
              <li>A second row with:</li>
              <ul >
                <li>The header of <strong>“TYPE”</strong>to declare metadata types (see below).</li>
                <li>A value for each metadata column declaring its datatype
>>>>>>> ac824d6b
                </li>
                <li>A second row with:</li>
                <ul >
                  <li>The header of <strong>“TYPE”</strong>to declare metadata types (see below).</li>
                  <li>A value for each metadata column declaring its datatype
                  </li>
                  <ul>
                    <li>The two accepted values are <strong>“group”</strong> (set membership) or <strong>“numeric”</strong> (continuous scores).*</li>
                    <li>The values for the “X”, “Y”, and “Z” columns must be set to “numeric”.</li>
                  </ul>
                </ul>
              </ul>
            </div>
            <div class="row">
              <p class="col-sm-12 text-center">Once your cluster file has been successfully ingested, additional representative
                subsamples of the full resolution data will be stored as well. <%= link_to "Learn More <i class='fas fa-question-circle'></i>".html_safe,
                            'https://singlecell.zendesk.com/hc/en-us/articles/360060610032-Cluster-File-Subsampling', target: :_blank,
                                                         class: 'btn btn-default'%>
              </p>
            </div>
            <div class="row">
              <p class="col-sm-12"><a href="https://en.wikipedia.org/wiki/Spatial_transcriptomics" target="_blank" rel="noreferrer">Spatial transcriptomics</a> data can also be uploaded with this file format.  The x, y, and z coordinates then represent actual spatial coordinates, as opposed to clustering output.</p>
            </div>
            <div class="row">
              <p class="col-sm-12">* Group values are treated as literal strings, and numerics as floating-point numbers.</p>
            </div>
          </div>
          <% @cluster_ordinations.each do |study_file| %>
            <div class="bs-callout bs-callout-info" id="<%= study_file.form_container_id %>">
              <%= render partial: 'initialize_ordinations_form', locals: {study_file: study_file} %>
            </div>
          <% end %>
          <script type="text/javascript" nonce="<%= content_security_policy_script_nonce %>">
            if (<%= !@cluster_ordinations.first.new_record? %>) {
              completeWizardStep('initialize_ordinations_form_nav');
              console.log('incrementing status for cluster ordinations upload');
              $('#initialize_ordinations_form_completed').replaceWith("<%= escape_javascript(render partial: 'step_completed', locals: {id: 'initialize_ordinations_form_completed'}) %>");
              $('#initialize_ordinations_form_nav_completed').html("<span class='fas fa-check text-success'></span>");
            }
          </script>
        </div>
        <p><%= link_to "<span class='fas fa-plus'></span> Add a Cluster File".html_safe, new_study_file_study_path(@study._id, file_type: 'Cluster', target: '#ordinations-target', form: 'initialize_ordinations_form'), class: 'btn btn-sm btn-primary add-cluster', 'data-remote' => true %></p>
      </div>
<<<<<<< HEAD
      <div class="tab-pane" id="labels">
        <div id="labels-target">
          <div class="well well-sm">
            <h2>Step 4. Upload Coordinate Labels <small class="initialize-label" id="initialize_labels_form_completed"><span class="label label-info">Optional</span></small></h2>
            <p class="lead">Upload a tab- or comma-delimited text file containing any 2d or 3d spatial coordinates and labels to display.  <strong class="text-danger">These are not cluster files - they are annotations to overlay on top of a cluster.</strong>
              The file must be a plain text (.txt) file with at least 3 columns and a header row containing the values '<strong>X</strong>', '<strong>Y</strong>', and '<strong>LABELS</strong>'.  The file may have an optional column of '<strong>Z</strong>' (for 3d clusters).
              The last column must contain text labels to display at the specified coordinates.</p>
            <p class="lead"><i class="fas fa-fw fa-exclamation-triangle text-warning"></i> The coordinates of the labels must fall inside the ranges of the cluster they are associated with for them to render.</p>
            <p><%= link_to "Example Coordinate Label File <span class='fas fa-download'></span>".html_safe, 'https://raw.githubusercontent.com/broadinstitute/single_cell_portal/master/demo_data/coordinate_labels_example.txt', class: 'btn btn-default', download: 'coordinate_labels_example.txt' %></p>
          </div>
          <% @coordinate_labels.each do |study_file| %>
            <div class="bs-callout bs-callout-info" id="<%= study_file.form_container_id %>">
              <%= render partial: 'initialize_labels_form', locals: {study_file: study_file} %>
            </div>
          <% end %>
          <script type="text/javascript" nonce="<%= content_security_policy_script_nonce %>">
              if (<%= @coordinate_labels.any? && !@coordinate_labels.first.new_record? %>) {
                  completeWizardStep('initialize_labels_form_nav');
                  console.log('incrementing status for coordinate labels upload');
                  $('#initialize_labels_form_completed').replaceWith("<%= escape_javascript(render partial: 'step_completed', locals: {id: 'initialize_labels_form_completed'}) %>");
                  $('#initialize_labels_form_nav_completed').html("<span class='fas fa-check text-success'></span>");
              }
          </script>
=======
      <p><%= link_to "<span class='fas fa-plus'></span> Add a Cluster File".html_safe, new_study_file_study_path(@study._id, file_type: 'Cluster', target: '#ordinations-target', form: 'initialize_ordinations_form'), class: 'btn btn-sm btn-primary add-cluster', 'data-remote' => true %></p>
    </div>
    <div class="tab-pane" id="labels">
      <div id="labels-target">
        <div class="well well-sm">
          <h2>Step 5. Upload Coordinate Labels <small class="initialize-label" id="initialize_labels_form_completed"><span class="label label-info">Optional</span></small></h2>
          <p class="lead">Upload a tab- or comma-delimited text file containing any 2d or 3d spatial coordinates and labels to display.  <strong class="text-danger">These are not cluster files - they are annotations to overlay on top of a cluster.</strong>
            The file must be a plain text (.txt) file with at least 3 columns and a header row containing the values '<strong>X</strong>', '<strong>Y</strong>', and '<strong>LABELS</strong>'.  The file may have an optional column of '<strong>Z</strong>' (for 3d clusters).
            The last column must contain text labels to display at the specified coordinates.</p>
          <p class="lead"><i class="fas fa-fw fa-exclamation-triangle text-warning"></i> The coordinates of the labels must fall inside the ranges of the cluster they are associated with for them to render.</p>
          <p><%= link_to "Example Coordinate Label File <span class='fas fa-download'></span>".html_safe, 'https://raw.githubusercontent.com/broadinstitute/single_cell_portal/master/demo_data/coordinate_labels_example.txt', class: 'btn btn-default', download: 'coordinate_labels_example.txt' %></p>
>>>>>>> ac824d6b
        </div>
        <p><%= link_to "<span class='fas fa-plus'></span> Add a Coordinate Labels File".html_safe, new_study_file_study_path(@study._id, file_type: 'Coordinate Labels', target: '#labels-target', form: 'initialize_labels_form'), class: "btn btn-sm btn-primary add-coordinate-labels #{!@study.has_cluster_data? ? 'hidden' : nil}", id: 'add-coordinate-label-btn', 'data-remote' => true %></p>
      </div>
      <div class="tab-pane" id="primary-data">
        <div id="primary-data-target">
          <div class="well well-sm">
            <h2>Step 5. Upload Sequence Data Files <small class="initialize-label" id="initialize_primary_data_form_completed"><span class="label label-info">Optional</span></small></h2>
            <p class="lead"><strong>Primary Human Data</strong>: Primary sequence data derived from humans should be stored in other biological databases and can be linked here by selecting 'Yes' for 'Primary Human Data' and then providing a link in the text field.</p>
            <p class="lead"><strong>Non-human Data</strong>: If you have a few, small (under 2GB) non-human sequence files, they can be uploaded here. For uploading many or larger files, please refer to the instructions <%= link_to 'in our documentation', 'https://singlecell.zendesk.com/hc/en-us/articles/360061006011-Uploading-Large-Files-Using-Gsutil-Tool', target: :_blank %>.</p>
            <p class="lead">If you already have <code>gsutil</code> installed you can upload files directly using the following command:</p>
            <pre class="lead">gsutil -m cp /path/to/files gs://<%= @study.bucket_id %></pre>
            <p class="lead"><strong class="text-danger">If you are uploading sequence files through the wizard, we recommend that they be compressed first using gzip.</strong></p>
            <p><%= link_to "FASTQ File Format <span class='fas fa-info-circle'></span>".html_safe, 'https://en.wikipedia.org/wiki/FASTQ_format#Format', class: 'btn btn-default', target: :_blank %>&nbsp;<%= link_to "BAM File Format <span class='fas fa-info-circle'></span>".html_safe, 'https://www.ncbi.nlm.nih.gov/sra/docs/submitformats/#bam-files', class: 'btn btn-default', target: :_blank %>&nbsp;<%= link_to "gzip Documentation <span class='fas fa-info-circle'></span>".html_safe, 'http://www.gnu.org/software/gzip/manual/gzip.html', class: 'btn btn-default', target: :_blank %></p>
          </div>
          <% @fastq_files.each do |study_file| %>
            <div class="bs-callout bs-callout-info" id="<%= study_file.form_container_id %>">
              <%= render partial: 'initialize_primary_data_form', locals: {study_file: study_file} %>
              <% if study_file.bundled_files.any? %>
                <h4>Bundled Files</h4>
                <% study_file.bundled_files.each do |bundled_file| %>
                  <%= render partial: 'initialize_bundled_file_form', locals: {study_file: bundled_file} %>
                <% end %>
              <% end %>
            </div>
          <% end %>
          <script type="text/javascript" nonce="<%= content_security_policy_script_nonce %>">
            if (<%= !@fastq_files.first.new_record? %>) {
              completeWizardStep('initialize_primary_data_form_nav');
              console.log('incrementing status for fastq upload');
              $('#initialize_primary_data_form_completed').replaceWith("<%= escape_javascript(render partial: 'step_completed', locals: {id: 'initialize_primary_data_form_completed'}) %>");
              $('#initialize_primary_data_form_nav_completed').html("<span class='fas fa-check text-success'></span>");
            }
<<<<<<< HEAD
          </script>
=======
        </script>
      </div>
      <p><%= link_to "<span class='fas fa-plus'></span> Add a Coordinate Labels File".html_safe, new_study_file_study_path(@study._id, file_type: 'Coordinate Labels', target: '#labels-target', form: 'initialize_labels_form'), class: "btn btn-sm btn-primary add-coordinate-labels #{!@study.has_cluster_data? ? 'hidden' : nil}", id: 'add-coordinate-label-btn', 'data-remote' => true %></p>
    </div>
    <div class="tab-pane" id="primary-data">
      <div id="primary-data-target">
        <div class="well well-sm">
          <h2>Step 6. Upload Sequence Data Files <small class="initialize-label" id="initialize_primary_data_form_completed"><span class="label label-info">Optional</span></small></h2>
          <p class="lead"><strong>Primary Human Data</strong>: Primary sequence data derived from humans should be stored in other biological databases and can be linked here by selecting 'Yes' for 'Primary Human Data' and then providing a link in the text field.</p>
          <p class="lead"><strong>Non-human Data</strong>: If you have a few, small (under 2GB) non-human sequence files, they can be uploaded here. For uploading many or larger files, please refer to the instructions <%= link_to 'in our documentation', 'https://singlecell.zendesk.com/hc/en-us/articles/360061006011-Uploading-Large-Files-Using-Gsutil-Tool', target: :_blank %>.</p>
          <p class="lead">If you already have <code>gsutil</code> installed you can upload files directly using the following command:</p>
          <pre class="lead">gsutil -m cp /path/to/files gs://<%= @study.bucket_id %></pre>
          <p class="lead"><strong class="text-danger">If you are uploading sequence files through the wizard, we recommend that they be compressed first using gzip.</strong></p>
          <p><%= link_to "FASTQ File Format <span class='fas fa-info-circle'></span>".html_safe, 'https://en.wikipedia.org/wiki/FASTQ_format#Format', class: 'btn btn-default', target: :_blank %>&nbsp;<%= link_to "BAM File Format <span class='fas fa-info-circle'></span>".html_safe, 'https://www.ncbi.nlm.nih.gov/sra/docs/submitformats/#bam-files', class: 'btn btn-default', target: :_blank %>&nbsp;<%= link_to "gzip Documentation <span class='fas fa-info-circle'></span>".html_safe, 'http://www.gnu.org/software/gzip/manual/gzip.html', class: 'btn btn-default', target: :_blank %></p>
>>>>>>> ac824d6b
        </div>
        <p><%= link_to "<span class='fas fa-plus'></span> Add a Primary Data File".html_safe, new_study_file_study_path(@study._id, file_type: 'Fastq', target: '#primary-data-target', form: 'initialize_primary_data_form'), class: 'btn btn-sm btn-primary add-primary-data', 'data-remote' => true %></p>

<<<<<<< HEAD
      </div>
      <div class="tab-pane" id="marker-genes">
        <div id="marker-genes-target">
          <div class="well well-sm">
            <h2>Step 6. Upload Gene List File <small class="initialize-label" id="initialize_marker_genes_form_completed"><span class="label label-info">Optional</span></small></h2>
            <p class="lead">Upload a tab- or comma-delimited text file containing a list of genes and their mean expression values across any clusters.  The file must be a plain text (.txt) with the value 'GENE NAMES' in the first column, and cluster names in each successive column.</p>
            <p><%= link_to "Example Gene List <span class='fas fa-download'></span>".html_safe, 'https://raw.githubusercontent.com/broadinstitute/single_cell_portal/master/demo_data/marker_gene_list_example.txt', class: 'btn btn-default', download: 'marker_gene_list_example.txt' %></p>
=======
    </div>
    <div class="tab-pane" id="marker-genes">
      <div id="marker-genes-target">
        <div class="well well-sm">
          <h2>Step 7. Upload Gene List File <small class="initialize-label" id="initialize_marker_genes_form_completed"><span class="label label-info">Optional</span></small></h2>
          <p class="lead">Upload a tab- or comma-delimited text file containing a list of genes and their mean expression values across any clusters.  The file must be a plain text (.txt) with the value 'GENE NAMES' in the first column, and cluster names in each successive column.</p>
          <p><%= link_to "Example Gene List <span class='fas fa-download'></span>".html_safe, 'https://raw.githubusercontent.com/broadinstitute/single_cell_portal/master/demo_data/marker_gene_list_example.txt', class: 'btn btn-default', download: 'marker_gene_list_example.txt' %></p>
        </div>
        <% @marker_lists.each do |study_file| %>
          <div class="bs-callout bs-callout-info" id="<%= study_file.form_container_id %>">
            <%= render partial: 'initialize_marker_genes_form', locals: {study_file: study_file} %>
          </div>
        <% end %>
        <script type="text/javascript" nonce="<%= content_security_policy_script_nonce %>">
          if (<%= !@marker_lists.first.new_record? %>) {
            completeWizardStep('initialize_marker_genes_form_nav');
            console.log('incrementing status for marker gene upload');
            $('#initialize_marker_genes_form_completed').replaceWith("<%= escape_javascript(render partial: 'step_completed', locals: {id: 'initialize_marker_genes_form_completed'}) %>");
            $('#initialize_marker_genes_form_nav_completed').html("<span class='fas fa-check text-success'></span>");
          }
        </script>
      </div>
      <p><%= link_to "<span class='fas fa-plus'></span> Add a Gene List File".html_safe, new_study_file_study_path(@study._id, file_type: 'Gene List', target: '#marker-genes-target', form: 'initialize_marker_genes_form'), class: 'btn btn-sm btn-primary add-gene-list', 'data-remote' => true %></p>

    </div>
    <div class="tab-pane" id="misc">
      <div id="misc-target">
        <div class="well well-sm">
          <h2>Step 8. Upload Documentation/Other Files <small class="initialize-label" id="initialize_misc_form_completed"><span class="label label-info">Optional</span></small></h2>
          <p class="lead">Upload any documentation or other support files you have.</p>
        </div>
        <% @other_files.each do |study_file| %>
          <div class="bs-callout bs-callout-info" id="<%= study_file.form_container_id %>">
            <%= render partial: 'initialize_misc_form', locals: {study_file: study_file} %>
>>>>>>> ac824d6b
          </div>
          <% @marker_lists.each do |study_file| %>
            <div class="bs-callout bs-callout-info" id="<%= study_file.form_container_id %>">
              <%= render partial: 'initialize_marker_genes_form', locals: {study_file: study_file} %>
            </div>
          <% end %>
          <script type="text/javascript" nonce="<%= content_security_policy_script_nonce %>">
            if (<%= !@marker_lists.first.new_record? %>) {
              completeWizardStep('initialize_marker_genes_form_nav');
              console.log('incrementing status for marker gene upload');
              $('#initialize_marker_genes_form_completed').replaceWith("<%= escape_javascript(render partial: 'step_completed', locals: {id: 'initialize_marker_genes_form_completed'}) %>");
              $('#initialize_marker_genes_form_nav_completed').html("<span class='fas fa-check text-success'></span>");
            }
          </script>
        </div>
        <p><%= link_to "<span class='fas fa-plus'></span> Add a Gene List File".html_safe, new_study_file_study_path(@study._id, file_type: 'Gene List', target: '#marker-genes-target', form: 'initialize_marker_genes_form'), class: 'btn btn-sm btn-primary add-gene-list', 'data-remote' => true %></p>

      </div>
      <div class="tab-pane" id="misc">
        <div id="misc-target">
          <div class="well well-sm">
            <h2>Step 7. Upload Documentation/Other Files <small class="initialize-label" id="initialize_misc_form_completed"><span class="label label-info">Optional</span></small></h2>
            <p class="lead">Upload any documentation or other support files you have.</p>
          </div>
          <% @other_files.each do |study_file| %>
            <div class="bs-callout bs-callout-info" id="<%= study_file.form_container_id %>">
              <%= render partial: 'initialize_misc_form', locals: {study_file: study_file} %>
            </div>
          <% end %>
          <script type="text/javascript" nonce="<%= content_security_policy_script_nonce %>">
            if (<%= !@other_files.first.new_record? %>) {
              completeWizardStep('initialize_misc_form_nav');
              console.log('incrementing status for other upload');
              $('#initialize_misc_form_completed').replaceWith("<%= escape_javascript(render partial: 'step_completed', locals: {id: 'initialize_misc_form_completed'}) %>");
              $('#initialize_misc_form_nav_completed').html("<span class='fas fa-check text-success'></span>");
            }
          </script>
        </div>
        <p><%= link_to "<span class='fas fa-plus'></span> Add a Study File".html_safe, new_study_file_study_path(@study._id, file_type: 'Documentation',  target: '#misc-target', form: 'initialize_misc_form'), class: 'btn btn-sm btn-primary add-misc', 'data-remote' => true %></p>

      </div>
      <ul class="pager wizard">
        <li class="previous"><a href="#" id="prev-btn">Previous</a></li>
        <li class="next"><a href="#" id="next-btn">Next</a></li>
        <li class="next finish" style="display:none;"><%= scp_link_to "Finish", study_path(@study), id: 'finish-btn' %></li>
      </ul>
    </div>
  </div>
  <div id="study-files-notice-target"></div>
  <%= render 'fileupload_templates' %>

  <script type="text/javascript" nonce="<%= content_security_policy_script_nonce %>">
    $(document).ready(function() {
      var wizard = $('#rootwizard');
      wizard.bootstrapWizard({'tabClass': 'nav-tabs',
        onTabShow: function(tab, navigation, index, clickedIndex, clickedTab) {
          var step = $(tab[0]).attr('id');
          var total = navigation.find('li').length;
          var done = getWizardStatus();
          var pctCompleted = Math.round((done/total) * 100);
          $('#bar').find('.progress-bar').css({width:pctCompleted+'%'});
          $('#progress-count').html(pctCompleted+'% Completed');
          // user has finished wizard, show finish button
          if (index > 0) {
            wizard.find('.pager .previous').removeClass('disabled dimmed');
          }
          if (step == 'initialize_misc_form_nav') {
            wizard.find('.pager .next').hide();
            wizard.find('.pager .finish').show();
            wizard.find('.pager .finish').removeClass('disabled dimmed');
            wizard.find('.pager .finish').addClass('enabled');
            // next step is ready to be done, enable button
          } else {
            wizard.find('.pager .next').show();
          }
        },
        onNext: function(tab, navigation, index) {
          wizard.find('.pager .previous').removeClass('disabled dimmed');
          return true;
        }
      });

      $('#show-gsutil-command').click(function() {
         $('#gsutil-command-wrapper').slideToggle('slow');
      });

      $('.clear-alert-modal').click(function() {
        $("#message_modal").modal("hide");
      })

      $('.tab-content').on('click', '.initialize-bundled-file', function() {
          var url = "<%= initialize_bundled_file_study_path(@study) %>";
          var dataAttr = $(this).data();
          url += "?file_type=" + dataAttr.fileType + "&study_file_id=" + dataAttr.studyFileId;
          $.ajax({
              url: url,
              method: 'POST',
              dataType: 'script'
          });
      });
    });
  </script>
<% else %>
  <div id="upload-wizard-target">
  </div>
  <script type="text/javascript" nonce="<%= content_security_policy_script_nonce %>">
    $(document).ready(function() {
      window.SCP.renderUploadWizard(document.getElementById('upload-wizard-target'), '<%= @study.accession %>', '<%= @study.name %>')
    })
  </script>
<% end %><|MERGE_RESOLUTION|>--- conflicted
+++ resolved
@@ -1,5 +1,9 @@
-<<<<<<< HEAD
-<% if false %>
+<% if !User.feature_flag_for_instance(current_user, 'react_upload_wizard')  %>
+  <script type="text/javascript" nonce="<%= content_security_policy_script_nonce %>">
+    // populate window.SCP.currentStudyFiles with information about all known StudyFiles
+    window.SCP.currentStudyFiles = <%= @study.study_files.persisted.map(&:attributes).to_json.html_safe %>
+  </script>
+
   <div class="row">
     <div class="col-sm-10">
       <h1>Upload/Edit Study Data for '<%= @study.name %>' <%= render partial: 'initialize_study_label' %></h1>
@@ -11,80 +15,31 @@
                         class: 'btn btn-primary', title: 'View Live', data: {toggle: 'tooltip', placement: 'left'} %>
       </p>
     </div>
-=======
-<script type="text/javascript" nonce="<%= content_security_policy_script_nonce %>">
-  // populate window.SCP.currentStudyFiles with information about all known StudyFiles
-  window.SCP.currentStudyFiles = <%= @study.study_files.persisted.map(&:attributes).to_json.html_safe %>
-</script>
-
-<div class="row">
-  <div class="col-sm-10">
-    <h1>Upload/Edit Study Data for '<%= @study.name %>' <%= render partial: 'initialize_study_label' %></h1>
   </div>
-  <div class="col-sm-2">
-    <p class="top-pad pull-right">
-      <%= scp_link_to "<span class='fas fa-eye'></span> View Study".html_safe,
-                      view_study_path(accession: @study.accession, study_name: @study.url_safe_name),
-                      class: 'btn btn-primary', title: 'View Live', data: {toggle: 'tooltip', placement: 'left'} %>
-    </p>
->>>>>>> ac824d6b
-  </div>
-
-<<<<<<< HEAD
+
   <div id="rootwizard">
     <ul class="nav wizard">
-      <li role="presentation" class="wizard-nav" id="initialize_expression_form_nav"><a href="#expression" data-toggle="tab">1. Expression Matrix <span id="initialize_expression_form_nav_completed"></span></a></li>
-      <li role="presentation" class="wizard-nav" id="initialize_metadata_form_nav"><a href="#metadata" data-toggle="tab">2. Metadata <span id="initialize_metadata_form_nav_completed"></span></a></li>
-      <li role="presentation" class="wizard-nav" id="initialize_ordinations_form_nav"><a href="#ordinations" data-toggle="tab">3. Clusters / Spatial <span id="initialize_ordinations_form_nav_completed"></span></a></li>
-      <li role="presentation" class="wizard-nav" id="initialize_labels_form_nav"><a href="#labels" data-toggle="tab">4. Coordinate Labels <span id="initialize_labels_form_nav_completed"></span></a></li>
-      <li role="presentation" class="wizard-nav" id="initialize_primary_data_form_nav"><a href="#primary-data" data-toggle="tab">5. Sequence Data <span id="initialize_primary_data_form_nav_completed"></span></a></li>
-      <li role="presentation" class="wizard-nav" id="initialize_marker_genes_form_nav"><a href="#marker-genes" data-toggle="tab">6. Gene Lists <span id="initialize_marker_genes_form_nav_completed"></span></a></li>
-      <li role="presentation" class="wizard-nav" id="initialize_misc_form_nav"><a href="#misc" data-toggle="tab">7. Miscellaneous <span id="initialize_misc_form_nav_completed"></span></a></li>
+      <li role="presentation" class="wizard-nav" id="initialize_raw_expression_form"><a href="#raw-expression" data-toggle="tab">1. Raw Count Matrix <span id="initialize_raw_expression_form_nav_completed"></span></a></li>
+      <li role="presentation" class="wizard-nav" id="initialize_processed_expression_form_nav"><a href="#processed-expression" data-toggle="tab">2. Processed Matrix <span id="initialize_processed_expression_form_nav_completed"></span></a></li>
+      <li role="presentation" class="wizard-nav" id="initialize_metadata_form_nav"><a href="#metadata" data-toggle="tab">3. Metadata <span id="initialize_metadata_form_nav_completed"></span></a></li>
+      <li role="presentation" class="wizard-nav" id="initialize_ordinations_form_nav"><a href="#ordinations" data-toggle="tab">4. Clusters / Spatial <span id="initialize_ordinations_form_nav_completed"></span></a></li>
+      <li role="presentation" class="wizard-nav" id="initialize_labels_form_nav"><a href="#labels" data-toggle="tab">5. Coordinate Labels <span id="initialize_labels_form_nav_completed"></span></a></li>
+      <li role="presentation" class="wizard-nav" id="initialize_primary_data_form_nav"><a href="#primary-data" data-toggle="tab">6. Sequence Data <span id="initialize_primary_data_form_nav_completed"></span></a></li>
+      <li role="presentation" class="wizard-nav" id="initialize_marker_genes_form_nav"><a href="#marker-genes" data-toggle="tab">7. Gene Lists <span id="initialize_marker_genes_form_nav_completed"></span></a></li>
+      <li role="presentation" class="wizard-nav" id="initialize_misc_form_nav"><a href="#misc" data-toggle="tab">8. Miscellaneous <span id="initialize_misc_form_nav_completed"></span></a></li>
     </ul>
 
     <div id="bar" class="progress">
       <div class="progress-bar"><span id="progress-count"></span></div>
     </div>
     <div class="tab-content">
-      <div class="tab-pane" id="expression">
-        <div id="expressions-target">
+      <div class="tab-pane" id="raw-expression">
+        <div id="raw-expressions-target">
           <div class="well well-sm container-fluid upload-wizard">
             <div class="row ">
-              <h2 class="col-sm-12">Step 1. Upload Gene Expression File <small class="initialize-label" id="initialize_expression_form_completed"></small></h2>
-              <p class="col-sm-12">Gene expression scores can be represented either as an:</p>
-=======
-<div id="rootwizard">
-  <ul class="nav wizard">
-    <li role="presentation" class="wizard-nav" id="initialize_raw_expression_form"><a href="#raw-expression" data-toggle="tab">1. Raw Count Matrix <span id="initialize_raw_expression_form_nav_completed"></span></a></li>
-    <li role="presentation" class="wizard-nav" id="initialize_processed_expression_form_nav"><a href="#processed-expression" data-toggle="tab">2. Processed Matrix <span id="initialize_processed_expression_form_nav_completed"></span></a></li>
-    <li role="presentation" class="wizard-nav" id="initialize_metadata_form_nav"><a href="#metadata" data-toggle="tab">3. Metadata <span id="initialize_metadata_form_nav_completed"></span></a></li>
-    <li role="presentation" class="wizard-nav" id="initialize_ordinations_form_nav"><a href="#ordinations" data-toggle="tab">4. Clusters / Spatial <span id="initialize_ordinations_form_nav_completed"></span></a></li>
-    <li role="presentation" class="wizard-nav" id="initialize_labels_form_nav"><a href="#labels" data-toggle="tab">5. Coordinate Labels <span id="initialize_labels_form_nav_completed"></span></a></li>
-    <li role="presentation" class="wizard-nav" id="initialize_primary_data_form_nav"><a href="#primary-data" data-toggle="tab">6. Sequence Data <span id="initialize_primary_data_form_nav_completed"></span></a></li>
-    <li role="presentation" class="wizard-nav" id="initialize_marker_genes_form_nav"><a href="#marker-genes" data-toggle="tab">7. Gene Lists <span id="initialize_marker_genes_form_nav_completed"></span></a></li>
-    <li role="presentation" class="wizard-nav" id="initialize_misc_form_nav"><a href="#misc" data-toggle="tab">8. Miscellaneous <span id="initialize_misc_form_nav_completed"></span></a></li>
-  </ul>
-
-  <div id="bar" class="progress">
-    <div class="progress-bar"><span id="progress-count"></span></div>
-  </div>
-  <div class="tab-content">
-    <div class="tab-pane" id="raw-expression">
-      <div id="raw-expressions-target">
-        <div class="well well-sm container-fluid upload-wizard">
-          <div class="row ">
-            <h2 class="col-sm-12">Step 1. Upload Raw Count Expression File <small class="initialize-label" id="initialize_raw_expression_form_completed"></small></h2>
-            <p class="col-sm-12">Raw count data enables data reuse in new analyses.  Ideal raw count data is unfiltered,
-              without normalization or other processing performed.  Gene expression scores can be represented either as an:</p>
-          </div>
-          <div class="row">
-            <p class="col-sm-3 col-sm-offset-1 text-center"><%= link_to 'Expression Matrix', 'https://raw.githubusercontent.com/broadinstitute/single_cell_portal/master/demo_data/expression_example.txt', target: :_blank %></p>
-            <p class="text-center col-sm-4 col-sm-offset-2"><%= link_to 'MM Coordinate Matrix file*', 'https://github.com/broadinstitute/single_cell_portal_core/blob/master/test/test_data/GRCh38/matrix.mtx', target: :_blank %></p>
-          </div>
-          <div class="row code-div">
-            <div class="col-sm-3 col-sm-offset-1">
-              <pre class="code-example">GENE&#09;CELL_1&#9;CELL_2&#09;CELL_3&#09;...<br/>It2ma&#09;0&#09;0&#09;0&#09;...<br/>Sergef&#09;0&#09;7.092&#09;0&#09;...<br/>Chil5&#09;0&#09;0&#09;0&#09;...<br/>Fgfr3&#09;0&#9;0&#09;0.978&#09;<br/>...</pre>
->>>>>>> ac824d6b
+              <h2 class="col-sm-12">Step 1. Upload Raw Count Expression File <small class="initialize-label" id="initialize_raw_expression_form_completed"></small></h2>
+              <p class="col-sm-12">Raw count data enables data reuse in new analyses.  Ideal raw count data is unfiltered,
+                without normalization or other processing performed.  Gene expression scores can be represented either as an:</p>
             </div>
             <div class="row">
               <p class="col-sm-3 col-sm-offset-1 text-center"><%= link_to 'Expression Matrix', 'https://raw.githubusercontent.com/broadinstitute/single_cell_portal/master/demo_data/expression_example.txt', target: :_blank %></p>
@@ -92,7 +47,7 @@
             </div>
             <div class="row code-div">
               <div class="col-sm-3 col-sm-offset-1">
-              <pre class="code-example">GENE&#09;CELL_1&#9;CELL_2&#09;CELL_3&#09;...<br/>It2ma&#09;0&#09;0&#09;0&#09;...<br/>Sergef&#09;0&#09;7.092&#09;0&#09;...<br/>Chil5&#09;0&#09;0&#09;0&#09;...<br/>Fgfr3&#09;0&#9;0&#09;0.978&#09;<br/>...</pre>
+                <pre class="code-example">GENE&#09;CELL_1&#9;CELL_2&#09;CELL_3&#09;...<br/>It2ma&#09;0&#09;0&#09;0&#09;...<br/>Sergef&#09;0&#09;7.092&#09;0&#09;...<br/>Chil5&#09;0&#09;0&#09;0&#09;...<br/>Fgfr3&#09;0&#9;0&#09;0.978&#09;<br/>...</pre>
               </div>
               <div class="col-sm-4 col-sm-offset-2" >
                 <pre class="code-example">%%MatrixMarket matrix coordinate real general<br/>%<br>17123 31231 124124<br>1 1241 1.0<br/>1 1552 2.0<br/>...</pre>
@@ -112,10 +67,11 @@
           </div>
 
 
-<<<<<<< HEAD
-          <% @expression_files.each do |study_file| %>
-            <div class="bs-callout bs-callout-info" id="<%= study_file.form_container_id %>">
-              <%= render partial: 'initialize_expression_form', locals: {study_file: study_file} %>
+          <% @raw_matrix_files.each do |study_file| %>
+            <div class="bs-callout bs-callout-info" id="<%= study_file.form_container_id %>">
+              <%= render partial: 'initialize_expression_form',
+                         locals: { study_file: study_file, allow_only: 'raw' }
+              %>
               <% if study_file.bundled_files.any? %>
                 <h4>Bundled Files</h4>
                 <% study_file.bundled_files.each do |bundled_file| %>
@@ -125,134 +81,102 @@
             </div>
           <% end %>
           <script type="text/javascript" nonce="<%= content_security_policy_script_nonce %>">
-              if (<%= !@expression_files.first.new_record? %>) {
-                  completeWizardStep('initialize_expression_form_nav');
-                  console.log('incrementing status for expression files upload');
-                  $('#initialize_expression_form_completed').replaceWith("<%= escape_javascript(render partial: 'step_completed', locals: {id: 'initialize_expression_form_completed'}) %>");
-                  $('#initialize_expression_form_nav_completed').html("<span class='fas fa-check text-success'></span>");
-              }
-          </script>
-        </div>
-        <p><%= link_to "<span class='fas fa-plus'></span> Add an Expression Matrix File".html_safe, new_study_file_study_path(@study._id, file_type: 'Expression Matrix', target: '#expressions-target', form: 'initialize_expression_form'), class: 'btn btn-sm btn-primary add-expression', 'data-remote' => true %></p>
+            if (<%= !@raw_matrix_files.first.new_record? %>) {
+              completeWizardStep('initialize_raw_expression_form_nav');
+              console.log('incrementing status for raw expression files upload');
+              $('#initialize_raw_expression_form_completed').replaceWith("<%= escape_javascript(render partial: 'step_completed', locals: {id: 'initialize_expression_form_completed'}) %>");
+              $('#initialize_raw_expression_form_nav_completed').html("<span class='fas fa-check text-success'></span>");
+            }
+          </script>
+        </div>
+        <p><%= link_to "<span class='fas fa-plus'></span> Add a Raw Count Expression File".html_safe,
+                       new_study_file_study_path(@study._id,
+                                                 file_type: 'Expression Matrix',
+                                                 target: '#raw-expressions-target',
+                                                 form: 'initialize_expression_form',
+                                                 is_raw_counts: true,
+                                                 allow_only: 'raw'
+                       ), class: 'btn btn-sm btn-primary add-expression', 'data-remote' => true %></p>
+      </div>
+      <div class="tab-pane" id="processed-expression">
+        <%= render 'block_processed_upload_content' %>
+          <div id="block-processed-upload" class="<%= @block_processed_upload ? 'overlay-upload' : nil %>">
+          <div id="processed-expressions-target">
+          <div class="well well-sm container-fluid upload-wizard">
+            <div class="row ">
+              <h2 class="col-sm-12">Step 2. Upload Processed Expression File <small class="initialize-label" id="initialize_processed_expression_form_completed"></small></h2>
+              <p class="col-sm-12">Processed matrix data is used to support gene expression visualizations.  Gene expression
+                scores can be represented either as an:</p>
+            </div>
+            <div class="row">
+              <p class="col-sm-3 col-sm-offset-1 text-center"><%= link_to 'Expression Matrix', 'https://raw.githubusercontent.com/broadinstitute/single_cell_portal/master/demo_data/expression_example.txt', target: :_blank %></p>
+              <p class="text-center col-sm-4 col-sm-offset-2"><%= link_to 'MM Coordinate Matrix file*', 'https://github.com/broadinstitute/single_cell_portal_core/blob/master/test/test_data/GRCh38/matrix.mtx', target: :_blank %></p>
+            </div>
+            <div class="row code-div">
+              <div class="col-sm-3 col-sm-offset-1">
+                <pre class="code-example">GENE&#09;CELL_1&#9;CELL_2&#09;CELL_3&#09;...<br/>It2ma&#09;0&#09;0&#09;0&#09;...<br/>Sergef&#09;0&#09;7.092&#09;0&#09;...<br/>Chil5&#09;0&#09;0&#09;0&#09;...<br/>Fgfr3&#09;0&#9;0&#09;0.978&#09;<br/>...</pre>
+              </div>
+              <div class="col-sm-4 col-sm-offset-2" >
+                <pre class="code-example">%%MatrixMarket matrix coordinate real general<br/>%<br>17123 31231 124124<br>1 1241 1.0<br/>1 1552 2.0<br/>...</pre>
+              </div>
+            </div>
+            <div class="row ">
+              <i class="col-sm-5  text-center">An “Expression Matrix” is a dense matrix (.txt, .tsv, or .csv)** that has a header row containing the value “GENE” in the first column, and single cell names in each successive column.</i>
+              <i class="col-sm-4  col-sm-offset-1 text-center">An “MM Coordinate Matrix” *, as seen in <%= link_to '10x Genomics', 'https://support.10xgenomics.com/single-cell-gene-expression/software/pipelines/latest/output/matrices', target: :_blank %>,
+                is a Matrix Market file (.mtx, .mm, or .txt)** that contains a sparse matrix in coordinate form. </i>
+            </div>
+            </br>
+            <div class="row">
+              <p class="col-sm-12">* You will need to upload the <%= link_to 'genes', 'https://kb.10xgenomics.com/hc/en-us/articles/115000794686-How-is-the-MEX-format-used-for-the-gene-barcode-matrices', target: :_blank %> (.csv or .tsv) and
+                <%= link_to 'barcodes', 'https://kb.10xgenomics.com/hc/en-us/articles/115000794686-How-is-the-MEX-format-used-for-the-gene-barcode-matrices', target: :_blank %> (.tsv or .csv) files separately.</p>
+              <p class="col-sm-12">** <%= link_to 'Gzipped', 'https://www.gnu.org/software/gzip/manual/gzip.html', target: :_blank %>  files of this type (e.g. .txt.gz) are accepted as well</p>
+            </div>
+          </div>
+          <% @processed_matrix_files.each do |study_file| %>
+            <div class="bs-callout bs-callout-info" id="<%= study_file.form_container_id %>">
+              <%= render partial: 'initialize_expression_form',
+                         locals: { study_file: study_file, allow_only: 'processed' }
+              %>
+              <% if study_file.bundled_files.any? %>
+                <h4>Bundled Files</h4>
+                <% study_file.bundled_files.each do |bundled_file| %>
+                  <%= render partial: 'initialize_bundled_file_form', locals: {study_file: bundled_file} %>
+                <% end %>
+              <% end %>
+            </div>
+          <% end %>
+          <script type="text/javascript" nonce="<%= content_security_policy_script_nonce %>">
+            // user clicks the 'Upload Raw Count' button after seeing disclaimer
+            $('#upload-raw-counts').on('click', function() {
+              console.log('Returning to raw count tab')
+              $('#initialize_raw_expression_form a').click();
+            })
+
+            if (<%= !@processed_matrix_files.first.new_record? %>) {
+              completeWizardStep('initialize_processed_expression_form_nav');
+              console.log('incrementing status for processed expression files upload');
+              $('#initialize_processed_expression_form_completed').replaceWith("<%= escape_javascript(render partial: 'step_completed', locals: {id: 'initialize_expression_form_completed'}) %>");
+              $('#initialize_processed_expression_form_nav_completed').html("<span class='fas fa-check text-success'></span>");
+            }
+          </script>
+        </div>
+          <p><%= link_to "<span class='fas fa-plus'></span> Add an Processed Matrix File".html_safe,
+                       new_study_file_study_path(@study._id,
+                                                 file_type: 'Expression Matrix',
+                                                 target: '#processed-expressions-target',
+                                                 form: 'initialize_expression_form',
+                                                 is_raw_counts: false,
+                                                 allow_only: 'processed'
+                       ), class: 'btn btn-sm btn-primary add-expression', 'data-remote' => true %></p>
+          </div>
       </div>
       <div class="tab-pane" id="metadata">
         <div class="well well-sm container-fluid upload-wizard">
           <div class="row">
-            <h2 class="col-sm-12">Step 2. Upload Metadata File <small class="initialize-label" id="initialize_metadata_form_completed"></small></h2>
+            <h2 class="col-sm-12">Step 3. Upload Metadata File <small class="initialize-label" id="initialize_metadata_form_completed"></small></h2>
             <div class="col-sm-12" id="metadata-convention-explainer">
               <%= image_tag "metadata-convention-explainer.jpg" %>
             </div>
-=======
-        <% @raw_matrix_files.each do |study_file| %>
-          <div class="bs-callout bs-callout-info" id="<%= study_file.form_container_id %>">
-            <%= render partial: 'initialize_expression_form',
-                       locals: { study_file: study_file, allow_only: 'raw' }
-            %>
-            <% if study_file.bundled_files.any? %>
-              <h4>Bundled Files</h4>
-              <% study_file.bundled_files.each do |bundled_file| %>
-                <%= render partial: 'initialize_bundled_file_form', locals: {study_file: bundled_file} %>
-              <% end %>
-            <% end %>
-          </div>
-        <% end %>
-        <script type="text/javascript" nonce="<%= content_security_policy_script_nonce %>">
-          if (<%= !@raw_matrix_files.first.new_record? %>) {
-            completeWizardStep('initialize_raw_expression_form_nav');
-            console.log('incrementing status for raw expression files upload');
-            $('#initialize_raw_expression_form_completed').replaceWith("<%= escape_javascript(render partial: 'step_completed', locals: {id: 'initialize_expression_form_completed'}) %>");
-            $('#initialize_raw_expression_form_nav_completed').html("<span class='fas fa-check text-success'></span>");
-          }
-        </script>
-      </div>
-      <p><%= link_to "<span class='fas fa-plus'></span> Add a Raw Count Expression File".html_safe,
-                     new_study_file_study_path(@study._id,
-                                               file_type: 'Expression Matrix',
-                                               target: '#raw-expressions-target',
-                                               form: 'initialize_expression_form',
-                                               is_raw_counts: true,
-                                               allow_only: 'raw'
-                     ), class: 'btn btn-sm btn-primary add-expression', 'data-remote' => true %></p>
-    </div>
-    <div class="tab-pane" id="processed-expression">
-      <%= render 'block_processed_upload_content' %>
-        <div id="block-processed-upload" class="<%= @block_processed_upload ? 'overlay-upload' : nil %>">
-        <div id="processed-expressions-target">
-        <div class="well well-sm container-fluid upload-wizard">
-          <div class="row ">
-            <h2 class="col-sm-12">Step 2. Upload Processed Expression File <small class="initialize-label" id="initialize_processed_expression_form_completed"></small></h2>
-            <p class="col-sm-12">Processed matrix data is used to support gene expression visualizations.  Gene expression
-              scores can be represented either as an:</p>
-          </div>
-          <div class="row">
-            <p class="col-sm-3 col-sm-offset-1 text-center"><%= link_to 'Expression Matrix', 'https://raw.githubusercontent.com/broadinstitute/single_cell_portal/master/demo_data/expression_example.txt', target: :_blank %></p>
-            <p class="text-center col-sm-4 col-sm-offset-2"><%= link_to 'MM Coordinate Matrix file*', 'https://github.com/broadinstitute/single_cell_portal_core/blob/master/test/test_data/GRCh38/matrix.mtx', target: :_blank %></p>
-          </div>
-          <div class="row code-div">
-            <div class="col-sm-3 col-sm-offset-1">
-              <pre class="code-example">GENE&#09;CELL_1&#9;CELL_2&#09;CELL_3&#09;...<br/>It2ma&#09;0&#09;0&#09;0&#09;...<br/>Sergef&#09;0&#09;7.092&#09;0&#09;...<br/>Chil5&#09;0&#09;0&#09;0&#09;...<br/>Fgfr3&#09;0&#9;0&#09;0.978&#09;<br/>...</pre>
-            </div>
-            <div class="col-sm-4 col-sm-offset-2" >
-              <pre class="code-example">%%MatrixMarket matrix coordinate real general<br/>%<br>17123 31231 124124<br>1 1241 1.0<br/>1 1552 2.0<br/>...</pre>
-            </div>
-          </div>
-          <div class="row ">
-            <i class="col-sm-5  text-center">An “Expression Matrix” is a dense matrix (.txt, .tsv, or .csv)** that has a header row containing the value “GENE” in the first column, and single cell names in each successive column.</i>
-            <i class="col-sm-4  col-sm-offset-1 text-center">An “MM Coordinate Matrix” *, as seen in <%= link_to '10x Genomics', 'https://support.10xgenomics.com/single-cell-gene-expression/software/pipelines/latest/output/matrices', target: :_blank %>,
-              is a Matrix Market file (.mtx, .mm, or .txt)** that contains a sparse matrix in coordinate form. </i>
-          </div>
-          </br>
-          <div class="row">
-            <p class="col-sm-12">* You will need to upload the <%= link_to 'genes', 'https://kb.10xgenomics.com/hc/en-us/articles/115000794686-How-is-the-MEX-format-used-for-the-gene-barcode-matrices', target: :_blank %> (.csv or .tsv) and
-              <%= link_to 'barcodes', 'https://kb.10xgenomics.com/hc/en-us/articles/115000794686-How-is-the-MEX-format-used-for-the-gene-barcode-matrices', target: :_blank %> (.tsv or .csv) files separately.</p>
-            <p class="col-sm-12">** <%= link_to 'Gzipped', 'https://www.gnu.org/software/gzip/manual/gzip.html', target: :_blank %>  files of this type (e.g. .txt.gz) are accepted as well</p>
-          </div>
-        </div>
-        <% @processed_matrix_files.each do |study_file| %>
-          <div class="bs-callout bs-callout-info" id="<%= study_file.form_container_id %>">
-            <%= render partial: 'initialize_expression_form',
-                       locals: { study_file: study_file, allow_only: 'processed' }
-            %>
-            <% if study_file.bundled_files.any? %>
-              <h4>Bundled Files</h4>
-              <% study_file.bundled_files.each do |bundled_file| %>
-                <%= render partial: 'initialize_bundled_file_form', locals: {study_file: bundled_file} %>
-              <% end %>
-            <% end %>
-          </div>
-        <% end %>
-        <script type="text/javascript" nonce="<%= content_security_policy_script_nonce %>">
-          // user clicks the 'Upload Raw Count' button after seeing disclaimer
-          $('#upload-raw-counts').on('click', function() {
-            console.log('Returning to raw count tab')
-            $('#initialize_raw_expression_form a').click();
-          })
-
-          if (<%= !@processed_matrix_files.first.new_record? %>) {
-            completeWizardStep('initialize_processed_expression_form_nav');
-            console.log('incrementing status for processed expression files upload');
-            $('#initialize_processed_expression_form_completed').replaceWith("<%= escape_javascript(render partial: 'step_completed', locals: {id: 'initialize_expression_form_completed'}) %>");
-            $('#initialize_processed_expression_form_nav_completed').html("<span class='fas fa-check text-success'></span>");
-          }
-        </script>
-      </div>
-        <p><%= link_to "<span class='fas fa-plus'></span> Add an Processed Matrix File".html_safe,
-                     new_study_file_study_path(@study._id,
-                                               file_type: 'Expression Matrix',
-                                               target: '#processed-expressions-target',
-                                               form: 'initialize_expression_form',
-                                               is_raw_counts: false,
-                                               allow_only: 'processed'
-                     ), class: 'btn btn-sm btn-primary add-expression', 'data-remote' => true %></p>
-        </div>
-    </div>
-    <div class="tab-pane" id="metadata">
-      <div class="well well-sm container-fluid upload-wizard">
-        <div class="row">
-          <h2 class="col-sm-12">Step 3. Upload Metadata File <small class="initialize-label" id="initialize_metadata_form_completed"></small></h2>
-          <div class="col-sm-12" id="metadata-convention-explainer">
-            <%= image_tag "metadata-convention-explainer.jpg" %>
->>>>>>> ac824d6b
           </div>
           <a id="metadata-convention-example-link" href="https://singlecell.zendesk.com/hc/en-us/articles/360060609852-Required-Metadata" target="_blank" rel="noreferrer">View required conventional metadata</a>
         </div>
@@ -261,12 +185,11 @@
           <%= render partial: 'initialize_metadata_form', locals: {study_file: @metadata_file} %>
         </div>
       </div>
-<<<<<<< HEAD
       <div class="tab-pane" id="ordinations">
         <div id="ordinations-target">
           <div class="well well-sm upload-wizard">
             <div class="row">
-              <h2 class="col-sm-12">Step 3. Upload Cluster / Spatial Files <small class="initialize-label" id="initialize_ordinations_form_completed"></small></h2>
+              <h2 class="col-sm-12">Step 4. Upload Cluster / Spatial Files <small class="initialize-label" id="initialize_ordinations_form_completed"></small></h2>
               <p class="text-center"><%= link_to 'Cluster File', 'https://github.com/broadinstitute/single_cell_portal/blob/master/demo_data/cluster_example.txt', target: :_blank %></p>
             </div>
             <div class="row">
@@ -279,31 +202,6 @@
               <ul>
                 <li>3 columns</li>
                 <li>A header row containing the value <strong>“NAME”, “X”, “Y”,</strong> optionally <strong>“Z”</strong>, and columns containing cell-level annotations
-=======
-    </div>
-    <div class="tab-pane" id="ordinations">
-      <div id="ordinations-target">
-        <div class="well well-sm upload-wizard">
-          <div class="row">
-            <h2 class="col-sm-12">Step 4. Upload Cluster / Spatial Files <small class="initialize-label" id="initialize_ordinations_form_completed"></small></h2>
-            <p class="text-center"><%= link_to 'Cluster File', 'https://github.com/broadinstitute/single_cell_portal/blob/master/demo_data/cluster_example.txt', target: :_blank %></p>
-          </div>
-          <div class="row">
-            <pre class="code-example col-sm-5 col-sm-offset-4">NAME&#09;X&#09;Y&#09;Z&#09;Category&#09;Intensity<br/>TYPE&#09;numeric&#09;numeric&#09;numeric&#09;group&#09;numeric<br/>CELL_0001&#09;34.472&#09;32.211&#09;60.035&#09;C&#09;0.719<br/>CELL_0002&#09;15.975&#09;10.043&#09;21.424&#09;B&#09;.904<br/>...</pre>
-          </div>
-          <div class="row">
-            <p class="col-sm-12 text-center">A <%= link_to 'cluster file', 'https://github.com/broadinstitute/single_cell_portal/blob/master/demo_data/cluster_example.txt', target: :_blank %> (.txt or .txt.gz) contains any cluster ordinations and optional cluster-specific metadata.  <strong>At minimum </strong> a cluster file has:</p>
-          </div>
-          <div class="col-md-9 col-lg-offset-2 col-md-offset-1">
-            <ul>
-              <li>3 columns</li>
-              <li>A header row containing the value <strong>“NAME”, “X”, “Y”,</strong> optionally <strong>“Z”</strong>, and columns containing cell-level annotations
-              </li>
-              <li>A second row with:</li>
-              <ul >
-                <li>The header of <strong>“TYPE”</strong>to declare metadata types (see below).</li>
-                <li>A value for each metadata column declaring its datatype
->>>>>>> ac824d6b
                 </li>
                 <li>A second row with:</li>
                 <ul >
@@ -347,11 +245,10 @@
         </div>
         <p><%= link_to "<span class='fas fa-plus'></span> Add a Cluster File".html_safe, new_study_file_study_path(@study._id, file_type: 'Cluster', target: '#ordinations-target', form: 'initialize_ordinations_form'), class: 'btn btn-sm btn-primary add-cluster', 'data-remote' => true %></p>
       </div>
-<<<<<<< HEAD
       <div class="tab-pane" id="labels">
         <div id="labels-target">
           <div class="well well-sm">
-            <h2>Step 4. Upload Coordinate Labels <small class="initialize-label" id="initialize_labels_form_completed"><span class="label label-info">Optional</span></small></h2>
+            <h2>Step 5. Upload Coordinate Labels <small class="initialize-label" id="initialize_labels_form_completed"><span class="label label-info">Optional</span></small></h2>
             <p class="lead">Upload a tab- or comma-delimited text file containing any 2d or 3d spatial coordinates and labels to display.  <strong class="text-danger">These are not cluster files - they are annotations to overlay on top of a cluster.</strong>
               The file must be a plain text (.txt) file with at least 3 columns and a header row containing the values '<strong>X</strong>', '<strong>Y</strong>', and '<strong>LABELS</strong>'.  The file may have an optional column of '<strong>Z</strong>' (for 3d clusters).
               The last column must contain text labels to display at the specified coordinates.</p>
@@ -371,26 +268,13 @@
                   $('#initialize_labels_form_nav_completed').html("<span class='fas fa-check text-success'></span>");
               }
           </script>
-=======
-      <p><%= link_to "<span class='fas fa-plus'></span> Add a Cluster File".html_safe, new_study_file_study_path(@study._id, file_type: 'Cluster', target: '#ordinations-target', form: 'initialize_ordinations_form'), class: 'btn btn-sm btn-primary add-cluster', 'data-remote' => true %></p>
-    </div>
-    <div class="tab-pane" id="labels">
-      <div id="labels-target">
-        <div class="well well-sm">
-          <h2>Step 5. Upload Coordinate Labels <small class="initialize-label" id="initialize_labels_form_completed"><span class="label label-info">Optional</span></small></h2>
-          <p class="lead">Upload a tab- or comma-delimited text file containing any 2d or 3d spatial coordinates and labels to display.  <strong class="text-danger">These are not cluster files - they are annotations to overlay on top of a cluster.</strong>
-            The file must be a plain text (.txt) file with at least 3 columns and a header row containing the values '<strong>X</strong>', '<strong>Y</strong>', and '<strong>LABELS</strong>'.  The file may have an optional column of '<strong>Z</strong>' (for 3d clusters).
-            The last column must contain text labels to display at the specified coordinates.</p>
-          <p class="lead"><i class="fas fa-fw fa-exclamation-triangle text-warning"></i> The coordinates of the labels must fall inside the ranges of the cluster they are associated with for them to render.</p>
-          <p><%= link_to "Example Coordinate Label File <span class='fas fa-download'></span>".html_safe, 'https://raw.githubusercontent.com/broadinstitute/single_cell_portal/master/demo_data/coordinate_labels_example.txt', class: 'btn btn-default', download: 'coordinate_labels_example.txt' %></p>
->>>>>>> ac824d6b
         </div>
         <p><%= link_to "<span class='fas fa-plus'></span> Add a Coordinate Labels File".html_safe, new_study_file_study_path(@study._id, file_type: 'Coordinate Labels', target: '#labels-target', form: 'initialize_labels_form'), class: "btn btn-sm btn-primary add-coordinate-labels #{!@study.has_cluster_data? ? 'hidden' : nil}", id: 'add-coordinate-label-btn', 'data-remote' => true %></p>
       </div>
       <div class="tab-pane" id="primary-data">
         <div id="primary-data-target">
           <div class="well well-sm">
-            <h2>Step 5. Upload Sequence Data Files <small class="initialize-label" id="initialize_primary_data_form_completed"><span class="label label-info">Optional</span></small></h2>
+            <h2>Step 6. Upload Sequence Data Files <small class="initialize-label" id="initialize_primary_data_form_completed"><span class="label label-info">Optional</span></small></h2>
             <p class="lead"><strong>Primary Human Data</strong>: Primary sequence data derived from humans should be stored in other biological databases and can be linked here by selecting 'Yes' for 'Primary Human Data' and then providing a link in the text field.</p>
             <p class="lead"><strong>Non-human Data</strong>: If you have a few, small (under 2GB) non-human sequence files, they can be uploaded here. For uploading many or larger files, please refer to the instructions <%= link_to 'in our documentation', 'https://singlecell.zendesk.com/hc/en-us/articles/360061006011-Uploading-Large-Files-Using-Gsutil-Tool', target: :_blank %>.</p>
             <p class="lead">If you already have <code>gsutil</code> installed you can upload files directly using the following command:</p>
@@ -416,71 +300,17 @@
               $('#initialize_primary_data_form_completed').replaceWith("<%= escape_javascript(render partial: 'step_completed', locals: {id: 'initialize_primary_data_form_completed'}) %>");
               $('#initialize_primary_data_form_nav_completed').html("<span class='fas fa-check text-success'></span>");
             }
-<<<<<<< HEAD
-          </script>
-=======
-        </script>
-      </div>
-      <p><%= link_to "<span class='fas fa-plus'></span> Add a Coordinate Labels File".html_safe, new_study_file_study_path(@study._id, file_type: 'Coordinate Labels', target: '#labels-target', form: 'initialize_labels_form'), class: "btn btn-sm btn-primary add-coordinate-labels #{!@study.has_cluster_data? ? 'hidden' : nil}", id: 'add-coordinate-label-btn', 'data-remote' => true %></p>
-    </div>
-    <div class="tab-pane" id="primary-data">
-      <div id="primary-data-target">
-        <div class="well well-sm">
-          <h2>Step 6. Upload Sequence Data Files <small class="initialize-label" id="initialize_primary_data_form_completed"><span class="label label-info">Optional</span></small></h2>
-          <p class="lead"><strong>Primary Human Data</strong>: Primary sequence data derived from humans should be stored in other biological databases and can be linked here by selecting 'Yes' for 'Primary Human Data' and then providing a link in the text field.</p>
-          <p class="lead"><strong>Non-human Data</strong>: If you have a few, small (under 2GB) non-human sequence files, they can be uploaded here. For uploading many or larger files, please refer to the instructions <%= link_to 'in our documentation', 'https://singlecell.zendesk.com/hc/en-us/articles/360061006011-Uploading-Large-Files-Using-Gsutil-Tool', target: :_blank %>.</p>
-          <p class="lead">If you already have <code>gsutil</code> installed you can upload files directly using the following command:</p>
-          <pre class="lead">gsutil -m cp /path/to/files gs://<%= @study.bucket_id %></pre>
-          <p class="lead"><strong class="text-danger">If you are uploading sequence files through the wizard, we recommend that they be compressed first using gzip.</strong></p>
-          <p><%= link_to "FASTQ File Format <span class='fas fa-info-circle'></span>".html_safe, 'https://en.wikipedia.org/wiki/FASTQ_format#Format', class: 'btn btn-default', target: :_blank %>&nbsp;<%= link_to "BAM File Format <span class='fas fa-info-circle'></span>".html_safe, 'https://www.ncbi.nlm.nih.gov/sra/docs/submitformats/#bam-files', class: 'btn btn-default', target: :_blank %>&nbsp;<%= link_to "gzip Documentation <span class='fas fa-info-circle'></span>".html_safe, 'http://www.gnu.org/software/gzip/manual/gzip.html', class: 'btn btn-default', target: :_blank %></p>
->>>>>>> ac824d6b
+          </script>
         </div>
         <p><%= link_to "<span class='fas fa-plus'></span> Add a Primary Data File".html_safe, new_study_file_study_path(@study._id, file_type: 'Fastq', target: '#primary-data-target', form: 'initialize_primary_data_form'), class: 'btn btn-sm btn-primary add-primary-data', 'data-remote' => true %></p>
 
-<<<<<<< HEAD
       </div>
       <div class="tab-pane" id="marker-genes">
         <div id="marker-genes-target">
           <div class="well well-sm">
-            <h2>Step 6. Upload Gene List File <small class="initialize-label" id="initialize_marker_genes_form_completed"><span class="label label-info">Optional</span></small></h2>
+            <h2>Step 7. Upload Gene List File <small class="initialize-label" id="initialize_marker_genes_form_completed"><span class="label label-info">Optional</span></small></h2>
             <p class="lead">Upload a tab- or comma-delimited text file containing a list of genes and their mean expression values across any clusters.  The file must be a plain text (.txt) with the value 'GENE NAMES' in the first column, and cluster names in each successive column.</p>
             <p><%= link_to "Example Gene List <span class='fas fa-download'></span>".html_safe, 'https://raw.githubusercontent.com/broadinstitute/single_cell_portal/master/demo_data/marker_gene_list_example.txt', class: 'btn btn-default', download: 'marker_gene_list_example.txt' %></p>
-=======
-    </div>
-    <div class="tab-pane" id="marker-genes">
-      <div id="marker-genes-target">
-        <div class="well well-sm">
-          <h2>Step 7. Upload Gene List File <small class="initialize-label" id="initialize_marker_genes_form_completed"><span class="label label-info">Optional</span></small></h2>
-          <p class="lead">Upload a tab- or comma-delimited text file containing a list of genes and their mean expression values across any clusters.  The file must be a plain text (.txt) with the value 'GENE NAMES' in the first column, and cluster names in each successive column.</p>
-          <p><%= link_to "Example Gene List <span class='fas fa-download'></span>".html_safe, 'https://raw.githubusercontent.com/broadinstitute/single_cell_portal/master/demo_data/marker_gene_list_example.txt', class: 'btn btn-default', download: 'marker_gene_list_example.txt' %></p>
-        </div>
-        <% @marker_lists.each do |study_file| %>
-          <div class="bs-callout bs-callout-info" id="<%= study_file.form_container_id %>">
-            <%= render partial: 'initialize_marker_genes_form', locals: {study_file: study_file} %>
-          </div>
-        <% end %>
-        <script type="text/javascript" nonce="<%= content_security_policy_script_nonce %>">
-          if (<%= !@marker_lists.first.new_record? %>) {
-            completeWizardStep('initialize_marker_genes_form_nav');
-            console.log('incrementing status for marker gene upload');
-            $('#initialize_marker_genes_form_completed').replaceWith("<%= escape_javascript(render partial: 'step_completed', locals: {id: 'initialize_marker_genes_form_completed'}) %>");
-            $('#initialize_marker_genes_form_nav_completed').html("<span class='fas fa-check text-success'></span>");
-          }
-        </script>
-      </div>
-      <p><%= link_to "<span class='fas fa-plus'></span> Add a Gene List File".html_safe, new_study_file_study_path(@study._id, file_type: 'Gene List', target: '#marker-genes-target', form: 'initialize_marker_genes_form'), class: 'btn btn-sm btn-primary add-gene-list', 'data-remote' => true %></p>
-
-    </div>
-    <div class="tab-pane" id="misc">
-      <div id="misc-target">
-        <div class="well well-sm">
-          <h2>Step 8. Upload Documentation/Other Files <small class="initialize-label" id="initialize_misc_form_completed"><span class="label label-info">Optional</span></small></h2>
-          <p class="lead">Upload any documentation or other support files you have.</p>
-        </div>
-        <% @other_files.each do |study_file| %>
-          <div class="bs-callout bs-callout-info" id="<%= study_file.form_container_id %>">
-            <%= render partial: 'initialize_misc_form', locals: {study_file: study_file} %>
->>>>>>> ac824d6b
           </div>
           <% @marker_lists.each do |study_file| %>
             <div class="bs-callout bs-callout-info" id="<%= study_file.form_container_id %>">
@@ -502,7 +332,7 @@
       <div class="tab-pane" id="misc">
         <div id="misc-target">
           <div class="well well-sm">
-            <h2>Step 7. Upload Documentation/Other Files <small class="initialize-label" id="initialize_misc_form_completed"><span class="label label-info">Optional</span></small></h2>
+            <h2>Step 8. Upload Documentation/Other Files <small class="initialize-label" id="initialize_misc_form_completed"><span class="label label-info">Optional</span></small></h2>
             <p class="lead">Upload any documentation or other support files you have.</p>
           </div>
           <% @other_files.each do |study_file| %>
