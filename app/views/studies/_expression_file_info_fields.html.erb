--- conflicted
+++ resolved
@@ -27,35 +27,20 @@
     </div>
     <div class="col-lg-2">
       <%= f.label :biosample_input_type, label_with_asterisk('Biosample Input Type') %><br />
-<<<<<<< HEAD
       <%= f.select :biosample_input_type, options_for_select(ExpressionFileInfo::BIOSAMPLE_INPUT_TYPE_VALUES, f.object.biosample_input_type),
-                   {include_blank: 'Select One...'}, class: 'form-control' %>
-=======
-      <%= f.select :biosample_input_type, options_for_select(ExpressionFileInfo::BIOSAMPLE_INPUT_TYPE_VALUES, f.object.study_file.name.present? ? f.object.biosample_input_type : 'Whole cell'),
                    {include_blank: 'Select one...'}, class: 'form-control' %>
->>>>>>> d3558233
 
     </div>
     <div class="col-lg-2">
       <%= f.label :library_preparation_protocol, label_with_asterisk('Library Preparation Protocol') %><br />
       <%= f.select :library_preparation_protocol,
-<<<<<<< HEAD
                    options_for_select(ExpressionFileInfo::LIBRARY_PREPARATION_VALUES, f.object.library_preparation_protocol),
-                   {include_blank: 'Select One...'}, class: 'form-control' %>
+                   {include_blank: 'Select one...'}, class: 'form-control' %>
     </div>
     <div class="col-lg-4">
       <%= f.label :modality, label_with_asterisk('Modality') %><br />
       <%= f.select :modality, options_for_select(ExpressionFileInfo::MODALITY_VALUES,  f.object.modality  ),
-                   {include_blank: 'Select One...'}, class: 'form-control' %>
-=======
-                   options_for_select(ExpressionFileInfo::LIBRARY_PREPARATION_VALUES, f.object.study_file.name.present? ? f.object.library_preparation_protocol : nil),
                    {include_blank: 'Select one...'}, class: 'form-control' %>
-    </div>
-    <div class="col-lg-4">
-      <%= f.label :modality, label_with_asterisk('Modality') %><br />
-      <%= f.select :modality, options_for_select(ExpressionFileInfo::MODALITY_VALUES, f.object.study_file.name.present? ? f.object.modality : 'Transcriptomic: unbiased'),
-                   {include_blank: 'Select one...'}, class: 'form-control' %>
->>>>>>> d3558233
     </div>
   </div>
 </div>