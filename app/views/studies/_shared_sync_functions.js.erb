// shared JS functions for sync forms

// Used for sync CSFV
window.SCP.readOnlyToken = '<%= get_read_access_token(@study, current_user) %>'

$('#study-file-<%= study_file.id %>').on('change', '.file-type', async function() {
    var form = $(this).closest('form');
    var fileName = form.find('.filename').val();
    var fileType = $(this).val();
    var fileId = '<%= study_file.id %>';
    var nameField = $('#study-file-<%= study_file.id %> #study_file_name');
    var extraInfo = $('#study-file-<%= study_file.id %>-extra-info');
    var taxonTarget = form.find('.taxon-select-target');
    var submitBtn = $('#sync-study-file-<%= study_file.id %>');

    $(`#sync-study-file-${fileId}`)
      .prop('disabled', null)
      .attr('data-toggle', null)
      .attr('data-original-title', null)
      .attr('data-placement', null)

    // render fields & process entries based on file type
    if (fileType === 'Cluster') {
        extraInfo.html("<%= j(render partial: 'cluster_axis_fields', locals: {f: f.dup}) %>");
        nameField.attr('readonly', false);
    } else if (fileType === 'Metadata') {
        extraInfo.html("<%= j(render partial: 'metadata_file_fields', locals: {f: f.dup}) %>");
        nameField.val(fileName);
        nameField.attr('readonly', 'readonly');
    } else if (fileType === 'Expression Matrix' || fileType === 'MM Coordinate Matrix') {
        extraInfo.html("<%= j(render partial: 'expression_file_fields', locals: {study_file: study_file, f: f.dup}) %>");
        taxonTarget.html("<%= j(render partial: 'taxon_fields', locals: {f: f.dup}) %>");
        nameField.val(fileName);
        nameField.attr('readonly', 'readonly');
    } else if (fileType === 'Gene List') {
        extraInfo.empty();
        nameField.attr('readonly', false);
    } else if (fileType === '10X Genes File' || fileType === '10X Barcodes File') {
        nameField.val(fileName);
        nameField.attr('readonly', 'readonly');
        var mtx = gatherFilesByType('MM Coordinate Matrix');
        if (mtx.length === 0) {
            alert("You must first specify at least one file of type 'MM Coordinate Matrix' (10X Genes/Barcodes Files " +
                "must pair with a matrix before being parsed).");
            $(this).val('');
        } else {
            extraInfo.html("<%= j(render partial: 'mm_coordinate_association_fields', locals: {f: f.dup}) %>");
            var matrixDropdown = $('#study-file-<%= study_file.id %> .matrix-file-select');
            appendOptionsToDropdown(mtx, matrixDropdown);
        }
        // disable sync button until user has selected a matrix pair
        console.log('disabling sync button on ' + submitBtn.attr('id'));
        submitBtn.attr('disabled', 'disabled');
    } else if (fileType === 'BAM' || fileType === 'Analysis Output' || fileType === 'Ideogram Annotations') {
        extraInfo.empty();
        taxonTarget.html("<%= j(render partial: 'taxon_fields', locals: {f: f.dup}) %>");
        assemblySelect = form.find('.genome-assembly-association');
        assemblySelect.removeClass('hidden');
    } else if (fileType === 'Fastq') {
        extraInfo.empty();
        alert('Fastq files are stored in Sequence Data Directories (see below).  Please select another file type.');
        $(this).val('');
    } else if (fileType === 'BAM Index') {
        extraInfo.empty();
        nameField.val(fileName);
        nameField.attr('readonly', 'readonly');
        var bams = gatherFilesByType('BAM');
        if (bams.length === 0) {
            alert("You must first specify at least one file of type 'BAM' (BAM Index files " +
                "must pair with a BAM before being saved).");
            $(this).val('');
        } else {
            extraInfo.html("<%= j(render partial: 'bam_association_fields', locals: {f: f.dup}) %>");
            var bamDropdown = $('#study-file-<%= study_file.id %> .bam-file-select');
            appendOptionsToDropdown(bams, bamDropdown);
        }
        // disable sync button until user has selected a BAM file
        submitBtn.attr('disabled', 'disabled');
    } else if (fileType === 'Coordinate Labels') {
        extraInfo.empty();
        nameField.val(fileName);
        nameField.attr('readonly', 'readonly');
        var clusters = gatherFilesByType('Cluster');
        if (clusters.length === 0) {
            alert("You must first specify at least one file of type 'Cluster' (Coordinate Labels files " +
                "must pair with a Cluster before being saved).");
            $(this).val('');
        } else {
            extraInfo.html("<%= j(render partial: 'coord_labels_association_fields', locals: {f: f.dup}) %>");
            var clusterDropdown = $('#study-file-<%= study_file.id %> .cluster-file-select');
            appendOptionsToDropdown(clusters, clusterDropdown);
        }
        // disable sync button until user has selected a BAM file
        submitBtn.attr('disabled', 'disabled');
    } else {
        extraInfo.empty();
        taxonTarget.empty();
        nameField.val('<%= study_file.name %>');
        nameField.attr('readonly', 'readonly');
        form.find('.taxon-select-target').empty();
    }
    // re-enable submit button if it was previously disabled
    if ( ['10X Genes File', '10X Barcodes File', 'BAM Index'].includes(fileType) ) {
        if (submitBtn.attr('disabled') === 'disabled' && $('#study-file-<%= study_file.id %> .bundle-select').val() !== '') {
            submitBtn.attr('disabled', false);
        }
    }

    // FileUploadControl updates this more elegantly via React,
    // but this direct approach is easier and as effective here.
    let useConvention = false
    if (fileType === 'Metadata') {
      const conventionSelector =
        '#study-file-<%= study_file.id %> ' +
        '#study_file_use_metadata_convention_true'
      useConvention = ($(conventionSelector)[0].checked === true)
    }
    const fileOptions = {
      use_metadata_convention: useConvention
    }

    const bucketName = '<%= @study.bucket_id %>'
    const issues = await window.SCP.validateRemoteFile(
      bucketName, fileName, fileType, fileOptions
    );

    $(form).remove('.validation-message-container')
    $(form).append('<div class="validation-message-container">')
    const studyAccession = '<%= @study.accession %>'
    const selector = `#${form.attr('id')} .validation-message-container`
    const target = document.querySelector(selector)
    window.SCP.renderValidationMessage(
      target, studyAccession, issues, fileName, true
    )

<<<<<<< HEAD

=======
>>>>>>> 9cac157f
    if (issues.errors.length > 0) {
      // Disable the "Sync" button
      $(`#sync-study-file-${fileId}`)
        .prop('disabled', true)
        .attr('data-toggle', 'tooltip')
        .attr('data-original-title', 'Fix validation errors, then refresh')
        .attr('data-placement', 'left')
    }

});

$("#sync-study-file-<%= study_file.id %>").click(function() {
    var form = $("#study-file-<%= study_file._id %>");
    var fileType = form.find('.file-type');
    if (fileType.val() == '') {
        alert('You must select a file type before saving this file.');
        fileType.parent().addClass('has-error');
        return false;
    } else {
        return true;
    }
});

// sanitize cluster names on change
$('#study-file-<%= study_file.id %>').on('change', '.filename', function() {
    validateName($(this).val(), $("#study-file-<%= study_file._id %> .filename"));
});<|MERGE_RESOLUTION|>--- conflicted
+++ resolved
@@ -133,10 +133,6 @@
       target, studyAccession, issues, fileName, true
     )
 
-<<<<<<< HEAD
-
-=======
->>>>>>> 9cac157f
     if (issues.errors.length > 0) {
       // Disable the "Sync" button
       $(`#sync-study-file-${fileId}`)
