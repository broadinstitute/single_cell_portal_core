--- conflicted
+++ resolved
@@ -1,13 +1,9 @@
 <%= render partial: 'main_banner_content' %>
 <div class="container-fluid home-page-fix" id="wrap">
   <div class="row section-pad" id="main-body">
-    <div class="col-md-12">
-<<<<<<< HEAD
-        <div id ="scp-search-studies-root-element"></div>
-      <div id="scp-search-results-root-element">
-      </div>
-      </div>
-=======
+  <div id="scp-search-results-root-element">  
+  </div>
+  <div class="col-md-12">
       <ul class="nav nav-tabs sc-tabs" role="tablist" id="home-page-tabs">
         <li role="presentation" class="home-nav active" id="search-studies-nav">
           <a href="#search-studies" class="home-nav-tab" data-toggle="tab">Search Studies <span class="fas fa-book"></span></a>
@@ -29,7 +25,6 @@
         <div class="tab-pane" id="search-genes" role="tabpanel">
           <%= render partial: '/site/search/search_genes' %>
         </div>
->>>>>>> d4857781
       </div>
 </div>
 
