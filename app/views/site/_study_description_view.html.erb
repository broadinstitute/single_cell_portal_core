--- conflicted
+++ resolved
@@ -4,11 +4,7 @@
       <%= @study.full_description.html_safe %>
     </div>
   </div>
-<<<<<<< HEAD
-  <% if @study.has_linked_resources? || @study.authors.corresponding.any? %>
-=======
   <% if @study.has_sidebar_content? %>
->>>>>>> 9c6a0fc6
     <%= render partial: 'study_resources_sidebar' %>
   <% end %>
 </div>
