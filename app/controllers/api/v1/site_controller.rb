module Api
  module V1
    class SiteController < ApiBaseController
      before_action :set_current_api_user!
      before_action :authenticate_api_user!, only: [:download_data, :stream_data, :get_study_analysis_config,
                                                    :submit_study_analysis, :get_study_submissions,
                                                    :get_study_submission, :sync_submission_outputs]
      before_action :set_study, except: [:studies, :analyses, :get_analysis]
      before_action :set_analysis_configuration, only: [:get_analysis, :get_study_analysis_config]
      before_action :check_study_detached, only: [:download_data, :stream_data, :get_study_analysis_config,
                                                  :submit_study_analysis, :get_study_submissions,
                                                  :get_study_submission, :sync_submission_outputs,
                                                  :renew_token]
      before_action :check_study_view_permission, except: [:studies, :analyses, :get_analysis]
      before_action :check_study_compute_permission,
                    only: [:get_study_analysis_config, :submit_study_analysis, :get_study_submissions,
                           :get_study_submission, :sync_submission_outputs]
      before_action :check_study_edit_permission, only: [:sync_submission_outputs]
      before_action :set_study_file, only: [:download_data, :stream_data]
      before_action :check_download_agreement, only: [:download_data, :stream_data]
      before_action :get_download_quota, only: [:download_data, :stream_data]

      swagger_path '/site/studies' do
        operation :get do
          key :tags, [
              'Site'
          ]
          key :summary, 'Find all Studies viewable to user'
          key :description, 'Returns all Studies viewable by the current user, including public studies'
          key :operationId, 'site_studies_path'
          response 200 do
            key :description, 'Array of Study objects'
            schema do
              key :type, :array
              key :title, 'Array'
              items do
                key :title, 'Study'
                key :'$ref', :SiteStudy
              end
            end
          end
          response 406 do
            key :description, ApiBaseController.not_acceptable
          end
        end
      end

      def studies
        @studies = Study.viewable(current_api_user)
      end

      swagger_schema :DirectoryListingDownload do
        property :name do
          key :type, :string
          key :description, 'Name of remote Google Cloud Storage (GCS) directory containing files'
        end
        property :description do
          key :type, :string
          key :format, :email
          key :description, 'Block description for all files contained in DirectoryListing'
        end
        property :file_type do
          key :type, :string
          key :description, 'File type (i.e. extension) of all files contained in DirectoryListing'
        end
        property :download_url do
          key :type, :string
          key :description, 'URL to bulk download all files in this directory'
        end
        property :files do
          key :type, :array
          key :description, 'Array of file objects'
          items type: :object do
            key :title, 'GCS File object'
            key :required, [:name, :size, :generation]
            property :name do
              key :type, :string
              key :description, 'name of File'
            end
            property :size do
              key :type, :integer
              key :description, 'size of File'
            end
            property :generation do
              key :type, :string
              key :description, 'GCS generation tag of File'
            end
          end
        end
      end

      swagger_path '/site/studies/{accession}' do
        operation :get do
          key :tags, [
              'Site'
          ]
          key :summary, 'View a Study & available StudyFiles'
          key :description, 'View a single Study, and any StudyFiles available for download/streaming, plus ExternalResource links'
          key :operationId, 'site_study_view_path'
          parameter do
            key :name, :accession
            key :in, :path
            key :description, 'Accession of Study to fetch'
            key :required, true
            key :type, :string
          end
          response 200 do
            key :description, 'Study, Array of StudyFiles, ExternalResources'
            schema do
              key :title, 'Study, StudyFiles'
              key :'$ref', :SiteStudyWithFiles
            end
          end
          response 401 do
            key :description, ApiBaseController.unauthorized
          end
          response 403 do
            key :description, ApiBaseController.forbidden('view study')
          end
          response 404 do
            key :description, ApiBaseController.not_found(Study)
          end
          response 406 do
            key :description, ApiBaseController.not_acceptable
          end
        end
      end

      swagger_path '/site/studies/{accession}/renew_token' do
        operation :get do
          key :tags, [
              'Site'
          ]
          key :summary, 'Renew a soon-expiring GCS access token for a study'
          key :description, 'Get a new 1-hour access token, within the authentication session duration'
          key :operationId, 'site_study_renew_token_path'
          parameter do
            key :name, :accession
            key :in, :path
            key :description, 'Accession of Study to renew access for'
            key :required, true
            key :type, :string
          end
          response 200 do
            key :description, 'Access token for Google Cloud Storage'
          end
          response 401 do
            key :description, ApiBaseController.unauthorized
          end
          response 403 do
            key :description, ApiBaseController.forbidden('view study')
          end
          response 404 do
            key :description, ApiBaseController.not_found(Study)
          end
          response 406 do
            key :description, ApiBaseController.not_acceptable
          end
        end
      end

      def renew_token
<<<<<<< HEAD
        Rails.logger.info "Renewing token via SCP API for study #{@study.accession}"
        render json: RequestUtils.get_read_access_token(@study, current_api_user, renew: true)
=======
        Rails.logger.info "Renewing token via SCP API for user #{user.id} in study #{@study.accession}"
        render json: DifferentialExpressionService.get_read_access_token(@study, current_api_user, renew=true)
>>>>>>> 7bed6875
      end

      swagger_path '/site/studies/{accession}/download' do
        operation :get do
          key :tags, [
              'Site'
          ]
          key :summary, 'Download a StudyFile'
          key :description, "Download a single StudyFile (via signed URL)<br/><br/><strong>NOTE</strong>: Due to CORS issues, files cannot be " + \
                            "downloaded via Swagger.  To download a file, either use a client such as Postman, or copy/paste " + \
                            "the CURL command into a terminal and add the '-L' flag immediately before the URL.".html_safe
          key :operationId, 'site_study_download_data_path'
          parameter do
            key :name, :accession
            key :in, :path
            key :description, 'Accession of Study to fetch'
            key :required, true
            key :type, :string
          end
          parameter do
            key :name, :filename
            key :in, :query
            key :description, 'Name/location of file to download'
            key :required, true
            key :type, :string
          end
          response 200 do
            key :description, 'File object'
            key :type, :file
          end
          response 401 do
            key :description, ApiBaseController.unauthorized
          end
          response 403 do
            key :description, ApiBaseController.forbidden('view study')
          end
          response 404 do
            key :description, ApiBaseController.not_found(Study, StudyFile)
          end
          response 406 do
            key :description, ApiBaseController.not_acceptable
          end
          response 410 do
            key :description, ApiBaseController.resource_gone
          end
        end
      end

      def download_data
        begin
          if @study_file.present?
            filesize = @study_file.upload_file_size
            user_quota = current_api_user.daily_download_quota + filesize
            # check against download quota that is loaded in ApplicationController.get_download_quota
            if user_quota <= @download_quota
              @signed_url = ApplicationController.firecloud_client.execute_gcloud_method(:generate_signed_url, 0, @study.bucket_id,
                                                                         @study_file.bucket_location, expires: 60)
              current_api_user.update(daily_download_quota: user_quota)
              redirect_to @signed_url
            else
              alert = 'You have exceeded your current daily download quota.  You must wait until tomorrow to download this file.'
              render json: {error: alert}, status: 403
            end
          else
            render json: {error: "File not found: #{params[:filename]}"}, status: 404
          end
        rescue RuntimeError => e
          ErrorTracker.report_exception(e, current_api_user, @study, params.to_unsafe_hash)
          MetricsService.report_error(e, request, current_api_user, @study)
          logger.error "Error generating signed URL for #{params[:filename]}; #{e.message}"
          render json: {error: "Error generating signed URL for #{params[:filename]}; #{e.message}"}, status: 500
        end
      end

      swagger_path '/site/studies/{accession}/stream' do
        operation :get do
          key :tags, [
              'Site'
          ]
          key :summary, 'Stream a StudyFile'
          key :description, 'Retrieve media URL for a StudyFile to stream to a client'
          key :operationId, 'site_study_stream_data_path'
          parameter do
            key :name, :accession
            key :in, :path
            key :description, 'Accession of Study to fetch'
            key :required, true
            key :type, :string
          end
          parameter do
            key :name, :filename
            key :in, :query
            key :description, 'Name/location of file to download'
            key :required, true
            key :type, :string
          end
          response 200 do
            key :description, 'JSON object with media url'
            schema do
              key :type, :object
              key :title, 'File Details'
              property :filename do
                key :type, :string
                key :description, 'Name of file'
              end
              property :url do
                key :type, :string
                key :description, 'Media URL to stream requested file (requires Authorization Bearer token to access)'
              end
              property :access_token do
                key :type, :string
                key :description, 'Authorization bearer token to pass along with media URL request'
              end
            end
          end
          response 401 do
            key :description, ApiBaseController.unauthorized
          end
          response 403 do
            key :description, ApiBaseController.forbidden('view study or stream file')
          end
          response 404 do
            key :description, ApiBaseController.not_found(Study, StudyFile)
          end
          response 406 do
            key :description, ApiBaseController.not_acceptable
          end
          response 410 do
            key :description, ApiBaseController.resource_gone
          end
        end
      end

      def stream_data
        begin
          if @study_file.present?
            filesize = @study_file.upload_file_size
            user_quota = current_api_user.daily_download_quota + filesize
            # check against download quota that is loaded in ApplicationController.get_download_quota
            if user_quota <= @download_quota
              @media_url = @study_file.api_url
              current_api_user.update(daily_download_quota: user_quota)
              # determine which token to return to use with the media url
              if @study.public?
                token = ApplicationController.read_only_firecloud_client.valid_access_token['access_token']
              elsif @study.has_bucket_access?(current_api_user)
                token = current_api_user.api_access_token
              else
                alert = 'You do not have permission to stream the requested file from the bucket'
                render json: {error: alert}, status: 403 and return
              end
              render json: {filename: params[:filename], url: @media_url, access_token: token}
            else
              alert = 'You have exceeded your current daily download quota.  You must wait until tomorrow to download this file.'
              render json: {error: alert}, status: 403
            end
          else
            render json: {error: "File not found: #{params[:filename]}"}, status: 404
          end
        rescue RuntimeError => e
          ErrorTracker.report_exception(e, current_api_user, @study, params.to_unsafe_hash)
          MetricsService.report_error(e, request, current_api_user, @study)
          logger.error "Error generating signed url for #{params[:filename]}; #{e.message}"
          render json: {error: "Error generating signed url for #{params[:filename]}; #{e.message}"}, status: 500
        end
      end

      swagger_path '/site/analyses' do
        operation :get do
          key :tags, [
              'Site'
          ]
          key :summary, 'Find all available analysis configurations'
          key :description, 'Returns all available analyses configured in SCP'
          key :operationId, 'site_get_analyses_path'
          response 200 do
            key :description, 'Array of AnalysisConfigurations'
            schema do
              key :type, :array
              key :title, 'Array'
              items do
                key :title, 'AnalysisConfigurationList'
                key :'$ref', :AnalysisConfigurationList
              end
            end
          end
          response 406 do
            key :description, ApiBaseController.not_acceptable
          end
        end
      end

      def analyses
        @analyses = AnalysisConfiguration.all
      end

      swagger_path '/site/analyses/{namespace}/{name}/{snapshot}' do
        operation :get do
          key :tags, [
              'Site'
          ]
          key :summary, 'Find an analysis configuration'
          key :description, 'Returns analysis configured in SCP with required inputs & default values'
          key :operationId, 'site_get_analysis_path'
          parameter do
            key :name, :namespace
            key :in, :path
            key :description, 'Namespace of AnalysisConfiguration to fetch'
            key :required, true
            key :type, :string
          end
          parameter do
            key :name, :name
            key :in, :path
            key :description, 'Name of AnalysisConfiguration to fetch'
            key :required, true
            key :type, :string
          end
          parameter do
            key :name, :snapshot
            key :in, :path
            key :description, 'Snapshot ID of AnalysisConfiguration to fetch'
            key :required, true
            key :type, :integer
          end
          response 200 do
            key :description, 'Analysis Configuration with input parameters & default values'
            schema do
              key :title, 'AnalysisConfiguration'
              key :'$ref', :AnalysisConfiguration
            end
          end
          response 404 do
            key :description, ApiBaseController.not_found(AnalysisConfiguration)
          end
          response 406 do
            key :description, ApiBaseController.not_acceptable
          end
        end
      end

      def get_analysis
        @analysis_configuration = AnalysisConfiguration.find_by(namespace: params[:namespace], name: params[:name], snapshot: params[:snapshot].to_i)
      end

      swagger_path '/site/studies/{accession}/analyses/{namespace}/{name}/{snapshot}' do
        operation :get do
          key :tags, [
              'Site'
          ]
          key :summary, 'Get a study-specific analysis configuration'
          key :description, 'Returns analysis configured in for a specific study with available inputs'
          key :operationId, 'site_get_study_analysis_config_path'
          parameter do
            key :name, :accession
            key :in, :path
            key :description, 'Accession of Study to fetch'
            key :required, true
            key :type, :string
          end
          parameter do
            key :name, :namespace
            key :in, :path
            key :description, 'Namespace of AnalysisConfiguration to fetch'
            key :required, true
            key :type, :string
          end
          parameter do
            key :name, :name
            key :in, :path
            key :description, 'Name of AnalysisConfiguration to fetch'
            key :required, true
            key :type, :string
          end
          parameter do
            key :name, :snapshot
            key :in, :path
            key :description, 'Snapshot ID of AnalysisConfiguration to fetch'
            key :required, true
            key :type, :integer
          end
          response 200 do
            key :description, 'Analysis Configuration with study-specific options and default values'
            schema do
              key :title, 'Analysis, Submission Options'
              key :type, :object
              property :analysis do
                key :type, :object
                key :title, 'Analysis'
                property :namespace do
                  key :type, :string
                  key :description, 'Namespace of requested analysis'
                end
                property :name do
                  key :type, :string
                  key :description, 'Name of requested analysis'
                end
                property :snapshot do
                  key :type, :integer
                  key :description, 'Snapshot ID of requested analysis'
                end
                property :entity_type do
                  key :type, :string
                  key :description, 'FireCloud entity type of analysis (may not be present)'
                end
              end
              property :submission_inputs do
                key :type, :array
                key :title, 'Submission Input Options'
                items do
                  property :default_value do
                    key :description, 'Default value (if present)'
                    key :type, :string
                  end
                  property :render_for_user do
                    key :type, :boolean
                    key :description, 'Indication of whether or not to show input to users'
                  end
                  property :input_type do
                    key :type, :string
                    key :description, 'Type of form input for parameter'
                  end
                  property :options do
                    key :type, :array
                    key :title, 'Select Option'
                    key :description, 'Select options if available'
                    items do
                      property :display do
                        key :type, :string
                        key :descrption, 'Display value for select'
                      end
                      property :value do
                        key :type, :string
                        key :description, 'Option value for select'
                      end
                    end
                  end
                end
              end
            end
          end
          response 401 do
            key :description, ApiBaseController.unauthorized
          end
          response 403 do
            key :description, ApiBaseController.forbidden('view or run computes in Study')
          end
          response 404 do
            key :description, ApiBaseController.not_found(Study, AnalysisConfiguration)
          end
          response 406 do
            key :description, ApiBaseController.not_acceptable
          end
        end
      end

      def get_study_analysis_config
        @submission_options = {}
        @analysis_configuration.analysis_parameters.inputs.sort_by(&:config_param_name).each do |parameter|
          @submission_options[parameter.config_param_name] = {
              default_value: parameter.parameter_value,
              render_for_user: parameter.visible,
              input_type: parameter.input_type
          }
          if parameter.input_type == :select
            opts = parameter.options_by_association_method((parameter.study_scoped? || parameter.associated_model == 'Study') ? @study : nil)
            @submission_options[parameter.config_param_name][:options] = opts.map {|option| {display: option.first, value: option.last}}
          end
        end
      end

      swagger_path '/site/studies/{accession}/analyses/{namespace}/{name}/{snapshot}' do
        operation :post do
          key :tags, [
              'Site'
          ]
          key :summary, 'Submit an analysis'
          key :description, 'Submit an analysis to Cromwell'
          key :operationId, 'site_submit_study_analysis_path'
          parameter do
            key :name, :accession
            key :in, :path
            key :description, 'Accession of Study in which to submit analysis'
            key :required, true
            key :type, :string
          end
          parameter do
            key :name, :namespace
            key :in, :path
            key :description, 'Namespace of AnalysisConfiguration to use'
            key :required, true
            key :type, :string
          end
          parameter do
            key :name, :name
            key :in, :path
            key :description, 'Name of AnalysisConfiguration to use'
            key :required, true
            key :type, :string
          end
          parameter do
            key :name, :snapshot
            key :in, :path
            key :description, 'Snapshot ID of AnalysisConfiguration to use'
            key :required, true
            key :type, :integer
          end
          parameter do
            key :name, :submission_inputs
            key :in, :body
            key :description, 'Analysis submission inputs (from GET /site/studies/{accession}/analyses/{namespace}/{name}/{snapshot})'
            key :required, true
            key :type, :object
            key :default, JSON.pretty_generate({submission_inputs: {"call_name.parameter_1" => "\"value\"", "call_name.parameter_2" => "\"value\""}}).to_s
          end
          response 200 do
            key :description, 'Analysis submission information'
          end
          response 400 do
            key :description, 'Malformed submission parameters'
          end
          response 401 do
            key :description, ApiBaseController.unauthorized
          end
          response 403 do
            key :description, ApiBaseController.forbidden('view or run computes in Study')
          end
          response 404 do
            key :description, ApiBaseController.not_found(Study, AnalysisConfiguration)
          end
          response 406 do
            key :description, ApiBaseController.not_acceptable
          end
          response 500 do
            key :description, 'Internal server error (no submission)'
          end
        end
      end

      def submit_study_analysis
        begin
          # before creating submission, we need to make sure that the user is on the 'all-portal' user group list if it exists
          current_api_user.add_to_portal_user_group

          # load analysis configuration
          @analysis_configuration = AnalysisConfiguration.find_by(namespace: params[:namespace], name: params[:name],
                                                                  snapshot: params[:snapshot].to_i)
          submission_inputs = params[:submission_inputs]
          logger.info "Updating configuration for #{@analysis_configuration.configuration_identifier} to run #{@analysis_configuration.identifier} in #{@study.firecloud_project}/#{@study.firecloud_workspace}"
          submission_config = @analysis_configuration.apply_user_inputs(submission_inputs)
          # save configuration in workspace
          ApplicationController.firecloud_client.create_workspace_configuration(@study.firecloud_project, @study.firecloud_workspace, submission_config)

          # submission must be done as user, so create a client with current_user and submit
          # TODO: figure out better way to assign access token based on API vs. MVC app, and figure out how to set submitter correctly
          user_client = FireCloudClient.new(current_api_user, @study.firecloud_project)

          logger.info "Creating submission for #{@analysis_configuration.configuration_identifier} using configuration: #{submission_config['name']} in #{@study.firecloud_project}/#{@study.firecloud_workspace}"
          @submission = user_client.create_workspace_submission(@study.firecloud_project, @study.firecloud_workspace,
                                                           submission_config['namespace'], submission_config['name'],
                                                           submission_config['entityType'], submission_config['entityName'])
          AnalysisSubmission.create(submitter: current_api_user.email, study_id: @study.id, firecloud_project: @study.firecloud_project,
                                    submission_id: @submission['submissionId'], firecloud_workspace: @study.firecloud_workspace,
                                    analysis_name: @analysis_configuration.identifier, submitted_on: Time.zone.now, submitted_from_portal: true)
          render json: @submission.to_json
        rescue => e
          ErrorTracker.report_exception(e, current_api_user, @study, params.to_unsafe_hash)
          MetricsService.report_error(e, request, current_api_user, @study)
          logger.error "Unable to submit workflow #{@analysis_configuration.identifier} in #{@study.firecloud_workspace} due to: #{e.class.name}: #{e.message}"
          alert = "We were unable to submit your workflow due to an error: #{e.class.name}: #{e.message}"
          render json: {error: alert}, status: 500
        end

      end

      swagger_path '/site/studies/{accession}/submissions' do
        operation :get do
          key :tags, [
              'Site'
          ]
          key :summary, 'View all analysis submissions in a Study'
          key :description, 'View all analysis submissions in a given study'
          key :operationId, 'site_get_study_submissions_path'
          parameter do
            key :name, :accession
            key :in, :path
            key :description, 'Accession of Study to fetch'
            key :required, true
            key :type, :string
          end
          response 200 do
            key :description, 'Array of analysis submissions'
          end
          response 401 do
            key :description, ApiBaseController.unauthorized
          end
          response 403 do
            key :description, ApiBaseController.forbidden('view or run computes in Study')
          end
          response 404 do
            key :description, ApiBaseController.not_found(Study)
          end
          response 406 do
            key :description, ApiBaseController.not_acceptable
          end
        end
      end

      def get_study_submissions
        @submissions = TerraAnalysisService.list_submissions(@study)
        render json: @submissions
      end

      swagger_path '/site/studies/{accession}/submissions/{submission_id}' do
        operation :get do
          key :tags, [
              'Site'
          ]
          key :summary, 'View a single analysis submission in a Study'
          key :description, 'View a single analysis submission in a given study'
          key :operationId, 'site_get_study_submission_path'
          parameter do
            key :name, :accession
            key :in, :path
            key :description, 'Accession of Study to fetch'
            key :required, true
            key :type, :string
          end
          parameter do
            key :name, :submission_id
            key :in, :path
            key :description, 'ID of FireCloud submissions to fetch'
            key :required, true
            key :type, :string
          end
          response 200 do
            key :description, 'Analysis submission object w/ individual workflow statuses'
          end
          response 401 do
            key :description, ApiBaseController.unauthorized
          end
          response 403 do
            key :description, ApiBaseController.forbidden('view or run computes in Study')
          end
          response 404 do
            key :description, ApiBaseController.not_found(Study)
          end
          response 406 do
            key :description, ApiBaseController.not_acceptable
          end
        end
      end

      def get_study_submission
        @submission = ApplicationController.firecloud_client.get_workspace_submission(@study.firecloud_project, @study.firecloud_workspace,
                                                                      params[:submission_id])
        render json: @submission
      end

      swagger_path '/site/studies/{accession}/submissions/{submission_id}' do
        operation :delete do
          key :tags, [
              'Site'
          ]
          key :summary, 'Abort a single analysis submission in a Study'
          key :description, 'Abort a single analysis submission in a given study'
          key :operationId, 'site_abort_study_submission_path'
          parameter do
            key :name, :accession
            key :in, :path
            key :description, 'Accession of Study to fetch'
            key :required, true
            key :type, :string
          end
          parameter do
            key :name, :submission_id
            key :in, :path
            key :description, 'ID of FireCloud submission to abort'
            key :required, true
            key :type, :string
          end
          response 204 do
            key :description, 'Analysis submission successfully aborted'
          end
          response 401 do
            key :description, ApiBaseController.unauthorized
          end
          response 403 do
            key :description, ApiBaseController.forbidden('view or run computes in Study')
          end
          response 404 do
            key :description, ApiBaseController.not_found(Study)
          end
          response 406 do
            key :description, ApiBaseController.not_acceptable
          end
          response 412 do
            key :description, 'Analysis submission has already completed running and cannot be aborted anymore'
          end
        end
      end

      def abort_study_submission
        if !submission_completed?(@study, params[:submission_id])
          begin
            ApplicationController.firecloud_client.abort_workspace_submission(@study.firecloud_project, @study.firecloud_workspace,
                                                              params[:submission_id])
            analysis_submission = AnalysisSubmission.find_by(submission_id: params[:submission_id])
            if analysis_submission.present?
              analysis_submission.update(status: 'Aborted', completed_on: Time.zone.now)
            end
            head 204
          rescue => e
            ErrorTracker.report_exception(e, current_api_user, @study, params.to_unsafe_hash)
            MetricsService.report_error(e, request, current_api_user, @study)
            logger.error "Unable to abort submission: #{params[:submission_id]} due to error: #{e.message}"
            render json: {error: "#{e.class.name}: #{e.message}"}, status: 500
          end
        else
          render json: {error: "Cannot abort a completed submission; #{params[:submission_id]} has already finished."}, status: 412
        end
      end

      swagger_path '/site/studies/{accession}/submissions/{submission_id}/remove' do
        operation :delete do
          key :tags, [
              'Site'
          ]
          key :summary, 'Delete an analysis submission bucket directory'
          key :description, 'Delete an single analysis submission workspace bucket directory.  Will only work for completed submissions'
          key :operationId, 'site_abort_study_submission_path'
          parameter do
            key :name, :accession
            key :in, :path
            key :description, 'Accession of Study to fetch'
            key :required, true
            key :type, :string
          end
          parameter do
            key :name, :submission_id
            key :in, :path
            key :description, 'ID of FireCloud submission from which to remove bucket submission directory'
            key :required, true
            key :type, :string
          end
          response 204 do
            key :description, 'Analysis submission bucket directory successfully deleted'
          end
          response 401 do
            key :description, ApiBaseController.unauthorized
          end
          response 403 do
            key :description, ApiBaseController.forbidden('view or run computes in Study')
          end
          response 404 do
            key :description, ApiBaseController.not_found(Study)
          end
          response 406 do
            key :description, ApiBaseController.not_acceptable
          end
          response 412 do
            key :description, 'Analysis submission is still running; cannot remove bucket submission directory'
          end
        end
      end

      def delete_study_submission_dir
        if submission_completed?(@study, params[:submission_id])
          begin
            # first, add submission to list of 'deleted_submissions' in workspace attributes (will hide submission in list)
            workspace = ApplicationController.firecloud_client.get_workspace(@study.firecloud_project, @study.firecloud_workspace)
            ws_attributes = workspace['workspace']['attributes']
            if ws_attributes['deleted_submissions'].blank?
              ws_attributes['deleted_submissions'] = [params[:submission_id]]
            else
              ws_attributes['deleted_submissions']['items'] << params[:submission_id]
            end
            logger.info "Adding #{params[:submission_id]} to workspace delete_submissions attribute in #{@study.firecloud_workspace}"
            ApplicationController.firecloud_client.set_workspace_attributes(@study.firecloud_project, @study.firecloud_workspace, ws_attributes)
            logger.info "Deleting analysis metadata for #{params[:submission_id]} in #{@study.url_safe_name}"
            AnalysisMetadatum.where(submission_id: params[:submission_id]).delete
            logger.info "Queueing submission #{params[:submission]} deletion in #{@study.firecloud_workspace}"
            submission_files = ApplicationController.firecloud_client.execute_gcloud_method(:get_workspace_files, 0, @study.firecloud_project, @study.firecloud_workspace, prefix: params[:submission_id])
            DeleteQueueJob.new(submission_files).perform
            head 204
          rescue => e
            ErrorTracker.report_exception(e, current_user, @study, params)
            MetricsService.report_error(e, request, current_api_user, @study)
            logger.error "Unable to remove submission #{params[:submission_id]} files from #{@study.firecloud_workspace} due to: #{e.class.name}: #{e.message}"
            render json: {error: "Unable to delete the outputs for #{params[:submission_id]} due to the following error: #{e.class.name}: #{e.message}"}, status: 500
          end
        else
          render json: {error: "Cannot remove bucket directory of a running submission; #{params[:submission_id]} has not yet completed"}, status: 412
        end
      end

      swagger_path '/site/studies/{accession}/submissions/{submission_id}/sync' do
        operation :get do
          key :tags, [
              'Site'
          ]
          key :summary, 'Sync outputs for a submission'
          key :description, 'Sync submission outputs for a given submission in a Study'
          key :operationId, 'site_sync_submission_outputs_path'
          parameter do
            key :name, :accession
            key :in, :path
            key :description, 'Accession of Study to fetch'
            key :required, true
            key :type, :string
          end
          parameter do
            key :name, :submission_id
            key :in, :path
            key :description, 'ID of FireCloud submissions to sync'
            key :required, true
            key :type, :string
          end
          response 200 do
            key :description, 'Array of StudyFiles from submission'
            key :title, 'Submission outputs object'
            key :type, :object
            schema do
              property :submission_outputs do
                key :type, :array
                key :title, 'Array of StudyFiles objects to be synced from submission'
                items do
                  key :title, 'StudyFile'
                  key :'$ref', :StudyFile
                end
              end
            end
          end
          response 401 do
            key :description, ApiBaseController.unauthorized
          end
          response 403 do
            key :description, ApiBaseController.forbidden('view or run computes in Study')
          end
          response 404 do
            key :description, ApiBaseController.not_found(Study)
          end
          response 406 do
            key :description, ApiBaseController.not_acceptable
          end
        end
      end

      def sync_submission_outputs
        @synced_study_files = @study.study_files.valid
        @synced_directories = @study.directory_listings.to_a
        @unsynced_files = []
        @orphaned_study_files = []
        @unsynced_primary_data_dirs = []
        @unsynced_other_dirs = []
        begin
          # indication of whether or not we have custom sync code to run, defaults to false
          @special_sync = false
          submission = ApplicationController.firecloud_client.get_workspace_submission(@study.firecloud_project, @study.firecloud_workspace,
                                                                       params[:submission_id])
          configuration = ApplicationController.firecloud_client.get_workspace_configuration(@study.firecloud_project, @study.firecloud_workspace,
                                                                             submission['methodConfigurationNamespace'],
                                                                             submission['methodConfigurationName'])
          # get method identifiers to load analysis_configuration object
          method_name = configuration['methodRepoMethod']['methodName']
          method_namespace = configuration['methodRepoMethod']['methodNamespace']
          method_snapshot = configuration['methodRepoMethod']['methodVersion']
          @analysis_configuration = AnalysisConfiguration.find_by(namespace: method_namespace, name: method_name, snapshot: method_snapshot)
          if @analysis_configuration.present?
            @special_sync = true
          end
          submission['workflows'].each do |workflow|
            workflow = ApplicationController.firecloud_client.get_workspace_submission_workflow(@study.firecloud_project, @study.firecloud_workspace,
                                                                                params[:submission_id], workflow['workflowId'])
            workflow['outputs'].each do |output_name, outputs|
              if outputs.is_a?(Array)
                outputs.each do |output_file|
                  file_location = output_file.gsub(/gs\:\/\/#{@study.bucket_id}\//, '')
                  # get google instance of file
                  remote_file = ApplicationController.firecloud_client.execute_gcloud_method(:get_workspace_file, 0, @study.bucket_id, file_location)
                  if remote_file.present?
                    process_workflow_output(output_name, output_file, remote_file, workflow, params[:submission_id], configuration)
                  else
                    alert_content = "We were unable to sync the outputs from submission #{params[:submission_id]}; one or more of
                             the declared output files have been deleted.  Please check the output directory before continuing."
                    render json: {error: alert_content}, status: 500
                  end
                end
              else
                file_location = outputs.gsub(/gs\:\/\/#{@study.bucket_id}\//, '')
                # get google instance of file
                remote_file = ApplicationController.firecloud_client.execute_gcloud_method(:get_workspace_file, 0, @study.bucket_id, file_location)
                if remote_file.present?
                  process_workflow_output(output_name, outputs, remote_file, workflow, params[:submission_id], configuration)
                else
                  alert_content = "We were unable to sync the outputs from submission #{params[:submission_id]}; one or more of
                             the declared output files have been deleted.  Please check the output directory before continuing."
                  render json: {error: alert_content}, status: 500
                end
              end
            end
            metadata = AnalysisMetadatum.find_by(study_id: @study.id, submission_id: params[:submission_id])
            if metadata.nil?
              metadata_attr = {
                  name: submission['methodConfigurationName'],
                  submitter: submission['submitter'],
                  submission_id: params[:submission_id],
                  study_id: @study.id,
                  version: '4.6.1'
              }
              begin
                AnalysisMetadatum.create(metadata_attr)
              rescue => e
                ErrorTracker.report_exception(e, current_api_user, @study, params.to_unsafe_hash, { analysis_metadata: metadata_attr})
                MetricsService.report_error(e, request, current_api_user, @study)
                logger.error "Unable to create analysis metadatum for #{params[:submission_id]}: #{e.class.name}:: #{e.message}"
              end
            end
          end
          @available_files = @unsynced_files.map {|f| {name: f.name, generation: f.generation, size: f.upload_file_size}}
        rescue => e
          ErrorTracker.report_exception(e, current_api_user, @study, params)
          MetricsService.report_error(e, request, current_api_user, @study)
          alert = "We were unable to sync the outputs from submission #{params[:submission_id]} due to the following error: #{e.class.name}: #{e.message}"
          render json: {error: alert}, status: 500
        end
      end

      private

      ##
      # Setters
      ##

      def set_study
        @study = Study.find_by(accession: params[:accession])
        if @study.nil? || @study.queued_for_deletion?
          head 404 and return
        end
      end

      def set_study_file
        @study_file = @study.study_files.detect {|file| file.upload_file_name == params[:filename] || file.bucket_location == params[:filename]}
      end

      def set_analysis_configuration
        @analysis_configuration = AnalysisConfiguration.find_by(namespace: params[:namespace], name: params[:name], snapshot: params[:snapshot].to_i)
      end

      ##
      # Permission checks
      ##

      def check_study_view_permission
        if !@study.public? && !api_user_signed_in?
          head 401
        else
          head 403 unless @study.public? || @study.can_view?(current_api_user)
        end
      end

      def check_study_edit_permission
        if !api_user_signed_in?
          head 401
        else
          head 403 unless @study.can_edit?(current_api_user)
        end
      end

      def check_study_compute_permission
        if !api_user_signed_in?
          head 401
        else
          head 403 unless @study.can_compute?(current_api_user)
        end
      end

      def check_study_detached
        if @study.detached?
          head 410 and return
        end
      end

      def check_download_agreement
        if @study.has_download_agreement? && !@study.download_agreement.user_accepted?(current_api_user)
          head 403 and return
        end
      end

      # retrieve the current download quota
      def get_download_quota
        config_entry = AdminConfiguration.find_by(config_type: 'Daily User Download Quota')
        if config_entry.nil? || config_entry.value_type != 'Numeric'
          # fallback in case entry cannot be found or is set to wrong type
          @download_quota = 2.terabytes
        else
          @download_quota = config_entry.convert_value_by_type
        end
      end

      # update AnalysisSubmissions when loading study analysis tab
      # will not backfill existing workflows to keep our submission history clean
      def update_analysis_submission(submission)
        analysis_submission = AnalysisSubmission.find_by(submission_id: submission['submissionId'])
        if analysis_submission.present?
          workflow_status = submission['workflowStatuses'].keys.first # this only works for single-workflow analyses
          analysis_submission.update(status: workflow_status)
          analysis_submission.delay.set_completed_on # run in background to avoid UI blocking
        end
      end

      # boolean check for submission completion
      def submission_completed?(study, submission_id)
        submission = ApplicationController.firecloud_client.get_workspace_submission(study.firecloud_project, study.firecloud_workspace,
                                                                     submission_id)
        last_workflow = submission['workflows'].sort_by {|w| w['statusLastChangedDate']}.last
        AnalysisSubmission::COMPLETION_STATUSES.include?(last_workflow['status'])
      end

      # process a submission output file based on behavior from the corresponding anaylsis_configuration
      def process_workflow_output(output_name, file_url, remote_gs_file, workflow, submission_id, submission_config)
        path_parts = file_url.split('/')
        basename = path_parts.last
        new_location = "outputs_#{@study.id}_#{submission_id}/#{basename}"
        # check if file has already been synced first
        # we can only do this by md5 hash as the filename and generation will be different
        existing_file = ApplicationController.firecloud_client.execute_gcloud_method(:get_workspace_file, 0, @study.bucket_id, new_location)
        unless existing_file.present? && existing_file.md5 == remote_gs_file.md5 && StudyFile.where(study_id: @study.id, upload_file_name: new_location).exists?
          # now copy the file to a new location for syncing, marking as default type of 'Analysis Output'
          new_file = remote_gs_file.copy new_location
          unsynced_output = StudyFile.new(study_id: @study.id, name: new_file.name, upload_file_name: new_file.name,
                                          upload_content_type: new_file.content_type, upload_file_size: new_file.size,
                                          generation: new_file.generation, remote_location: new_file.name,
                                          options: {submission_id: params[:submission_id]})
          # process output according to analysis_configuration output parameters and associations (if present)
          workflow_parts = output_name.split('.')
          call_name = workflow_parts.shift
          param_name = workflow_parts.join('.')
          if @special_sync # only process outputs from 'registered' analyses
            Rails.logger.info "Processing output #{output_name}:#{file_url} in #{params[:submission_id]}/#{workflow['workflowId']}"
            # find matching output analysis_parameter
            output_param = @analysis_configuration.analysis_parameters.outputs.detect {|param| param.parameter_name == param_name && param.call_name == call_name}
            # set declared file type
            unsynced_output.file_type = output_param.output_file_type
            # process any direct attribute assignments or associations
            output_param.analysis_output_associations.each do |association|
              unsynced_output = association.process_output_file(unsynced_output, submission_config, @study)
            end
          end
          @unsynced_files << unsynced_output
        end
      end
    end
  end
end<|MERGE_RESOLUTION|>--- conflicted
+++ resolved
@@ -160,13 +160,8 @@
       end
 
       def renew_token
-<<<<<<< HEAD
-        Rails.logger.info "Renewing token via SCP API for study #{@study.accession}"
-        render json: RequestUtils.get_read_access_token(@study, current_api_user, renew: true)
-=======
         Rails.logger.info "Renewing token via SCP API for user #{user.id} in study #{@study.accession}"
         render json: DifferentialExpressionService.get_read_access_token(@study, current_api_user, renew=true)
->>>>>>> 7bed6875
       end
 
       swagger_path '/site/studies/{accession}/download' do
