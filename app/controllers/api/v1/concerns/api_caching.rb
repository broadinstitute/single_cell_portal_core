--- conflicted
+++ resolved
@@ -55,8 +55,7 @@
         def sanitize_param(parameter)
           parameter.gsub(PATH_REGEX, '_')
         end
-<<<<<<< HEAD
-        
+
         # check if caching is enabled/disabled in development environment
         # will always return true in all other environments
         def check_caching_config
@@ -66,8 +65,6 @@
             true
           end
         end
-=======
->>>>>>> e3c9ce9e
       end
     end
   end
