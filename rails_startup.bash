--- conflicted
+++ resolved
@@ -39,12 +39,8 @@
 else
 	echo "export SERVICE_ACCOUNT_KEY=$SERVICE_ACCOUNT_KEY" >> /home/app/.cron_env
 fi
-<<<<<<< HEAD
 
 if [[ -n "$READ_ONLY_SERVICE_ACCOUNT_KEY" ]]; then
-=======
-if [[ -n $READ_ONLY_SERVICE_ACCOUNT_KEY ]]; then
->>>>>>> 663ab03a
 	echo "export READ_ONLY_SERVICE_ACCOUNT_KEY=$READ_ONLY_SERVICE_ACCOUNT_KEY" >> /home/app/.cron_env
 else
 	echo "*** NO READONLY SERVICE ACCOUNT DETECTED -- SOME FUNCTIONALITY WILL BE DISABLED ***"
