--- conflicted
+++ resolved
@@ -10,12 +10,9 @@
 if [[ $PASSENGER_APP_ENV = "production" ]] || [[ $PASSENGER_APP_ENV = "staging" ]] || [[ $PASSENGER_APP_ENV = "pentest" ]]
 then
     echo "*** PRECOMPILING ASSETS ***"
-<<<<<<< HEAD
-=======
     # see https://github.com/rails/webpacker/issues/1189#issuecomment-359360326
     export NODE_OPTIONS="--max-old-space-size=4096"
     sudo -E -u app -H bundle exec rake NODE_ENV=production RAILS_ENV=$PASSENGER_APP_ENV SECRET_KEY_BASE=$SECRET_KEY_BASE yarn:install
->>>>>>> 344d2f7f
     sudo -E -u app -H bundle exec rake NODE_ENV=production RAILS_ENV=$PASSENGER_APP_ENV SECRET_KEY_BASE=$SECRET_KEY_BASE assets:clean
     sudo -E -u app -H NODE_ENV=production RAILS_ENV=$PASSENGER_APP_ENV yarn install --force
     # since node-sass has OS-dependent bindings, calling upgrade will force those bindings to install and prevent
