--- conflicted
+++ resolved
@@ -42,12 +42,9 @@
 setup_burp_cert
 clean_up
 
-<<<<<<< HEAD
 # echo SSL_CERT_FILE=$SSL_CERT_FILE
 # echo SSL_CERT_DIR=$SSL_CERT_DIR
 
-if [[ ! -d /home/app/webapp/tmp/pids ]]
-=======
 TMP_PIDS_DIR="/home/app/webapp/tmp/pids"
 if [ "$NOT_DOCKERIZED" = "true" ]
 then
@@ -55,7 +52,6 @@
 fi
 
 if [[ ! -d "$TMP_PIDS_DIR" ]]
->>>>>>> 2e990994
 then
     echo "*** MAKING tmp/pids DIR ***"
     mkdir -p "$TMP_PIDS_DIR" || { echo "FAILED to create $TMP_PIDS_DIR" >&2; exit 1; }
