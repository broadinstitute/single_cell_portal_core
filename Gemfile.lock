GIT
  remote: https://github.com/FortAwesome/font-awesome-sass
  revision: 9e5a7858ad409911b1f0db1c4de2c790e2b2d995
  specs:
    font-awesome-sass (5.0.13)
      sassc (>= 1.11)

GIT
  remote: https://github.com/bigtunacan/rails-jquery-autocomplete
  revision: 4b54ddfe475f6caae14a22a4890aa7f12030799b
  specs:
    rails-jquery-autocomplete (1.0.3)
      rails (>= 3.2)

GIT
  remote: https://github.com/joliss/jquery-ui-rails
  revision: 0b22d46622c6615334cdfcd86d0d3ea22d9841ca
  specs:
    jquery-ui-rails (6.0.1)
      railties (>= 3.2.16)

GIT
  remote: https://github.com/mrrooijen/mongoid-paperclip
  revision: 225764062f607a29df4ec030edee7f654904252a
  specs:
    mongoid-paperclip (1.0.0.pre)
      mongoid
      paperclip (>= 2.3.6, != 4.3.3, != 4.3.0)

GIT
  remote: https://github.com/rweng/jquery-datatables-rails
  revision: d486b31b192a2924b1913e080ad23460e6b96d31
  specs:
    jquery-datatables-rails (3.4.0)
      actionpack (>= 3.1)
      jquery-rails
      railties (>= 3.1)
      sass-rails

GIT
  remote: https://github.com/ryanb/nested_form
  revision: 1b0689dfb4d230ceabd278eba159fcb02f23c68a
  specs:
    nested_form (0.3.2)

GIT
  remote: https://github.com/twbs/bootstrap-sass
  revision: 51486a8bd836d32b9f413e911ed83b433ef4ad39
  specs:
    bootstrap-sass (3.3.7)
      autoprefixer-rails (>= 5.2.1)
      sass (>= 3.3.4)

GEM
  remote: https://rubygems.org/
  specs:
    actioncable (5.2.2)
      actionpack (= 5.2.2)
      nio4r (~> 2.0)
      websocket-driver (>= 0.6.1)
    actionmailer (5.2.2)
      actionpack (= 5.2.2)
      actionview (= 5.2.2)
      activejob (= 5.2.2)
      mail (~> 2.5, >= 2.5.4)
      rails-dom-testing (~> 2.0)
    actionpack (5.2.2)
      actionview (= 5.2.2)
      activesupport (= 5.2.2)
      rack (~> 2.0)
      rack-test (>= 0.6.3)
      rails-dom-testing (~> 2.0)
      rails-html-sanitizer (~> 1.0, >= 1.0.2)
    actionpack-action_caching (1.2.0)
      actionpack (>= 4.0.0, < 6)
    actionview (5.2.2)
      activesupport (= 5.2.2)
      builder (~> 3.1)
      erubi (~> 1.4)
      rails-dom-testing (~> 2.0)
      rails-html-sanitizer (~> 1.0, >= 1.0.3)
    activejob (5.2.2)
      activesupport (= 5.2.2)
      globalid (>= 0.3.6)
    activemodel (5.2.2)
      activesupport (= 5.2.2)
    activerecord (5.2.2)
      activemodel (= 5.2.2)
      activesupport (= 5.2.2)
      arel (>= 9.0)
    activestorage (5.2.2)
      actionpack (= 5.2.2)
      activerecord (= 5.2.2)
      marcel (~> 0.3.1)
    activesupport (5.2.2)
      concurrent-ruby (~> 1.0, >= 1.0.2)
      i18n (>= 0.7, < 2)
      minitest (~> 5.1)
      tzinfo (~> 1.1)
    addressable (2.5.2)
      public_suffix (>= 2.0.2, < 4.0)
    ansi (1.5.0)
    arel (9.0.0)
    autoprefixer-rails (8.6.5)
      execjs
    backports (3.11.4)
    bcrypt (3.1.12)
    bootsnap (1.3.1)
      msgpack (~> 1.0)
    brakeman (4.3.1)
    bson (4.3.0)
    bson_ext (1.5.1)
    builder (3.2.3)
    childprocess (0.9.0)
      ffi (~> 1.0, >= 1.0.11)
    climate_control (0.2.0)
    coffee-rails (4.2.2)
      coffee-script (>= 2.2.0)
      railties (>= 4.0.0)
    coffee-script (2.4.1)
      coffee-script-source
      execjs
    coffee-script-source (1.12.2)
<<<<<<< HEAD
    concurrent-ruby (1.1.3)
=======
    concurrent-ruby (1.0.5)
    connection_pool (2.2.2)
>>>>>>> 1a1341ac
    crass (1.0.4)
    daemons (1.2.6)
    debase (0.2.2)
      debase-ruby_core_source (>= 0.10.2)
    debase-ruby_core_source (0.10.3)
    declarative (0.0.10)
    declarative-option (0.1.0)
    delayed_job (4.1.5)
      activesupport (>= 3.0, < 5.3)
    delayed_job_mongoid (2.3.0)
      delayed_job (>= 3.0, < 5)
      mongoid (>= 3.0, < 7)
      mongoid-compatibility (>= 0.4.0)
    devise (4.4.3)
      bcrypt (~> 3.0)
      orm_adapter (~> 0.1)
      railties (>= 4.1.0, < 6.0)
      responders
      warden (~> 1.2.3)
    digest-crc (0.4.1)
    domain_name (0.5.20180417)
      unf (>= 0.0.5, < 1.0.0)
    erubi (1.7.1)
    ethon (0.11.0)
      ffi (>= 1.3.0)
    execjs (2.7.0)
    faraday (0.12.2)
      multipart-post (>= 1.2, < 3)
    faraday_middleware (0.12.2)
      faraday (>= 0.7.4, < 1.0)
    ffi (1.9.25)
    gh (0.14.0)
      addressable
      backports
      faraday (~> 0.8)
      multi_json (~> 1.0)
      net-http-persistent (>= 2.7)
      net-http-pipeline
    gibberish (2.1.0)
    globalid (0.4.1)
      activesupport (>= 4.2.0)
    google-api-client (0.25.0)
      addressable (~> 2.5, >= 2.5.1)
      googleauth (>= 0.5, < 0.7.0)
      httpclient (>= 2.8.1, < 3.0)
      mime-types (~> 3.0)
      representable (~> 3.0)
      retriable (>= 2.0, < 4.0)
      signet (~> 0.10)
    google-cloud-core (1.2.7)
      google-cloud-env (~> 1.0)
    google-cloud-env (1.0.5)
      faraday (~> 0.11)
    google-cloud-storage (1.15.0)
      digest-crc (~> 0.4)
      google-api-client (~> 0.23)
      google-cloud-core (~> 1.2)
      googleauth (~> 0.6.2)
    googleauth (0.6.7)
      faraday (~> 0.12)
      jwt (>= 1.4, < 3.0)
      memoist (~> 0.16)
      multi_json (~> 1.11)
      os (>= 0.9, < 2.0)
      signet (~> 0.7)
    hashie (3.5.7)
    highline (1.7.10)
    http-cookie (1.0.3)
      domain_name (~> 0.5)
    httpclient (2.8.3)
    i18n (1.1.1)
      concurrent-ruby (~> 1.0)
    jbuilder (2.7.0)
      activesupport (>= 4.2.0)
      multi_json (>= 1.2)
    jquery-fileupload-rails (0.4.7)
      actionpack (>= 3.1)
      railties (>= 3.1)
      sass (>= 3.2)
    jquery-rails (4.3.3)
      rails-dom-testing (>= 1, < 3)
      railties (>= 4.2.0)
      thor (>= 0.14, < 2.0)
    json (1.8.6)
    jwt (1.5.6)
    launchy (2.4.3)
      addressable (~> 2.3)
    listen (3.1.5)
      rb-fsevent (~> 0.9, >= 0.9.4)
      rb-inotify (~> 0.9, >= 0.9.7)
      ruby_dep (~> 1.2)
    loofah (2.2.3)
      crass (~> 1.0.2)
      nokogiri (>= 1.5.9)
    mail (2.7.1)
      mini_mime (>= 0.1.1)
    marcel (0.3.3)
      mimemagic (~> 0.3.2)
    memoist (0.16.0)
    method_source (0.9.2)
    mime-types (3.2.2)
      mime-types-data (~> 3.2015)
    mime-types-data (3.2018.0812)
    mimemagic (0.3.2)
    mini_mime (1.0.1)
    mini_portile2 (2.3.0)
    minitest (5.11.3)
    minitest-rails (3.0.0)
      minitest (~> 5.8)
      railties (~> 5.0)
    minitest-reporters (1.3.0)
      ansi
      builder
      minitest (>= 5.0)
      ruby-progressbar
    mongo (2.6.1)
      bson (>= 4.3.0, < 5.0.0)
    mongoid (6.4.1)
      activemodel (>= 5.1, < 6.0.0)
      mongo (>= 2.5.1, < 3.0.0)
    mongoid-compatibility (0.5.1)
      activesupport
      mongoid (>= 2.0)
    mongoid-encrypted-fields (2.0.0)
      mongoid (>= 5)
    mongoid_rails_migrations (1.1.1)
      activesupport (>= 4.2.0)
      bundler (>= 1.0.0)
      mongoid (>= 4.0.0)
      rails (>= 4.2.0)
      railties (>= 4.2.0)
    msgpack (1.2.4)
    multi_json (1.13.1)
    multi_xml (0.6.0)
    multipart-post (2.0.0)
    naturally (2.2.0)
    net-http-persistent (3.0.0)
      connection_pool (~> 2.2)
    net-http-pipeline (1.0.1)
    netrc (0.11.0)
    nio4r (2.3.1)
    nokogiri (1.8.5)
      mini_portile2 (~> 2.3.0)
    non-stupid-digest-assets (1.0.9)
      sprockets (>= 2.0)
    oauth2 (1.4.0)
      faraday (>= 0.8, < 0.13)
      jwt (~> 1.0)
      multi_json (~> 1.3)
      multi_xml (~> 0.5)
      rack (>= 1.2, < 3)
    omniauth (1.8.1)
      hashie (>= 3.4.6, < 3.6.0)
      rack (>= 1.6.2, < 3)
    omniauth-google-oauth2 (0.5.3)
      jwt (>= 1.5)
      omniauth (>= 1.1.1)
      omniauth-oauth2 (>= 1.5)
    omniauth-oauth2 (1.5.0)
      oauth2 (~> 1.1)
      omniauth (~> 1.2)
    orm_adapter (0.5.0)
    os (1.0.0)
    paperclip (6.0.0)
      activemodel (>= 4.2.0)
      activesupport (>= 4.2.0)
      mime-types
      mimemagic (~> 0.3.0)
      terrapin (~> 0.6.0)
    parallel (1.12.1)
    power_assert (1.1.3)
    public_suffix (3.0.3)
    pusher-client (0.6.2)
      json
      websocket (~> 1.0)
    rack (2.0.6)
    rack-proxy (0.6.4)
      rack
    rack-test (1.1.0)
      rack (>= 1.0, < 3)
    rails (5.2.2)
      actioncable (= 5.2.2)
      actionmailer (= 5.2.2)
      actionpack (= 5.2.2)
      actionview (= 5.2.2)
      activejob (= 5.2.2)
      activemodel (= 5.2.2)
      activerecord (= 5.2.2)
      activestorage (= 5.2.2)
      activesupport (= 5.2.2)
      bundler (>= 1.3.0)
      railties (= 5.2.2)
      sprockets-rails (>= 2.0.0)
    rails-dom-testing (2.0.3)
      activesupport (>= 4.2.0)
      nokogiri (>= 1.6)
    rails-html-sanitizer (1.0.4)
      loofah (~> 2.2, >= 2.2.2)
    railties (5.2.2)
      actionpack (= 5.2.2)
      activesupport (= 5.2.2)
      method_source
      rake (>= 0.8.7)
      thor (>= 0.19.0, < 2.0)
    rake (12.3.1)
    rb-fsevent (0.10.3)
    rb-inotify (0.9.10)
      ffi (>= 0.5.0, < 2)
    rdoc (4.3.0)
    representable (3.0.4)
      declarative (< 0.1.0)
      declarative-option (< 0.2.0)
      uber (< 0.2.0)
    responders (2.4.0)
      actionpack (>= 4.2.0, < 5.3)
      railties (>= 4.2.0, < 5.3)
    rest-client (2.0.2)
      http-cookie (>= 1.0.2, < 2.0)
      mime-types (>= 1.16, < 4.0)
      netrc (~> 0.8)
    retriable (3.1.2)
    ruby-debug-ide (0.6.1)
      rake (>= 0.8.1)
    ruby-prof (0.17.0)
    ruby-progressbar (1.9.0)
    ruby_dep (1.5.0)
    ruby_native_statistics (0.8)
    rubyzip (1.2.2)
    sass (3.5.6)
      sass-listen (~> 4.0.0)
    sass-listen (4.0.0)
      rb-fsevent (~> 0.9, >= 0.9.4)
      rb-inotify (~> 0.9, >= 0.9.7)
    sass-rails (5.0.7)
      railties (>= 4.0.0, < 6)
      sass (~> 3.1)
      sprockets (>= 2.8, < 4.0)
      sprockets-rails (>= 2.0, < 4.0)
      tilt (>= 1.1, < 3)
    sassc (1.12.1)
      ffi (~> 1.9.6)
      sass (>= 3.3.0)
    sdoc (0.4.2)
      json (~> 1.7, >= 1.7.7)
      rdoc (~> 4.0)
    secure_headers (6.0.0)
    selenium-webdriver (3.14.1)
      childprocess (~> 0.5)
      rubyzip (~> 1.2, >= 1.2.2)
    sentry-raven (2.7.4)
      faraday (>= 0.7.6, < 1.0)
    signet (0.11.0)
      addressable (~> 2.3)
      faraday (~> 0.9)
      jwt (>= 1.5, < 3.0)
      multi_json (~> 1.10)
    spring (2.0.2)
      activesupport (>= 4.2)
    sprockets (3.7.2)
      concurrent-ruby (~> 1.0)
      rack (> 1, < 3)
    sprockets-rails (3.2.1)
      actionpack (>= 4.0)
      activesupport (>= 4.0)
      sprockets (>= 3.0.0)
    swagger-blocks (2.0.2)
    swagger_ui_engine (1.1.2)
      rails (>= 4.2)
      sass-rails
    tcell_agent (1.1.4)
      ffi (>= 1.3.0)
      json (>= 1.8)
    terrapin (0.6.0)
      climate_control (>= 0.0.3, < 1.0)
    test-unit (3.2.8)
      power_assert
    thor (0.20.3)
    thread_safe (0.3.6)
    tilt (2.0.8)
    travis (1.8.9)
      backports
      faraday (~> 0.9)
      faraday_middleware (~> 0.9, >= 0.9.1)
      gh (~> 0.13)
      highline (~> 1.6)
      launchy (~> 2.1)
      pusher-client (~> 0.4)
      typhoeus (~> 0.6, >= 0.6.8)
    truncate_html (0.9.3)
    typhoeus (0.8.0)
      ethon (>= 0.8.0)
    tzinfo (1.2.5)
      thread_safe (~> 0.1)
    uber (0.1.0)
    uglifier (4.1.14)
      execjs (>= 0.3.0, < 3)
    unf (0.1.4)
      unf_ext
    unf_ext (0.0.7.5)
    warden (1.2.7)
      rack (>= 1.0)
    webpacker (3.5.5)
      activesupport (>= 4.2)
      rack-proxy (>= 0.6.1)
      railties (>= 4.2)
    websocket (1.2.8)
    websocket-driver (0.7.0)
      websocket-extensions (>= 0.1.0)
    websocket-extensions (0.1.3)
    will_paginate (3.1.6)
    will_paginate_mongoid (2.0.1)
      mongoid
      will_paginate (~> 3.0)

PLATFORMS
  ruby

DEPENDENCIES
  actionpack-action_caching
  bootsnap (>= 1.1.0)
  bootstrap-sass!
  brakeman
  bson_ext
  coffee-rails
  daemons
  debase
  delayed_job
  delayed_job_mongoid
  devise
  font-awesome-sass!
  gibberish
  google-cloud-storage
  googleauth
  jbuilder (~> 2.0)
  jquery-datatables-rails!
  jquery-fileupload-rails
  jquery-rails
  jquery-ui-rails!
  listen
  minitest-rails
  minitest-reporters
  mongoid
  mongoid-encrypted-fields
  mongoid-paperclip!
  mongoid_rails_migrations
  naturally
  nested_form!
  non-stupid-digest-assets
  omniauth-google-oauth2
  parallel
  rails (= 5.2.2)
  rails-jquery-autocomplete!
  rest-client
  ruby-debug-ide
  ruby-prof
  ruby_native_statistics
  rubyzip
  sass-rails (~> 5.0, >= 5.0.6)
  sdoc (~> 0.4.0)
  secure_headers
  selenium-webdriver
  sentry-raven
  spring
  swagger-blocks
  swagger_ui_engine
  tcell_agent
  test-unit
  travis
  truncate_html
  uglifier (>= 1.3.0)
  webpacker
  will_paginate_mongoid

BUNDLED WITH
   1.17.1<|MERGE_RESOLUTION|>--- conflicted
+++ resolved
@@ -121,12 +121,7 @@
       coffee-script-source
       execjs
     coffee-script-source (1.12.2)
-<<<<<<< HEAD
     concurrent-ruby (1.1.3)
-=======
-    concurrent-ruby (1.0.5)
-    connection_pool (2.2.2)
->>>>>>> 1a1341ac
     crass (1.0.4)
     daemons (1.2.6)
     debase (0.2.2)
