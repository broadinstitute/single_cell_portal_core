--- conflicted
+++ resolved
@@ -101,16 +101,10 @@
     bcrypt (3.1.16)
     bootsnap (1.7.5)
       msgpack (~> 1.0)
-<<<<<<< HEAD
     brakeman (5.0.1)
     browser (5.3.1)
+    brotli (0.4.0)
     bson (4.12.0)
-=======
-    brakeman (4.3.1)
-    brotli (0.4.0)
-    browser (5.3.0)
-    bson (4.3.0)
->>>>>>> e55dee7f
     bson_ext (1.5.1)
     builder (3.2.4)
     byebug (11.1.3)
@@ -356,14 +350,11 @@
       websocket (~> 1.0)
     racc (1.5.2)
     rack (2.2.3)
-<<<<<<< HEAD
-    rack-protection (2.1.0)
-      rack
-=======
     rack-brotli (1.1.0)
       brotli (>= 0.1.7)
       rack (>= 1.4)
->>>>>>> e55dee7f
+    rack-protection (2.1.0)
+      rack
     rack-proxy (0.6.5)
       rack
     rack-test (1.1.0)
@@ -568,12 +559,8 @@
   omniauth-rails_csrf_protection
   parallel
   puma
-<<<<<<< HEAD
   rails (= 6.1.3.2)
-=======
   rack-brotli
-  rails (= 5.2.4.6)
->>>>>>> e55dee7f
   rest-client
   rubocop
   rubocop-rails
