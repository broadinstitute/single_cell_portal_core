require "test_helper"

##
#
# FireCloudClientTest - integration tests for FireCloudClient, validates client methods behave as expected & FireCloud API is functioning as normal
# Only covers Service Account level actions (cannot authenticate as user, so no workflow or billing unit tests)
#
# Also covers Google Cloud Storage integration (File IO into GCP buckets from workspaces)
#
##

class FireCloudClientTest < ActiveSupport::TestCase

  def setup
    @fire_cloud_client = Study.firecloud_client
    @test_email = 'singlecelltest@gmail.com'
  end

  ##
  #
  # TOKEN & STATUS TESTS
  #
  ##

  # refresh the FireCloud API access token
  # test only checks expiry date as we can't be sure that the access_token will actually refresh fast enough
  def test_refresh_access_token
    puts "#{File.basename(__FILE__)}: '#{self.method_name}'"

    expires_at = @fire_cloud_client.expires_at
    assert !@fire_cloud_client.access_token_expired?, 'Token should not be expired for new clients'
    @fire_cloud_client.refresh_access_token
    assert @fire_cloud_client.expires_at > expires_at, "Expiration date did not update, #{@fire_cloud_client.expires_at} is not greater than #{expires_at}"

    puts "#{File.basename(__FILE__)}: '#{self.method_name}' successful!"
  end

  # refresh the GCS Driver
  # test only checks issue date as we can't be sure that the storage_access_token will actually refresh fast enough
  def test_refresh_google_storage_driver
    puts "#{File.basename(__FILE__)}: '#{self.method_name}'"

    issued_at = @fire_cloud_client.storage_issued_at
    new_storage = @fire_cloud_client.refresh_storage_driver
    assert new_storage.present?, 'New storage did not get instantiated'

    new_issued_at = new_storage.service.credentials.client.issued_at
    assert new_issued_at > issued_at, "Storage driver did not update, #{new_issued_at} is not greater than #{issued_at}"

    puts "#{File.basename(__FILE__)}: '#{self.method_name}' successful!"
  end

  # assert status health check is returning true/false
  def test_firecloud_api_available
    puts "#{File.basename(__FILE__)}: '#{self.method_name}'"

    # check that API is up
    api_available = @fire_cloud_client.api_available?
    assert [true, false].include?(api_available), 'Did not receive corret boolean response'

    puts "#{File.basename(__FILE__)}: '#{self.method_name}' successful!"
  end

  # get the current FireCloud API status
  def test_firecloud_api_status
    puts "#{File.basename(__FILE__)}: '#{self.method_name}'"

    status = @fire_cloud_client.api_status
    assert status.is_a?(Hash), "Did not get expected status Hash object; found #{status.class.name}"
    assert status['ok'].present?, 'Did not find root status message'
    assert status['systems'].present?, 'Did not find system statuses'
    # look for presence of systems that SCP depends on
    services = %w(Rawls Agora Sam Thurloe)
    services.each do |service|
      assert status['systems'][service].present?, "Did not find required service: #{service}"
      assert [true, false].include?(status['systems'][service]['ok']), "Did not find expected 'ok' message of true/false; found: #{status['systems'][service]['ok']}"
    end

    puts "#{File.basename(__FILE__)}: '#{self.method_name}' successful!"
  end

  ##
  #
  # WORKSPACE TESTS
  #
  ##

  # test getting workspaces
  def test_workspaces
    puts "#{File.basename(__FILE__)}: '#{self.method_name}'"

    workspaces = @fire_cloud_client.workspaces(@fire_cloud_client.project)
    assert workspaces.any?, 'Did not find any workspaces'

    puts "#{File.basename(__FILE__)}: '#{self.method_name}' successful!"
  end

  # main workspace test: create, get, set & update acls, delete
  def test_create_and_manage_workspace
    puts "#{File.basename(__FILE__)}: '#{self.method_name}'"

    # set workspace name
    workspace_name = "#{self.method_name}-#{SecureRandom.uuid}"

    # create workspace
    puts 'creating workspace...'
    workspace = @fire_cloud_client.create_workspace(@fire_cloud_client.project, workspace_name)
    assert workspace['name'] == workspace_name, "Name was not set correctly, expected '#{workspace_name}' but found '#{workspace['name']}'"

    # get workspace
    puts 'retrieving workspace...'
    retrieved_workspace = @fire_cloud_client.get_workspace(@fire_cloud_client.project, workspace_name)
    assert retrieved_workspace.present?, "Did not find requested workspace: #{workspace_name}"

    # set ACL
    puts 'setting workspace acl...'
    acl = @fire_cloud_client.create_workspace_acl(@test_email, 'OWNER')
    updated_workspace = @fire_cloud_client.update_workspace_acl(@fire_cloud_client.project, workspace_name, acl)
    assert updated_workspace['usersUpdated'].size == 1, 'Did not update a user in workspace'

    # retrieve new ACL
    puts 'retrieving workspace acl...'
    ws_acl = @fire_cloud_client.get_workspace_acl(@fire_cloud_client.project, workspace_name)
    assert ws_acl['acl'].keys.include?(@test_email), "Workspace ACL does not contain #{@test_email}"
    assert ws_acl['acl'][@test_email]['accessLevel'] == 'OWNER', "Workspace ACL does not list #{@test_email} as owner"

    # set workspace attribute
    puts 'setting workspace attribute...'
    new_attribute = {
        'random_attribute' => SecureRandom.uuid
    }
    updated_ws_attributes = @fire_cloud_client.set_workspace_attributes(@fire_cloud_client.project, workspace_name, new_attribute)
    assert updated_ws_attributes['attributes'] == new_attribute, "Did not properly set new attribute to workspace, expected '#{new_attribute}' but found '#{updated_ws_attributes['attributes']}'"

    # delete workspace
    puts 'deleting workspace...'
    delete_message = @fire_cloud_client.delete_workspace(@fire_cloud_client.project, workspace_name)
    assert delete_message.has_key?('message'), 'Did not receive a delete confirmation'
    expected_confirmation = "Your Google bucket #{workspace['bucketName']} will be deleted within 24h."
    assert delete_message['message'].include?(expected_confirmation), "Did not receive correct confirmation, expected '#{expected_confirmation}' but found '#{delete_message['message']}'"

    puts "#{File.basename(__FILE__)}: '#{self.method_name}' successful!"
  end

  # test CRUDing workspace entities
  def test_create_and_manage_workspace_entities
    puts "#{File.basename(__FILE__)}: '#{self.method_name}'"

    # set workspace name
    workspace_name = "#{self.method_name}-#{SecureRandom.uuid}"

    # create workspace
    puts 'creating workspace...'
    workspace = @fire_cloud_client.create_workspace(@fire_cloud_client.project, workspace_name)
    assert workspace['name'] == workspace_name, "Name was not set correctly, expected '#{workspace_name}' but found '#{workspace['name']}'"

    # create default participant
    puts 'creating participant...'
    participant_upload = File.open(Rails.root.join('test', 'test_data', 'default_participant.tsv'))
    confirmation = @fire_cloud_client.import_workspace_entities_file(@fire_cloud_client.project, workspace_name, participant_upload)
    assert confirmation == 'participant', "Did not receive correct confirmation, expected 'participant' but found #{confirmation}"

    # create samples
    puts 'creating samples...'
    samples_upload = File.open(Rails.root.join('test', 'test_data', 'workspace_samples.tsv'))
    confirmation = @fire_cloud_client.import_workspace_entities_file(@fire_cloud_client.project, workspace_name, samples_upload)
    assert confirmation == 'sample', "Did not receive correct confirmation, expected 'sample' but found #{confirmation}"

    # get entity types
    puts 'getting entity types...'
    entity_types = @fire_cloud_client.get_workspace_entity_types(@fire_cloud_client.project, workspace_name)
    assert entity_types.keys.sort == %w(participant sample), "Did not find correct entity types, expected 'participant, sample' but found #{entity_types.keys}"

    # get single entity
    puts 'getting single entity...'
    default_participant = @fire_cloud_client.get_workspace_entity(@fire_cloud_client.project, workspace_name, 'participant', 'default_participant')
    assert default_participant.present?, 'Did not find default participant from direct query'

    # get all entities
    puts 'getting all entities...'
    workspace_entities = @fire_cloud_client.get_workspace_entities(@fire_cloud_client.project, workspace_name)
    assert workspace_entities.size == 6, "Did not find correct number of entities, expected 6 but found #{workspace_entities.size}"
    participant = workspace_entities.find {|entity| entity['entityType'] == 'participant'}
    assert participant.present?, 'Did not find default participant from workspace query'
    assert participant['name'] == 'default_participant', "Did not find correct name for participant, expected 'default_participant' but found #{participant['name']}"

    # get entities by type
    puts 'getting entities by type...'
    samples = @fire_cloud_client.get_workspace_entities_by_type(@fire_cloud_client.project, workspace_name, 'sample')
    assert samples.size == 5, "Did not find correct number of samples, expected 5 but found #{samples.size}"
    assert samples.first['entityType'] == 'sample', "Did not set entity type correctly, expected 'sample' but found '#{samples.first['entityType']}'"
    assert samples.first['name'] == 'sample_1', "Did not set entity type correctly, expected 'sample_1' but found '#{samples.first['entityName']}'"
    sample_attributes = samples.first['attributes']
    assert sample_attributes.size == 4, "Did not find correct number of sample attributes, expected 4 but found #{sample_attributes.size}"
    assert sample_attributes['participant'].present?, "Did not find participant attribute of sample"
    assert sample_attributes['participant']['entityName'] == 'default_participant', "Did not set correct association for participant, expected 'default_participant' but found #{sample_attributes['participant']['entityName']}"
    sample_attribute_names = sample_attributes.keys.delete_if {|key| key == 'participant'}
    assert sample_attribute_names.sort == %w(attribute_1	 attribute_2 attribute_3), "Did not find correct sample attributes, expected 'attribute_1, attribute_2, attribute_3' but found #{sample_attribute_names.join(', ')}"

    # get entities as tsv
    puts 'getting entities as tsv...'
    samples_tsv = @fire_cloud_client.get_workspace_entities_as_tsv(@fire_cloud_client.project, workspace_name, 'sample', sample_attribute_names)
    sample_tsv_vales = samples_tsv.split("\n").map {|line| line.split("\t")}
    assert sample_tsv_vales.size == 6, "TSV file did not have correct number of lines, expected 6 but found #{sample_tsv_vales.size}"
    assert sample_tsv_vales.last.size == sample_attribute_names.size + 1, "TSV row did not have correct number of entries, expected #{sample_attribute_names.size + 1} but found #{sample_tsv_vales.last.size}"

    # delete workspace entities
    puts 'deleting entities...'
    participant_map = @fire_cloud_client.create_entity_map(%w(default_participant), 'participant')
    sample_map = @fire_cloud_client.create_entity_map(%w(sample_1 sample_2 sample_3 sample_4 sample_5), 'sample')
    entity_map = participant_map + sample_map
    delete_confirmation = @fire_cloud_client.delete_workspace_entities(@fire_cloud_client.project, workspace_name, entity_map)
    assert delete_confirmation, 'Entities did not delete successfully'

    # delete workspace
    puts 'deleting workspace...'
    delete_message = @fire_cloud_client.delete_workspace(@fire_cloud_client.project, workspace_name)
    assert delete_message.has_key?('message'), 'Did not receive a delete confirmation'

    puts "#{File.basename(__FILE__)}: '#{self.method_name}' successful!"
  end

  ##
  #
  # WORKFLOW & CONFIGURATION TESTS (only a subset can be run as submissions require user authentication)
  #
  ##

  # get queue status
  def test_get_submission_queue_status
    puts "#{File.basename(__FILE__)}: '#{self.method_name}'"

    status = @fire_cloud_client.get_submission_queue_status
    assert status.any?, 'Did not receive queue status object'
    assert status['workflowCountsByStatus'].any?, 'Did not receive queue count status'

    puts "#{File.basename(__FILE__)}: '#{self.method_name}' successful!"
  end

  # get available workflows
  def test_get_methods
    puts "#{File.basename(__FILE__)}: '#{self.method_name}'"

    # get all available methods
    workflow_methods = @fire_cloud_client.get_methods(entityType: 'workflow')
    assert workflow_methods.any?, 'Did not find any workflow methods'

    # get a single method
    method_params = workflow_methods.sample
    method = @fire_cloud_client.get_method(method_params['namespace'], method_params['name'], method_params['snapshotId'])
    assert method.present?, "Did not retrieve requested method: '#{method_params['namespace']}/#{method_params['name']}/#{method_params['snapshotId']}'"

    # get a method payload
    method_payload = @fire_cloud_client.get_method(method_params['namespace'], method_params['name'], method_params['snapshotId'], true)
    assert method_payload.present?, "Did not retrieve requested method payload: '#{method_params['namespace']}/#{method_params['name']}/#{method_params['snapshotId']}'"
    assert method_payload.is_a?(String), "Method payload is wrong type, expected String but found #{method_payload.class}"

    puts "#{File.basename(__FILE__)}: '#{self.method_name}' successful!"
  end

  # get method configurations
  def test_get_configurations
    puts "#{File.basename(__FILE__)}: '#{self.method_name}'"

    # get all available configurations
    workflow_configurations = @fire_cloud_client.get_configurations
    assert workflow_configurations.any?, 'Did not find any method configurations'

    # get all configurations in a namespace
    namespace = workflow_configurations.sample['namespace']
    namespace_configs = @fire_cloud_client.get_configurations(namespace: namespace)
    assert namespace_configs.any?, "Did not find any method configurations in namespace: #{namespace}"

    # get a single configuration
    config_params = workflow_configurations.sample
    config = @fire_cloud_client.get_configuration(config_params['namespace'], config_params['name'], config_params['snapshotId'])
    assert config.present?, "Did not retrieve requested configuration: '#{config_params['namespace']}/#{config_params['name']}/#{config_params['snapshotId']}'"

    # get a configuration with method payload as JSON
    config_with_payload = @fire_cloud_client.get_configuration(config_params['namespace'], config_params['name'], config_params['snapshotId'], true)
    assert config_with_payload.present?, "Did not retrieve requested configuration with payload object: '#{config_params['namespace']}/#{config_params['name']}/#{config_params['snapshotId']}'"
    assert config_with_payload.has_key?('payloadObject'), 'Configuration did not have payloadObject'
    assert config_with_payload['payloadObject'].is_a?(Hash), "Did not return correct object type for payload, expected Hash but found #{config_with_payload['payloadObject'].class}"

    puts "#{File.basename(__FILE__)}: '#{self.method_name}' successful!"
  end

  # create a method configuration template from a method
  def test_create_configuration_template
    puts "#{File.basename(__FILE__)}: '#{self.method_name}'"

    workflow_methods = @fire_cloud_client.get_methods(entityType: 'workflow')
    method = workflow_methods.sample
    assert method.present?, 'Did not retrieve a method to create a configuration template from'

    # create template
    configuration_template = @fire_cloud_client.create_configuration_template(method['namespace'], method['name'], method['snapshotId'])
    assert configuration_template.present?, 'Did not create a configuration template'
    template_method = configuration_template['methodRepoMethod']
    assert template_method['methodName'] == method['name'], "Configuration template method name is incorrect, expected '#{method['name']}' but found #{template_method['methodName']}"
    assert template_method['methodNamespace'] == method['namespace'], "Configuration template method name is incorrect, expected '#{method['namespace']}' but found #{template_method['methodNamespace']}"
    assert template_method['methodVersion'] == method['snapshotId'], "Configuration template method name is incorrect, expected '#{method['snapshotId']}' but found #{template_method['methodVersion']}"
    assert configuration_template['inputs'].any?, "Did not find any configuration inputs: #{configuration_template['inputs']}"
    assert configuration_template['outputs'].any?, "Did not find any configuration outputs: #{configuration_template['outputs']}"

    # get random method
    puts "#{File.basename(__FILE__)}: '#{self.method_name}' successful!"
  end

  # manage configurations in a workspace: copy, list all, get
  def test_manage_workspace_configurations
    puts "#{File.basename(__FILE__)}: '#{self.method_name}'"

    # set workspace name
    workspace_name = "#{self.method_name}-#{SecureRandom.uuid}"

    # create workspace
    puts 'creating workspace...'
    workspace = @fire_cloud_client.create_workspace(@fire_cloud_client.project, workspace_name)
    assert workspace.present?, 'Did not create workspace'

    puts 'loading configurations...'
    configurations = @fire_cloud_client.get_configurations
    assert configurations.any?, 'Did not load any configurations'

    # select configuration
    configuration = configurations.sample

    puts 'copying configuration to workspace...'
    begin
      copied_config = @fire_cloud_client.copy_configuration_to_workspace(@fire_cloud_client.project, workspace_name, configuration['namespace'], configuration['name'], configuration['snapshotId'], workspace['namespace'], configuration['name'])
      assert copied_config['methodConfiguration']['name'] == configuration['name'], "Copied configuration name is incorrect, expected '#{configuration['name']}' but found '#{copied_config['methodConfiguration']['name']}'"
      assert copied_config['methodConfiguration']['namespace'] == workspace['namespace'], "Copied configuration name is incorrect, expected '#{workspace['namespace']}' but found '#{copied_config['methodConfiguration']['namespace']}'"
    rescue => e
      skip "Skipping test due to error from methods repo (this is not a regression but a known issue with some methods missing configurations): #{e.message}"
    end

    puts 'getting workspace configurations...'
    workspace_configs = @fire_cloud_client.get_workspace_configurations(@fire_cloud_client.project, workspace_name)
    assert workspace_configs.any?, 'Did not find any workspace configurations'

    puts 'getting single workspace configuration...'
    ws_config = workspace_configs.first
    single_configuration = @fire_cloud_client.get_workspace_configuration(@fire_cloud_client.project, workspace_name, ws_config['namespace'], ws_config['name'])
    assert single_configuration.any?, "Did not load workspace configuration: #{ws_config['name']}"
    assert single_configuration.has_key?('inputs'), "Single workspace configuration '#{single_configuration['name']}' has no inputs"
    assert single_configuration.has_key?('outputs'), "Single workspace configuration '#{single_configuration['name']}' has no outputs"

    puts 'updating workspace configuration'
    updated_input = single_configuration['inputs'].keys.first
    updated_value = 'this is the update'
    single_configuration['inputs'][updated_input] = updated_value
    update_request = @fire_cloud_client.update_workspace_configuration(@fire_cloud_client.project, workspace_name, single_configuration['namespace'], single_configuration['name'], single_configuration)
    assert update_request.present?, "Request did not go through, response is nil: #{update_request}"
    updated_config = @fire_cloud_client.get_workspace_configuration(@fire_cloud_client.project, workspace_name, ws_config['namespace'], ws_config['name'])
    assert updated_config['inputs'][updated_input] == updated_value, "did not update configuration input, expected '#{updated_value}' but found '#{updated_config['inputs'][updated_input]}'"

    puts 'overwriting workspace configuration'
    new_value = 'this is a new update'
    single_configuration['inputs'][updated_input] = new_value
    overwrite_request = @fire_cloud_client.overwrite_workspace_configuration(@fire_cloud_client.project, workspace_name, ws_config['namespace'], ws_config['name'], single_configuration)
    assert overwrite_request.present?, "Overwrite did not go through, response is nil: #{overwrite_request}"
    overwritten_config = @fire_cloud_client.get_workspace_configuration(@fire_cloud_client.project, workspace_name, ws_config['namespace'], ws_config['name'])
    assert overwritten_config['inputs'][updated_input] == new_value, "did not overwrite configuration input, expected '#{new_value}' but found '#{overwritten_config['inputs'][updated_input]}'"

    # delete workspace
    puts 'deleting workspace...'
    delete_message = @fire_cloud_client.delete_workspace(@fire_cloud_client.project, workspace_name)
    assert delete_message.has_key?('message'), 'Did not receive a delete confirmation'

    puts "#{File.basename(__FILE__)}: '#{self.method_name}' successful!"
  end

  ##
  #
  # USER GROUP TESTS
  #
  ##

  # main groups test - CRUD group & members
  def test_create_and_mange_user_groups
    puts "#{File.basename(__FILE__)}: '#{self.method_name}'"

    # set group name
    group_name = "test-group-#{SecureRandom.uuid}"
    puts 'creating group...'
    group = @fire_cloud_client.create_user_group(group_name)
    assert group.present?, 'Did not create user group'

    puts 'adding user to group...'
    user_role = FireCloudClient::USER_GROUP_ROLES.sample
    user_added = @fire_cloud_client.add_user_to_group(group_name, user_role, @test_email)
    assert user_added, 'Did not add user to group'

    puts 'getting user groups...'
    groups = @fire_cloud_client.get_user_groups
    assert groups.any?, 'Did not find any user groups'

    puts 'getting user group...'
    group = @fire_cloud_client.get_user_group(group_name)
    assert group.present?, "Did not retrieve user group: #{group_name}"
    email_key = user_role == 'admin' ? 'adminsEmails' : 'membersEmails'
    assert group[email_key].include?(@test_email), "Test group did not have #{@test_email} as member of #{email_key}: #{group[email_key]}"

    puts 'delete user from group...'
    delete_user = @fire_cloud_client.delete_user_from_group(group_name, user_role, @test_email)
    assert delete_user, 'Did not delete user from group'

    puts 'confirming user delete...'
    updated_group = @fire_cloud_client.get_user_group(group_name)
    assert !updated_group[email_key].include?(@test_email), "Test group did still has #{@test_email} as member of #{email_key}: #{updated_group[email_key]}"

    puts 'deleting user group...'
    delete_group = @fire_cloud_client.delete_user_group(group_name)
    assert delete_group, 'Did not delete user group'

    puts 'confirming user group delete...'
    updated_groups = @fire_cloud_client.get_user_groups
    group_names = updated_groups.map {|g| g['groupName']}
    assert !group_names.include?(group_name), "Test group '#{group_name}' was not deleted: #{group_names.join(', ')}"

    puts "#{File.basename(__FILE__)}: '#{self.method_name}' successful!"
  end

  ##
  #
  # BILLING TESTS (does not test create billing projects as we cannot delete them yet)
  #
  ##

  # get available billing projects
  def test_get_billing_projects
    puts "#{File.basename(__FILE__)}: '#{self.method_name}'"

    # get all projects
    projects = @fire_cloud_client.get_billing_projects
    assert projects.any?, 'Did not find any billing projects'

    puts "#{File.basename(__FILE__)}: '#{self.method_name}' successful!"
  end

  # update a billing project's member list
  def test_update_billing_project_members
    puts "#{File.basename(__FILE__)}: '#{self.method_name}'"

    # get all projects
    puts 'selecting project...'
    projects = @fire_cloud_client.get_billing_projects
    assert projects.any?, 'Did not find any billing projects'

    # select a project (only valid projects, not in the compute blacklist)
    project_name = projects.select {|p| p['creationStatus'] == 'Ready' && !FireCloudClient::COMPUTE_BLACKLIST.include?(p['projectName'])}.sample['projectName']
    assert project_name.present?, 'Did not select a billing project'

    # get users
    puts 'getting project users...'
    users = @fire_cloud_client.get_billing_project_members(project_name)
    assert users.any?, 'Did not retrieve billing project users'

    # add user to project
    puts 'adding user to project...'
    user_role = FireCloudClient::BILLING_PROJECT_ROLES.sample
    user_added = @fire_cloud_client.add_user_to_billing_project(project_name, user_role, @test_email)
    assert user_added == 'OK', "Did not add user to project: #{user_added}"

    # get updated list of users
    puts 'confirming user add...'
    updated_users = @fire_cloud_client.get_billing_project_members(project_name)
    emails = updated_users.map {|user| user['email']}
    assert emails.include?(@test_email), "Did not successfully add #{@test_email} to list of billing project members: #{emails.join(', ')}"
    added_user = updated_users.find {|user| user['email'] == @test_email}
    assert added_user['role'].downcase == user_role, "Did not set user role for #{@test_email} correctly; expected '#{user_role}' but found '#{added_user['role'].downcase}'"

    # remove user
    puts 'deleting user from billing project...'
    user_deleted = @fire_cloud_client.delete_user_from_billing_project(project_name, user_role, @test_email)
    assert user_deleted == 'OK', "Did not delete user from project: #{user_deleted}"

    puts 'confirming user delete...'
    updated_users = @fire_cloud_client.get_billing_project_members(project_name)
    emails = updated_users.map {|user| user['email']}
    assert !emails.include?(@test_email), "Did not successfully remove #{@test_email} from list of billing project members: #{emails.join(', ')}"

    puts "#{File.basename(__FILE__)}: '#{self.method_name}' successful!"
  end

  ##
  #
  # GCS TESTS
  #
  ##

  # get a workspace's GCS bucket
  def test_get_workspace_bucket
    puts "#{File.basename(__FILE__)}: '#{self.method_name}'"

    # set workspace name
    workspace_name = "#{self.method_name}-#{SecureRandom.uuid}"

    # create workspace
    puts 'creating workspace...'
    workspace = @fire_cloud_client.create_workspace(@fire_cloud_client.project, workspace_name)
    assert workspace.present?, 'Did not create workspace'

    # get workspace bucket
    bucket = @fire_cloud_client.execute_gcloud_method(:get_workspace_bucket, 0, @fire_cloud_client.project, workspace_name)
    assert bucket.name == workspace['bucketName'], "Bucket does not have correct name, expected '#{workspace['bucketName']}' but found '#{bucket.name}'"

    # delete workspace
    puts 'deleting workspace...'
    delete_message = @fire_cloud_client.delete_workspace(@fire_cloud_client.project, workspace_name)
    assert delete_message.has_key?('message'), 'Did not receive a delete confirmation'

    puts "#{File.basename(__FILE__)}: '#{self.method_name}' successful!"
  end

  # main File IO test for buckets: create, copy, download, delete
  def test_get_workspace_files
    puts "#{File.basename(__FILE__)}: '#{self.method_name}'"

    # set workspace name
    workspace_name = "#{self.method_name}-#{SecureRandom.uuid}"

    # create workspace
    puts 'creating workspace...'
    workspace = @fire_cloud_client.create_workspace(@fire_cloud_client.project, workspace_name)
    assert workspace.present?, 'Did not create workspace'

    puts 'uploading files...'
    # upload files
    participant_upload = File.open(Rails.root.join('test', 'test_data', 'default_participant.tsv'))
    participant_filename = File.basename(participant_upload)
    uploaded_participant = @fire_cloud_client.execute_gcloud_method(:create_workspace_file, 0, @fire_cloud_client.project, workspace_name, participant_upload.to_path, participant_filename)
    assert uploaded_participant.present?, 'Did not upload participant file'
    assert uploaded_participant.name == participant_filename, "Name not set correctly on uploaded participant file, expected '#{participant_filename}' but found '#{uploaded_participant.name}'"

    samples_upload = File.open(Rails.root.join('test', 'test_data', 'workspace_samples.tsv'))
    samples_filename = File.basename(samples_upload)
    uploaded_samples = @fire_cloud_client.execute_gcloud_method(:create_workspace_file, 0, @fire_cloud_client.project, workspace_name, samples_upload.to_path, samples_filename)
    assert uploaded_samples.present?, 'Did not upload samples file'
    assert uploaded_samples.name == samples_filename, "Name not set correctly on uploaded participant file, expected '#{samples_filename}' but found '#{uploaded_samples.name}'"

    # get remote files
    puts 'getting files...'
    bucket_files = @fire_cloud_client.execute_gcloud_method(:get_workspace_files, 0, @fire_cloud_client.project, workspace_name)
    assert bucket_files.size == 2, "Did not find correct number of files, expected 2 but found #{bucket_files.size}"

    # get single remote file
    puts 'getting single file...'
    bucket_file = bucket_files.sample
    file = @fire_cloud_client.execute_gcloud_method(:get_workspace_file, 0, @fire_cloud_client.project, workspace_name, bucket_file.name)
    assert file.present?, "Did not retrieve bucket file '#{bucket_file.name}'"
    assert file.generation == bucket_file.generation, "Generation tag is incorrect on retrieved file, expected '#{bucket_file.generation}' but found '#{file.generation}'"

    # copy a file to new destination
    copy_destination = "copy_destination_path/new_#{file.name}"
    copied_file = @fire_cloud_client.execute_gcloud_method(:copy_workspace_file, 0, @fire_cloud_client.project, workspace_name, file.name, copy_destination)
    assert copied_file.present?, 'Did not copy file'
    assert copied_file.name == copy_destination, "Did not copy file to correct destination, expected '#{copy_destination}' but found #{copied_file.name}"

    # download remote file to local
    puts 'downloading file...'
    # load study for place to download files to
    @study = Study.first
    downloaded_file = @fire_cloud_client.execute_gcloud_method(:download_workspace_file, 0, @fire_cloud_client.project, workspace_name, file.name, @study.data_store_path)
    assert downloaded_file.present?, 'Did not download local copy of file'
    assert downloaded_file.to_path == File.join(@study.data_store_path, file.name), "Did not download #{file.name} to #{@study.data_store_path}, downloaded file is at #{downloaded_file.to_path}"
    # clean up download
    File.delete(downloaded_file.to_path)

    # generate a signed URL for a file
    puts 'getting signed URL for file...'
<<<<<<< HEAD
    signed_url = @fire_cloud_client.execute_gcloud_method(:generate_signed_url, 0, @fire_cloud_client.project, workspace_name, participant_filename, expires: 3)
=======
    signed_url = @fire_cloud_client.generate_signed_url(@fire_cloud_client.project, workspace_name, participant_filename, expires: 5)
>>>>>>> 1a1341ac
    signed_url_response = RestClient.get signed_url
    assert signed_url_response.code == 200, "Did not receive correct response code on signed_url, expected 200 but found #{signed_url_response.code}"
    participant_contents = participant_upload.read
    assert participant_contents == signed_url_response.body, "Response body contents are incorrect, expected '#{participant_contents}' but found '#{signed_url_response.body}'"

    # check timeout
    sleep(5)
    begin
      RestClient.get signed_url
    rescue RestClient::BadRequest => timeout
      expected_message = '400 Bad Request'
      expected_error_class = RestClient::BadRequest
      assert timeout.message == expected_message, "Did not receive correct error message, expected '#{expected_message}' but found '#{timeout.message}'"
      assert timeout.class == expected_error_class, "Did not receive correct error class, expected '#{expected_error_class}' but found '#{timeout.class}'"
    end

    # generate a media URL for a file
    puts 'getting API URL for file...'
    api_url = @fire_cloud_client.execute_gcloud_method(:generate_api_url, 0, @fire_cloud_client.project, workspace_name, participant_filename)
    assert api_url.start_with?("https://www.googleapis.com/storage"), "Did not receive correctly formatted api_url, expected to start with 'https://www.googleapis.com/storage' but found #{api_url}"

    # close upload files
    participant_upload.close
    samples_upload.close

    # get files at a specific location
    puts 'getting files at location...'
    location = 'copy_destination_path'
    files_at_location = @fire_cloud_client.execute_gcloud_method(:get_workspace_directory_files, 0, @fire_cloud_client.project, workspace_name, location)
    assert files_at_location.size == 1, "Did not find correct number of files, expected 1 but found #{files_at_location.size}"

    # delete remote file
    puts 'deleting file...'
    num_files = @fire_cloud_client.execute_gcloud_method(:get_workspace_files, 0, @fire_cloud_client.project, workspace_name).size
    delete_confirmation = @fire_cloud_client.execute_gcloud_method(:delete_workspace_file, 0, @fire_cloud_client.project, workspace_name, file.name)
    assert delete_confirmation, 'File did not delete, confirmation did not return true'
    current_num_files = @fire_cloud_client.execute_gcloud_method(:get_workspace_files, 0, @fire_cloud_client.project, workspace_name).size
    assert current_num_files == num_files - 1, "Number of files is incorrect, expected #{num_files - 1} but found #{current_num_files}"

    # delete workspace
    puts 'deleting workspace...'
    delete_message = @fire_cloud_client.delete_workspace(@fire_cloud_client.project, workspace_name)
    assert delete_message.has_key?('message'), 'Did not receive a delete confirmation'

    puts "#{File.basename(__FILE__)}: '#{self.method_name}' successful!"
  end
end<|MERGE_RESOLUTION|>--- conflicted
+++ resolved
@@ -570,11 +570,7 @@
 
     # generate a signed URL for a file
     puts 'getting signed URL for file...'
-<<<<<<< HEAD
-    signed_url = @fire_cloud_client.execute_gcloud_method(:generate_signed_url, 0, @fire_cloud_client.project, workspace_name, participant_filename, expires: 3)
-=======
-    signed_url = @fire_cloud_client.generate_signed_url(@fire_cloud_client.project, workspace_name, participant_filename, expires: 5)
->>>>>>> 1a1341ac
+    signed_url = @fire_cloud_client.execute_gcloud_method(:generate_signed_url, 0, @fire_cloud_client.project, workspace_name, participant_filename, expires: 5)
     signed_url_response = RestClient.get signed_url
     assert signed_url_response.code == 200, "Did not receive correct response code on signed_url, expected 200 but found #{signed_url_response.code}"
     participant_contents = participant_upload.read
