--- conflicted
+++ resolved
@@ -9,65 +9,14 @@
 
 import DownloadButton from 'components/search/controls/DownloadButton'
 import { UserContext } from 'providers/UserProvider'
-<<<<<<< HEAD
-import * as StudySearchProvider
-  from 'providers/StudySearchProvider'
-import * as DownloadProvider
-  from 'providers/DownloadProvider'
-=======
+
 import { DownloadContext } from 'providers/DownloadProvider'
 import { StudySearchContext } from 'providers/StudySearchProvider'
 
-const studyContext = {
-  params: { terms: 'foo' },
-  results: { matchingAccessions: ['SCP1', 'SCP2'] }
-}
->>>>>>> 2fbeae1c
 
 describe('Download components for faceted search', () => {
   beforeAll(() => {
     global.fetch = fetch
-<<<<<<< HEAD
-
-
-    const studySearchContext = {
-      results: { matchingAccessions: ['SCP1', 'SCP2'] },
-      params: {
-        terms: 'test',
-        facets: {},
-        page: 1
-      }
-    }
-    const downloadContext = {
-      downloadSize: {
-        metadata: { total_bytes: 200, total_files: 2 },
-        expression: { total_bytes: 201, total_files: 3 },
-        isLoaded: true
-      },
-      params: {
-        terms: 'test',
-        facets: {},
-        page: 1
-      }
-    }
-
-    jest.spyOn(StudySearchProvider, 'useContextStudySearch')
-      .mockImplementation(() => {
-        return studySearchContext
-      })
-
-    jest.spyOn(DownloadProvider, 'useContextDownload')
-      .mockImplementation(() => {
-        return downloadContext
-      })
-  })
-
-  it('shows Download button', async () => {
-    const userState = { accessToken: 'test' }
-    const wrapper = mount((
-      <UserContext.Provider value={userState}>
-        <DownloadButton />
-=======
   })
 
   it('shows Download button', async () => {
@@ -78,7 +27,6 @@
             <DownloadButton/>
           </DownloadContext.Provider>
         </StudySearchContext.Provider>
->>>>>>> 2fbeae1c
       </UserContext.Provider>
     ))
     expect(wrapper.find('DownloadButton')).toHaveLength(1)
@@ -95,16 +43,6 @@
       </UserContext.Provider>
     ))
 
-<<<<<<< HEAD
-    const userState = { accessToken: '' } // as when unauthenticated
-
-    const wrapper = mount((
-      <UserContext.Provider value={ userState }>
-        <DownloadButton />
-      </UserContext.Provider>
-    ))
-=======
->>>>>>> 2fbeae1c
     wrapper.find('#download-button > span').simulate('mouseenter')
 
     const tooltipHint =
