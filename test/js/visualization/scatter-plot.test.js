--- conflicted
+++ resolved
@@ -11,7 +11,6 @@
 import ScatterPlotLegend from 'components/visualization/controls/ScatterPlotLegend'
 import * as ScpApiMetrics from 'lib/scp-api-metrics'
 import * as MetricsApi from 'lib/metrics-api'
-import ScatterPlotLegend from 'components/visualization/controls/ScatterPlotLegend'
 
 import '@testing-library/jest-dom/extend-expect'
 
@@ -125,7 +124,6 @@
   )
 })
 
-<<<<<<< HEAD
 it('shows cluster external link', async () => {
   const scatterData = BASIC_PLOT_DATA.scatter
   const countsByLabel = COUNTS_BY_LABEL
@@ -146,7 +144,9 @@
   })
 
   const externalLink = await screen.findByText('link display text')
-=======
+  expect(externalLink).toBeTruthy()
+})
+
 it('shows legend search', async () => {
   const scatterData = BASIC_PLOT_DATA.scatter
   const countsByLabel = COUNTS_BY_LABEL
@@ -163,11 +163,11 @@
       countsByLabel={countsByLabel}
       hiddenTraces={[]}
       hasArrayLabels={scatterData.hasArrayLabels}
+      externalLink={BASIC_PLOT_DATA.externalLink}
     />))
 
-  const externalLink = await screen.findByPlaceholderText('Search')
->>>>>>> 32787fec
-  expect(externalLink).toBeTruthy()
+  const labelSearchBox = await screen.findByPlaceholderText('Search')
+  expect(labelSearchBox).toBeTruthy()
 })
 
 describe('getPlotlyTraces handles expression graphs', () => {
