--- conflicted
+++ resolved
@@ -46,17 +46,10 @@
         errorTypes: [
           'format:cap:type'
         ],
-<<<<<<< HEAD
-        numWarnings: 0,
-        warnings: [],
-        warningTypes: []
-      }
-=======
         perfTime: expect.any(Number), numWarnings: 0,
         warnings: [],
         warningTypes: []
       })
->>>>>>> ecc59590
     )
   })
 
@@ -82,71 +75,6 @@
       content: 'NAME,X,Y\nTYPE,numeric,numeric\nCELL_0001,34.472,32.211\nCELL_0001,15.975,10.043'
     })
     const { errors } = await validateFileContent(file, 'Cluster')
-<<<<<<< HEAD
-    expect(errors).toHaveLength(1)
-    expect(errors[0][1]).toEqual('duplicate:cells-within-file')
-    expect(errors[0][2]).toEqual('Cell names must be unique within a file. 1 duplicate found, including: CELL_0001')
-  })
-
-  it('catches missing headers in metadata file', async () => {
-    const file = createMockFile({
-      fileName: 'foo.txt',
-      content: 'NAME,biosample_id,CellID\nTYPE,numeric,numeric\nCELL_0001,id1,cell1'
-    })
-    const { errors } = await validateFileContent(file, 'Metadata', { use_metadata_convention: true })
-    expect(errors).toHaveLength(1)
-    expect(errors[0][1]).toEqual('format:cap:metadata-missing-column')
-    expect(errors[0][2]).toContain(REQUIRED_CONVENTION_COLUMNS.slice(2).join(', '))
-  })
-
-  it('allows missing headers in metadata file if convention not used ', async () => {
-    const file = createMockFile({
-      fileName: 'foo.txt',
-      content: 'NAME,biosample_id,CellID\nTYPE,numeric,numeric\nCELL_0001,34.472,32.211'
-    })
-    const { errors } = await validateFileContent(file, 'Metadata', { use_metadata_convention: false })
-    expect(errors).toHaveLength(0)
-  })
-
-  it('catches mismatched label/value pairs in metadata files', async () => {
-    const file = createMockFile({
-      fileName: 'foo.txt',
-      content: 'NAME,species,species__ontology_label\nTYPE,group,group\nc1,NCBITaxon_9606,Homo sapiens\nc2,NCBITaxon_9607,Homo sapiens'
-    })
-    const { errors } = await validateFileContent(file, 'Metadata', { use_metadata_convention: false })
-    expect(errors).toHaveLength(1)
-    expect(errors[0][1]).toEqual('content:metadata:mismatched-id-label')
-    expect(errors[0][2]).toContain('Homo sapiens')
-    expect(errors[0][2]).toContain('species')
-  })
-
-  it('catches group columns with >200 unique labels', async () => {
-    const file = createMockFile({ fileName: 'metadata_drag_error.tsv' })
-    const { warnings } = await validateFileContent(file, 'Metadata', { use_metadata_convention: true })
-    expect(warnings).toHaveLength(2)
-    expect(warnings[0][1]).toEqual('content:group-col-over-200')
-    expect(warnings[0][2]).toContain('cell_type has over 200 unique values and so will not be visible in plots -- is this intended?')
-  })
-
-  it('catches duplicate cell names in dense matrix file', async () => {
-    mockReadLinesAndType({ content: 'GENE,CELL_0001,CELL_0001\nItm2a,0,0\nSergef,0,7.092' })
-    const { errors, summary } = await validateFileContent({ name: 'dup_cell_name.txt' }, 'Expression Matrix')
-    expect(errors).toHaveLength(1)
-    expect(summary).toBe('Your file had 1 error')
-  })
-
-  it('catches missing "GENE" entry in dense matrix file', async () => {
-    mockReadLinesAndType({ content: 'G,CELL_0001,CELL_0002\nItm2a,0,0\nSergef,0,7.092' })
-    const { errors, summary } = await validateFileContent({ name: 'missing_GENE.txt' }, 'Expression Matrix')
-    expect(errors).toHaveLength(1)
-    expect(summary).toBe('Your file had 1 error')
-  })
-
-  it('catches non-numeric entry in dense matrix file', async () => {
-    mockReadLinesAndType({ content: 'GENE,CELL_0001,CELL_0002\nItm2a,trtr,0\nSergef,0,7.092' })
-    const { errors, summary } = await validateFileContent({ name: 'non_numeric.txt' }, 'Expression Matrix')
-=======
->>>>>>> ecc59590
     expect(errors).toHaveLength(1)
     expect(errors[0][1]).toEqual('duplicate:cells-within-file')
     expect(errors[0][2]).toEqual('Cell names must be unique within a file. 1 duplicate found, including: CELL_0001')
