import React from 'react'
import { render, screen } from '@testing-library/react'
import '@testing-library/jest-dom/extend-expect'
import { validateFileContent, REQUIRED_CONVENTION_COLUMNS } from 'lib/validation/validate-file-content'
import ValidationAlert from 'components/validation/ValidationAlert'
import * as MetricsApi from 'lib/metrics-api'

import { createMockFile } from './file-mock-utils'

describe('Client-side file validation', () => {
  it('catches and logs errors via library interface', async () => {
    const file = createMockFile({ fileName: 'metadata_bad_type_header.txt' })

    const fileType = 'Metadata'

    const fakeLog = jest.spyOn(MetricsApi, 'log')
    fakeLog.mockImplementation(() => {})

    const expectedSummary = 'Your file had 1 error'

    const { errors, summary } = await validateFileContent(file, fileType)

    // Test library
    expect(errors).toHaveLength(1)
    expect(summary).toBe(expectedSummary)

    // Test analytics
    expect(fakeLog).toHaveBeenCalledWith(
      'file-validation',
      {
        delimiter: 'tab',
        numColumns: 4,
        linesRead: 17,
        numTableCells: 68,
        fileType: 'Metadata',
        fileName: 'metadata_bad_type_header.txt',
        fileSize: 566,
        fileMimeType: 'text/plain',
        isGzipped: false,
        status: 'failure',
        summary: 'Your file had 1 error',
        numErrors: 1,
        errors: [
          'Second row, first column must be "TYPE" (case insensitive). Your value was "notTYPE".'
        ],
        errorTypes: [
          'format:cap:type'
        ],
        numWarnings: 0,
        warnings: [],
        warningTypes: []
      }
    )
  })

  it('catches duplicate headers', async () => {
    // eslint-disable-next-line max-len
    // Mirrors https://github.com/broadinstitute/scp-ingest-pipeline/blob/af1c124993f4a3e953debd5a594124f1ac52eee7/tests/test_annotations.py#L56
    const file = createMockFile({ fileName: 'dup_headers_v2.0.0.tsv' })
    const { errors, summary } = await validateFileContent(file, 'Metadata')
    expect(errors).toHaveLength(1)
    expect(summary).toBe('Your file had 1 error')
  })

  it('catches missing header lines', async () => {
    const file = createMockFile({ content: 'NAME,X,Y', fileName: 'missing_headers.tsv' })
    const { errors } = await validateFileContent(file, 'Cluster')
    expect(errors).toHaveLength(1)
    expect(errors[0][1]).toEqual('format:cap:missing-header-lines')
  })

  it('catches duplicate cell names in cluster file', async () => {
<<<<<<< HEAD
    mockReadLinesAndType({ content: 'NAME,X,Y\nTYPE,numeric,numeric\nCELL_0001,34.4,32.211\nCELL_0001,15.9,10.04' })
    const { errors, summary } = await validateFileContent({ name: 'dup_cell_names.txt' }, 'Cluster')
=======
    const file = createMockFile({
      fileName: 'foo.txt',
      content: 'NAME,X,Y\nTYPE,numeric,numeric\nCELL_0001,34.472,32.211\nCELL_0001,15.975,10.043'
    })
    const { errors } = await validateFileContent(file, 'Cluster')
>>>>>>> a02ebecd
    expect(errors).toHaveLength(1)
    expect(errors[0][1]).toEqual('duplicate:cells-within-file')
    expect(errors[0][2]).toEqual('Cell names must be unique within a file. 1 duplicate found, including: CELL_0001')
  })

  it('catches missing headers in metadata file', async () => {
    const file = createMockFile({
      fileName: 'foo.txt',
      content: 'NAME,biosample_id,CellID\nTYPE,numeric,numeric\nCELL_0001,id1,cell1'
    })
    const { errors } = await validateFileContent(file, 'Metadata', { use_metadata_convention: true })
    expect(errors).toHaveLength(1)
    expect(errors[0][1]).toEqual('format:cap:metadata-missing-column')
    expect(errors[0][2]).toContain(REQUIRED_CONVENTION_COLUMNS.slice(2).join(', '))
  })

  it('allows missing headers in metadata file if convention not used ', async () => {
    const file = createMockFile({
      fileName: 'foo.txt',
      content: 'NAME,biosample_id,CellID\nTYPE,numeric,numeric\nCELL_0001,34.472,32.211'
    })
    const { errors } = await validateFileContent(file, 'Metadata', { use_metadata_convention: false })
    expect(errors).toHaveLength(0)
  })

  it('catches mismatched label/value pairs in metadata files', async () => {
    const file = createMockFile({
      fileName: 'foo.txt',
      content: 'NAME,species,species__ontology_label\nTYPE,group,group\nc1,NCBITaxon_9606,Homo sapiens\nc2,NCBITaxon_9607,Homo sapiens'
    })
    const { errors } = await validateFileContent(file, 'Metadata', { use_metadata_convention: false })
    expect(errors).toHaveLength(1)
    expect(errors[0][1]).toEqual('content:metadata:mismatched-id-label')
    expect(errors[0][2]).toContain('Homo sapiens')
    expect(errors[0][2]).toContain('species')
  })

  it('catches group columns with >200 unique labels', async () => {
    const file = createMockFile({ fileName: 'metadata_drag_error.tsv' })
    const { warnings } = await validateFileContent(file, 'Metadata', { use_metadata_convention: true })
    expect(warnings).toHaveLength(2)
    expect(warnings[0][1]).toEqual('content:group-col-over-200')
    expect(warnings[0][2]).toContain('cell_type has over 200 unique values and so will not be visible in plots -- is this intended?')
  })

  it('catches duplicate cell names in dense matrix file', async () => {
    mockReadLinesAndType({ content: 'GENE,CELL_0001,CELL_0001\nItm2a,0,0\nSergef,0,7.092' })
    const { errors, summary } = await validateFileContent({ name: 'dup_cell_name.txt' }, 'Expression Matrix')
    expect(errors).toHaveLength(1)
    expect(summary).toBe('Your file had 1 error')
  })

  it('catches missing "GENE" entry in dense matrix file', async () => {
    mockReadLinesAndType({ content: 'G,CELL_0001,CELL_0002\nItm2a,0,0\nSergef,0,7.092' })
    const { errors, summary } = await validateFileContent({ name: 'missing_GENE.txt' }, 'Expression Matrix')
    expect(errors).toHaveLength(1)
    expect(summary).toBe('Your file had 1 error')
  })

  it('catches non-numeric entry in dense matrix file', async () => {
    mockReadLinesAndType({ content: 'GENE,CELL_0001,CELL_0002\nItm2a,trtr,0\nSergef,0,7.092' })
    const { errors, summary } = await validateFileContent({ name: 'non_numeric.txt' }, 'Expression Matrix')
    expect(errors).toHaveLength(1)
    expect(summary).toBe('Your file had 1 error')
  })

  it('reports no error with good cluster CSV file', async () => {
    // Confirms no false positive due to comma-separated values
    const file = createMockFile({ fileName: 'cluster_comma_delimited.csv' })
    const { errors } = await validateFileContent(file, 'Cluster')
    expect(errors).toHaveLength(0)
  })

  it('catches gzipped file with txt extension', async () => {
    const file = createMockFile({ fileName: 'foo.txt', content: '\x1F\x2E3lkjf3' })
    const { errors } = await validateFileContent(file, 'Cluster')
    expect(errors).toHaveLength(1)
    expect(errors[0][1]).toEqual('encoding:missing-gz-extension')
  })

  it('catches text file with .gz suffix', async () => {
    const file = createMockFile({ fileName: 'foo.gz', content: 'CELL\tX\tY' })
    const { errors } = await validateFileContent(file, 'Cluster')
    expect(errors).toHaveLength(1)
    expect(errors[0][1]).toEqual('encoding:invalid-gzip-magic-number')
  })

  it('passes valid gzip file', async () => {
    // Confirms no false positive due to gzip-related content
    const file = createMockFile({ fileName: 'foo.gz', content: '\x1F\x2E3lkjf3' })
    const { errors } = await validateFileContent(file, 'Cluster')
    expect(errors).toHaveLength(0)
  })

  it('catches mismatched header counts', async () => {
    const file = createMockFile({ fileName: 'header_count_mismatch.tsv', contentType: 'text/tab-separated-values' })
    const { errors, summary } = await validateFileContent(file, 'Metadata')
    expect(errors).toHaveLength(1)
    expect(summary).toBe('Your file had 1 error')
  })

  it('catches multiple header errors', async () => {
    // eslint-disable-next-line max-len
    // Mirrors https://github.com/broadinstitute/scp-ingest-pipeline/blob/af1c124993f4a3e953debd5a594124f1ac52eee7/tests/test_annotations.py#L112
    const file = createMockFile({ fileName: 'error_headers_v2.0.0.tsv' })
    const { errors, summary } = await validateFileContent(file, 'Metadata')
    expect(errors).toHaveLength(3)
    expect(summary).toBe('Your file had 3 errors')
  })

  it('fails when no coordinates in cluster file', async () => {
    // Confirms this validation does not report false negatives
    //
    // eslint-disable-next-line max-len
    // Mirrors https://github.com/broadinstitute/scp-ingest-pipeline/blob/af1c124993f4a3e953debd5a594124f1ac52eee7/tests/test_cluster.py#L9
    const file = createMockFile({ fileName: 'cluster_bad_no_coordinates.txt' })
    const { errors } = await validateFileContent(file, 'Cluster')
    expect(errors).toHaveLength(1)
  })

  it('passes when no coordinates in cluster file', async () => {
    // Confirms this validation does not report false positive
    //
    // eslint-disable-next-line max-len
    // Mirrors https://github.com/broadinstitute/scp-ingest-pipeline/blob/af1c124993f4a3e953debd5a594124f1ac52eee7/tests/test_cluster.py#L21
    const file = createMockFile({ fileName: 'cluster_example.txt' })
    const { errors } = await validateFileContent(file, 'Cluster')
    expect(errors).toHaveLength(0)
  })

  it('fails when coordinates in metadata file', async () => {
    // Confirms this validation does not report false negatives
    //
    // eslint-disable-next-line max-len
    // Mirrors https://github.com/broadinstitute/scp-ingest-pipeline/blob/af1c124993f4a3e953debd5a594124f1ac52eee7/tests/test_cell_metadata.py#L17
    const file = createMockFile({ fileName: 'metadata_bad_has_coordinates.txt' })
    const { errors } = await validateFileContent(file, 'Metadata')
    expect(errors).toHaveLength(1)
  })

  it('passes when no coordinates in metadata file', async () => {
    // Confirms this validation does not report false positives
    //
    // eslint-disable-next-line max-len
    // Mirrors https://github.com/broadinstitute/scp-ingest-pipeline/blob/af1c124993f4a3e953debd5a594124f1ac52eee7/tests/test_cell_metadata.py#L31
    const file = createMockFile({ fileName: 'metadata_good_v2-0-0.txt' })
    const { errors } = await validateFileContent(file, 'Metadata')
    expect(errors).toHaveLength(0)
  })

  it('renders validation alert', async () => {
    const summary = 'Your file had 1 error'

    // This error structure matches that in Ingest Pipeline.
    // Such consistency across codebases eases QA and debugging.
    const errors = [
      [
        'error',
        'format',
        'Second row, first column must be "TYPE" (case insensitive). Your value was "notTYPE".'
      ]
    ]
    const fileType = 'Metadata'

    render(
      <ValidationAlert
        summary={summary}
        errors={errors}
        fileType={fileType}
      />
    )

    // Test UI
    const alert = screen.getByTestId('metadata-validation-alert')
    const expectedContent = `${summary}:${errors[0][2]}`
    expect(alert).toHaveTextContent(expectedContent)
  })
})<|MERGE_RESOLUTION|>--- conflicted
+++ resolved
@@ -70,16 +70,11 @@
   })
 
   it('catches duplicate cell names in cluster file', async () => {
-<<<<<<< HEAD
-    mockReadLinesAndType({ content: 'NAME,X,Y\nTYPE,numeric,numeric\nCELL_0001,34.4,32.211\nCELL_0001,15.9,10.04' })
-    const { errors, summary } = await validateFileContent({ name: 'dup_cell_names.txt' }, 'Cluster')
-=======
     const file = createMockFile({
       fileName: 'foo.txt',
       content: 'NAME,X,Y\nTYPE,numeric,numeric\nCELL_0001,34.472,32.211\nCELL_0001,15.975,10.043'
     })
     const { errors } = await validateFileContent(file, 'Cluster')
->>>>>>> a02ebecd
     expect(errors).toHaveLength(1)
     expect(errors[0][1]).toEqual('duplicate:cells-within-file')
     expect(errors[0][2]).toEqual('Cell names must be unique within a file. 1 duplicate found, including: CELL_0001')
