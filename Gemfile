--- conflicted
+++ resolved
@@ -45,12 +45,9 @@
   gem 'listen'
   gem 'byebug'
   gem 'puma'
-<<<<<<< HEAD
-  gem 'certified'
-=======
   gem 'rubocop', require: false
   gem 'rubocop-rails', require: false
->>>>>>> 2e990994
+  gem 'certified'
 end
 
 gem 'devise'
