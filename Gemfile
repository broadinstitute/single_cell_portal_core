source 'https://rubygems.org'

ruby '2.5.5'

# Bundle edge Rails instead: gem 'rails', github: 'rails/rails'
gem 'rails', '5.2.2.1'
# Use SCSS for stylesheets
gem 'sass-rails', '~> 5.0', '>= 5.0.6'
# Use Uglifier as compressor for JavaScript assets
gem 'uglifier', '>= 1.3.0'
# Use CoffeeScript for .coffee assets and views
gem 'coffee-rails'
# See https://github.com/rails/execjs#readme for more supported runtimes
# gem 'therubyracer', platforms: :ruby

# Use jquery as the JavaScript library
gem 'jquery-rails'
# Build JSON APIs with ease. Read more: https://github.com/rails/jbuilder
gem 'jbuilder', '~> 2.0'
# bundle exec rake doc:rails generates the API under doc/api.
gem 'sdoc', '~> 0.4.0', group: :doc

# Use ActiveModel has_secure_password
# gem 'bcrypt', '~> 3.1.7'

# Use Unicorn as the app server
# gem 'unicorn'

# Use Capistrano for deployment
# gem 'capistrano-rails', group: :development

gem 'bootsnap', '>= 1.1.0', require: false
gem 'minitest-rails'
gem 'minitest-reporters'

group :development do
  # Access an IRB console on exception pages or by using <%= console %> in views

  # Spring speeds up development by keeping your application running in the background. Read more: https://github.com/rails/spring
  gem 'spring'
	gem 'ruby-debug-ide'
	gem 'debase'
  gem 'test-unit'
  gem 'brakeman', :require => false
  gem 'listen'
end

gem 'devise'
gem 'omniauth-google-oauth2'
gem 'omniauth-rails_csrf_protection'
gem 'googleauth'
gem 'google-cloud-storage', require: 'google/cloud/storage'
gem 'google-cloud-firestore', require: 'google/cloud/firestore'
gem 'selenium-webdriver'
gem 'jquery-ui-rails', :git => 'https://github.com/joliss/jquery-ui-rails'
gem 'bootstrap-sass', :git => 'https://github.com/twbs/bootstrap-sass'
gem 'font-awesome-sass', git: 'https://github.com/FortAwesome/font-awesome-sass'
gem 'mongoid'
gem 'bson_ext'
gem 'ruby-prof'
gem 'delayed_job'
gem 'delayed_job_mongoid'
gem 'daemons'
gem 'nested_form', git: 'https://github.com/ryanb/nested_form'
gem 'jquery-datatables-rails', git: 'https://github.com/rweng/jquery-datatables-rails'
gem 'truncate_html'
gem 'jquery-fileupload-rails'
gem 'mongoid-paperclip', :require => 'mongoid_paperclip', git: 'https://github.com/mrrooijen/mongoid-paperclip'
gem 'non-stupid-digest-assets'
gem 'will_paginate_mongoid'
gem 'naturally'
gem 'rest-client'
gem 'actionpack-action_caching'
gem 'mongoid-encrypted-fields'
gem 'gibberish'
gem 'parallel'
gem 'ruby_native_statistics'
gem 'mongoid_rails_migrations'
gem 'secure_headers'
gem 'webpacker'
gem 'swagger-blocks'
gem 'swagger_ui_engine'
gem 'sentry-raven'
gem 'travis'
gem 'rubyzip'
<<<<<<< HEAD
gem 'time_difference'
=======
gem 'tcell_agent'
>>>>>>> d8ae817a
<|MERGE_RESOLUTION|>--- conflicted
+++ resolved
@@ -83,8 +83,5 @@
 gem 'sentry-raven'
 gem 'travis'
 gem 'rubyzip'
-<<<<<<< HEAD
 gem 'time_difference'
-=======
-gem 'tcell_agent'
->>>>>>> d8ae817a
+gem 'tcell_agent'