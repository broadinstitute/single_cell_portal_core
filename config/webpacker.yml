--- conflicted
+++ resolved
@@ -39,15 +39,9 @@
   # Reference: https://webpack.js.org/configuration/dev-server/
   dev_server:
     https:
-<<<<<<< HEAD
-      # use the cert/key from config/local_ssl
-      cert: './config/local_ssl/localhost.crt'
-      key: './config/local_ssl/localhost.key'
-=======
       # use the cert/key from config/certs
       cert: './config/certs/localhost.crt'
       key: './config/certs/localhost.key'
->>>>>>> 34457281
     host: localhost
     port: 3035
     public: localhost:3035
