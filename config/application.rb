require_relative "boot"

require "rails"
# Pick the frameworks you want:
require "active_model/railtie"
require "active_job/railtie"
# require "active_record/railtie"
# require "active_storage/engine"
require "action_controller/railtie"
require "action_mailer/railtie"
# require "action_mailbox/engine"
# require "action_text/engine"
require "action_view/railtie"
# require "action_cable/engine"
require "sprockets/railtie"
require "rails/test_unit/railtie"

# Require the gems listed in Gemfile, including any gems
# you've limited to :test, :development, or :production.
Bundler.require(*Rails.groups)

module SingleCellPortal
  class Application < Rails::Application
    # Initialize configuration defaults for originally generated Rails version.
    config.load_defaults 6.1

    config.time_zone = 'Eastern Time (US & Canada)'

    config.middleware.use Rack::Brotli

    # Docker image for file parsing via scp-ingest-pipeline
<<<<<<< HEAD
    config.ingest_docker_image = 'gcr.io/broad-singlecellportal-staging/scp-ingest-pipeline:1.27.1'
=======
    config.ingest_docker_image = 'gcr.io/broad-singlecellportal-staging/scp-ingest-pipeline:1.27.0'
>>>>>>> b1e06542

    # Docker image for image pipeline jobs
    config.image_pipeline_docker_image = 'gcr.io/broad-singlecellportal-staging/image-pipeline:0.1.0_c2b090043'

    config.autoload_paths << Rails.root.join('lib')

    # for all non-prod environments, use the development mixpanel API
    config.mixpanel_service_account = 'scp_terra_dev.f25a4f.mp-service-account'
    config.mixpanel_project_id = 2085496

    # custom exceptions handling to render responses based on controller
    # uncaught API errors will now render as JSON responses w/ 500 status
    # normal controller errors will show 500 page, except in development environment (will show normal error page)
    # lambda allows for inspecting environment, which will include request parameters
    config.exceptions_app = lambda do |env|
      if env['action_dispatch.original_path']&.include?('api/v1')
        Api::V1::ExceptionsController.action(:render_error).call(env)
      else
        ExceptionsController.action(:render_error).call(env)
      end
    end
    # Google OAuth2 Scopes
    # basic scopes are user profile, email, and openid, and do not require user consent to request during auth handshake
    BASIC_GOOGLE_SCOPES = %w(email profile userinfo.email userinfo.profile openid)
  end
end<|MERGE_RESOLUTION|>--- conflicted
+++ resolved
@@ -29,11 +29,7 @@
     config.middleware.use Rack::Brotli
 
     # Docker image for file parsing via scp-ingest-pipeline
-<<<<<<< HEAD
-    config.ingest_docker_image = 'gcr.io/broad-singlecellportal-staging/scp-ingest-pipeline:1.27.1'
-=======
-    config.ingest_docker_image = 'gcr.io/broad-singlecellportal-staging/scp-ingest-pipeline:1.27.0'
->>>>>>> b1e06542
+    config.ingest_docker_image = 'gcr.io/broad-singlecellportal-staging/scp-ingest-pipeline:1.26.1'
 
     # Docker image for image pipeline jobs
     config.image_pipeline_docker_image = 'gcr.io/broad-singlecellportal-staging/image-pipeline:0.1.0_c2b090043'
