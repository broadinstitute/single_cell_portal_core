--- conflicted
+++ resolved
@@ -8,13 +8,8 @@
   end
 
   def self.up
-<<<<<<< HEAD
-    User.where(:totat.exists => true).each do |user|
-      user.update(totat: nil)
-=======
     UserMigrator.where(:totat.exists => true).each do |user|
       user.update(totat: nil, totat_t_ti: nil)
->>>>>>> c55abdb2
     end
   end
 
