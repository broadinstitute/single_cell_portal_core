{
  "scripts": {
    "test": "jest --coverage"
  },
  "dependencies": {
    "@babel/preset-react": "^7.8.3",
    "@ckeditor/ckeditor5-build-classic": "12.3.1",
    "@fortawesome/fontawesome-svg-core": "^1.2.26",
    "@fortawesome/free-solid-svg-icons": "^5.12.0",
    "@fortawesome/react-fontawesome": "^0.1.8",
<<<<<<< HEAD
    "@rails/webpacker": "4.0.7",
    "@types/react": "^16.9.23",
    "@types/react-dom": "^16.9.5",
=======
    "@rails/webpacker": "4.2.2",
>>>>>>> a67efd38
    "babel-plugin-transform-react-remove-prop-types": "^0.4.24",
    "camelcase-keys": "^6.1.2",
    "core-js": "3",
    "ideogram": "1.11.0",
    "igv": "2.1.0",
    "jquery": "3.4.0",
    "jquery-ui": "1.12.1",
    "morpheus-app": "1.0.18",
    "node-sass": "^4.13.1",
    "pluralize": "^8.0.0",
    "pnp-webpack-plugin": "^1.6.4",
    "postcss-cssnext": "3.1.0",
    "prop-types": "^15.7.2",
    "react": "^16.12.0",
    "react-bootstrap": "^0.33.1",
    "react-clipboard.js": "^2.0.16",
    "react-compound-slider": "^3.0.0-beta.1",
    "react-dom": "^16.12.0",
    "spin.js": "^4.0.0"
  },
  "devDependencies": {
    "enzyme": "^3.11.0",
    "enzyme-adapter-react-16": "^1.15.2",
    "jest-cli": "^25.1.0",
    "jest-environment-enzyme": "^7.1.2",
    "jest-enzyme": "^7.1.2",
    "node-fetch": "^2.6.0",
<<<<<<< HEAD
    "ts-loader": "^6.2.1",
    "typescript": "^3.8.2",
    "webpack-dev-server": "3.8.0"
=======
    "webpack-dev-server": "3.10.3"
>>>>>>> a67efd38
  }
}<|MERGE_RESOLUTION|>--- conflicted
+++ resolved
@@ -8,13 +8,7 @@
     "@fortawesome/fontawesome-svg-core": "^1.2.26",
     "@fortawesome/free-solid-svg-icons": "^5.12.0",
     "@fortawesome/react-fontawesome": "^0.1.8",
-<<<<<<< HEAD
-    "@rails/webpacker": "4.0.7",
-    "@types/react": "^16.9.23",
-    "@types/react-dom": "^16.9.5",
-=======
     "@rails/webpacker": "4.2.2",
->>>>>>> a67efd38
     "babel-plugin-transform-react-remove-prop-types": "^0.4.24",
     "camelcase-keys": "^6.1.2",
     "core-js": "3",
@@ -42,12 +36,6 @@
     "jest-environment-enzyme": "^7.1.2",
     "jest-enzyme": "^7.1.2",
     "node-fetch": "^2.6.0",
-<<<<<<< HEAD
-    "ts-loader": "^6.2.1",
-    "typescript": "^3.8.2",
-    "webpack-dev-server": "3.8.0"
-=======
     "webpack-dev-server": "3.10.3"
->>>>>>> a67efd38
   }
 }